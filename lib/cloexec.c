--- conflicted
+++ resolved
@@ -1,11 +1,7 @@
 /* cloexec.c - set or clear the close-on-exec descriptor flag
 
-<<<<<<< HEAD
-   Copyright (C) 1991, 2004-2006, 2009-2023 Free Software Foundation, Inc.
-=======
    Copyright (C) 1991, 2004-2006, 2009-2024 Free Software Foundation,
    Inc.
->>>>>>> dc4e6b13
 
    This file is free software: you can redistribute it and/or modify
    it under the terms of the GNU Lesser General Public License as
