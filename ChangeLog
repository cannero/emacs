<<<<<<< HEAD
2015-03-21  Samer Masterson  <samer@samertm.com>

	* CONTRIBUTE (Test your changes.): New section.
	(Document your changes.): Add doc tips.

2015-03-19  Paul Eggert  <eggert@cs.ucla.edu>

	Better port of pthread usage to FreeBSD
	* configure.ac (ac_func_list): Omit pthread_sigmask, since
	we check for that ourselves rather than relying on gnulib.
	(HAVE_PTHREAD, LIB_PTHREAD): Port better to FreeBSD,
	by also checking for pthread_create, pthread_self, pthread_sigmask.
	Tighten the test for pthread_atfork while we're at it.
	Fixes: bug#20136

	Merge from gnulib
	This incorporates:
	2015-03-19 fdopendir: port better to MinGW
	2015-03-18 fdopendir: fix typo in comment
	2015-02-24 glob, etc.: port to MSVC v18 on MS-Windows 8.1
	* lib/dirent.in.h, lib/fdopendir.c: Update from gnulib.
	* lib/dirfd.c, m4/dirfd.m4: New files from gnulib.
	* lib/gnulib.mk, m4/gnulib-comp.m4: Regenerate.

2015-03-02  Robert Pluim  <rpluim@gmail.com>  (tiny change)

	* configure.ac: Error out if with-file-notification=w32 is
	specified on Cygwin.  (Bug#19909)

2015-02-27  Paul Eggert  <eggert@cs.ucla.edu>

	Don't require GNU putenv
	* configure.ac: Use system putenv even if it lacks GNU features, as
	we don't need them.  This works around a bug in FreeBSD 10.1 getenv.
	Fixes: bug#19874

2015-02-25  Paul Eggert  <eggert@cs.ucla.edu>

	Merge from gnulib
	* lib/getdtablesize.c, m4/dup2.m4, m4/fcntl.m4:
	Update from gnulib, incorporating:
	2015-02-23 dup2: doc and test for Android bug
	2015-02-23 Replace dup2() on Android
	2015-02-22 Android doesn't define RLIM_SAVED_*

2015-02-21  Paul Eggert  <eggert@cs.ucla.edu>

	Merge from gnulib
	* lib/getdtablesize.c, lib/getopt.c, lib/signal.in.h, lib/tempname.c:
	* lib/tempname.h, m4/dup2.m4, m4/fcntl.m4, m4/getdtablesize.m4:
	Update from gnulib, incorporating:
	2015-02-20 getdtablesize: port better for Android
	2015-02-19 fcntl: Fix cross compiling
	2015-02-18 dup2, fcntl: cross-compile better for Android
	2015-02-18 getopt: don't crash on memory exhaustion
	2015-02-17 tempname: allow compilation with C++ (trivial)
	2015-02-17 dup2, fcntl: port to AIX
	2015-02-16 getdtablesize, dup2, fcntl: port to Android
	2015-02-11 getdtablesize, signal_h: Fix Android build
	2015-02-11 maint: various whitespace cleanups in tempname

2015-02-13  Jan Djärv  <jan.h.d@swipnet.se>

	* configure.ac: Set locallisppath to empty for NS self contained,
	unless --enable-loadllisppath was given (Bug#19850).

2015-02-09  Paul Eggert  <eggert@cs.ucla.edu>

	* configure.ac (HAVE_LIBXML2): Add missing comma.

2015-02-08  Paul Eggert  <eggert@cs.ucla.edu>

	Port to platforms lacking test -a and -o
	* configure.ac (HAVE_LIBXML2):
	Prefer '&&' and '||' to 'test -a' and 'test -o'.

2015-02-08  Ulrich Müller  <ulm@gentoo.org>

	* configure.ac (--with-gameuser): Default to 'games' group instead
	of 'games' user.

2015-02-04  Paul Eggert  <eggert@cs.ucla.edu>

	* .gitattributes: Ignore blanks at EOL in texinfo.tex.

2015-01-28  Paul Eggert  <eggert@cs.ucla.edu>

	Merge from gnulib and try to repair bad merge
	This attempts to repair problems introduced by the bad merge
	5491fd1098d27b3ba3db054076b9ab60fb3558dc.  The easiest way for me
	to fix the badly-merged gnulib files was to run
	'admin/merge-gnulib', so I did that, which also imported the
	following changes:
	* build-aux/update-copyright, m4/gnulib.m4:
	Update from gnulib, incorporating:
	2015-01-15 time: port to MinGW32 3.21
	2015-01-15 update-copyright: apply to self
	2015-01-11 update-copyright: recognize groff's \(co marker

2015-01-28  Eli Zaretskii  <eliz@gnu.org>
=======
2015-03-23  Andreas Schwab  <schwab@suse.de>

	* configure.ac: Fix jpeg version check to work with gcc >= 5.

2015-01-20  Eli Zaretskii  <eliz@gnu.org>
>>>>>>> ad89f850

	* configure.ac (HAVE_W32): Abort with error message if
	--without-toolkit-scroll-bars was specified.  See
	http://lists.gnu.org/archive/html/emacs-devel/2015-01/msg00525.html
	for the details.

2015-01-27  Paul Eggert  <eggert@cs.ucla.edu>

	Port autogen.sh hook creation to private templates
	* autogen.sh: Do not assume that the hook samples exist.
	This ports to developers who override templatedir in their Git
	configuration.  The downside is that patch applications won't be
	checked, but that's better than autogen.sh failing.
	Problem reported by Sam Steingold in:
	http://lists.gnu.org/archive/html/emacs-devel/2015-01/msg00898.html

2015-01-26  Paul Eggert  <eggert@cs.ucla.edu>

	* INSTALL.REPO: Mention minimum Git version.

2015-01-25  Paul Eggert  <eggert@cs.ucla.edu>

	Use gnustep-config if available
	* configure.ac (--with-gnustep): Document this.
	(NS_GNUSTEP_CONFIG): New variable, set if gnustep-config works.
	If gnustep-config works, use 'gnustep-config --objc-flags' and
	'gnustep-config --gui-libs' to compute GNUstep configuration
	variables, instead of attempting to infer them individually.
	Fixes: bug#19507

2015-01-21  Ulrich Müller  <ulm@gentoo.org>

	* configure.ac (gamegroup): New AC_SUBST.
	(--with-gameuser): Allow to specify a group instead of a user.
	In the default case, check at configure time if a 'games' user
	exists.

2015-01-16  Paul Eggert  <eggert@cs.ucla.edu>

	Give up on -Wsuggest-attribute=const
	The attribute doesn't help performance significantly, and the
	warning seems to be more trouble than it's worth.  See the thread at:
	http://lists.gnu.org/archive/html/emacs-devel/2015-01/msg00361.html
	* configure.ac (WERROR_CFLAGS): Don't use -Wsuggest-attribute=const.

2015-01-11  Paul Eggert  <eggert@cs.ucla.edu>

	Default to 'configure --enable-silent-rules'
	This greatly shortens the 'make' output, making it more readable
	and useful.  For example, on my platform it shortens a
	4125-character line "gcc -std=gnu99 -c -Demacs -I. -I. -I../lib
	... emacs.c" -- a line so long that it's hard to see what's going
	on or where the diagnostics are -- to just "CC emacs.o".
	* INSTALL: Document this.
	* configure.ac: Add AM_SILENT_RULES([yes]).
	(AM_DEFAULT_VERBOSITY): Remove now-unnecessary initialization.
	Fixes: bug#19501

2015-01-06  Paul Eggert  <eggert@cs.ucla.edu>

	Merge from gnulib
	* lib/stdio.in.h, m4/stdio_h.m4: Update from gnulib, incorporating:
	2015-01-05 stdio: fix use of PRIdMAX on modern mingw

2015-01-04  Paul Eggert  <eggert@cs.ucla.edu>

	* INSTALL: Mention 'make WERROR_CFLAGS='.

	Clarify 'make info'
	* Makefile.in (info): Use GNU make conditional rather than
	an '@' rule with a shell conditional, so that the builder can
	see the submake.

	Less 'make' chatter for VCSWITNESS
	* Makefile.in (dirstate, VCSWITNESS): New macros.
	(src): Use them to lessen 'make' chatter.

2015-01-01  Paul Eggert  <eggert@cs.ucla.edu>

	Merge from gnulib, incorporating:
	2015-01-01 version-etc: new year

	* .gitattributes: New file.

	* autogen.sh: Port better to non-GNU 'cp'.  Reported by Han Boetes.

2014-12-31  Paul Eggert  <eggert@cs.ucla.edu>

	Less 'make' chatter at top level
	* Makefile.in (AM_DEFAULT_VERBOSITY, AM_V_GEN, am__v_GEN_)
	(am__v_GEN_0, am__v_GEN_1, AM_V_at, am__v_at_, am__v_at_0)
	(am__v_at_1): New macros, copied from src/Makefile.in.
	($(srcdir)/src/config.in, ${srcdir}/info/dir):
	Be less chatty when not verbose.
	($(srcdir)/src/stamp-h.in): Simplify with '$@'.

2014-12-28  Paul Eggert  <eggert@cs.ucla.edu>

	* build-aux/git-hooks/commit-msg: Allow tabs.
	Treat them as if they were expanded to spaces, with tab stops
	every 8 columns.

2014-12-27  Paul Eggert  <eggert@cs.ucla.edu>

	* .gitignore: Ignore /conftest*.

2014-12-27  Stefan Monnier  <monnier@iro.umontreal.ca>

	* build-aux/git-hooks/commit-msg (at_sign): Bump up line-length limit
	to 78.

2014-12-25  Paul Eggert  <eggert@cs.ucla.edu>

	Prefer stpcpy to strcat.
	* lib/gnulib.mk, m4/gnulib-comp.m4: Regenerate.
	* lib/stpcpy.c, m4/stpcpy.m4: New files, from gnulib.

2014-12-24  Stephen Leake  <stephen_leake@stephe-leake.org>

	* CONTRIBUTE: Move user-level information to doc/emacs/trouble.texi.
	Add Savannah url, cleanup announcing freeze.
	(commit messages): New, gathered from comments on emacs-devel.
	(Changelog notes): Add reference to GNU coding standards section 5.2;
	doc 'present tense', bug fix format.
	(branches): Freeze announcements are made on info-gnu-emacs mailing
	list.
	(git vs rename): New.

2014-12-23  Paul Eggert  <eggert@cs.ucla.edu>

	Merge from gnulib.
	2014-12-20 utimens: remove unnecessary assert
	2014-12-16 stdalign: port better to HP compilers
	2014-12-16 stdalign: work around Apple GCC 4.0 bug
	* lib/stdalign.in.h, lib/utimens.c, m4/stdalign.m4: Update from gnulib.

2014-12-14  Glenn Morris  <rgm@gnu.org>

	* make-dist: No more lib-src/grep-changelog.

	* INSTALL.REPO: Revert 2014-12-06 change.

2014-12-13  Paul Eggert  <eggert@cs.ucla.edu>

	* lib/gnulib.mk: Regenerate.

2014-12-13  Paul Eggert  <eggert@cs.ucla.edu>

	* .gitignore: Add lib/std*.h, to ignore stdarg.h, stdbool.h, and
	stddef.h.  Remove subsumed entries.
	Add !lib/std*.in.h, so as to not ignore the .in.h files.

2014-12-13  Paul Eggert  <eggert@cs.ucla.edu>

	Port commit-msg to mawk.  Reported by Ted Zlatanov in:
	http://lists.gnu.org/archive/html/emacs-devel/2014-12/msg01093.html
	* build-aux/git-hooks/commit-msg (space, non_space, non_print):
	New vars.  Use them as approximations to POSIX bracket expressions,
	on implementations like mawk that do not support POSIX regexps.

	Improve commit-msg messages and autosquash.
	Reported by Michal Nazarewicz in Bug#19337.
	* build-aux/git-hooks/commit-msg: Add "commit message" to
	diagnostics.  Distinguish better between tabs and other
	unprintable chars in diagnostics.  Don't complain if a prefix
	"fixup! " or "squash! " makes a summary line too long.

2014-12-13  Paul Eggert  <eggert@cs.ucla.edu>

	Port commit-message checking to FreeBSD 9.
	Reported by Jan Djärv in:
	http://lists.gnu.org/archive/html/emacs-devel/2014-12/msg00704.html
	along with some other issues I noticed while testing with FreeBSD.
	* build-aux/git-hooks/commit-msg: Prefer gawk if available.
	Prefer en_US.UTF-8 to en_US.utf8, as it's more portable.
	Work around bug in FreeBSD 9 awk, where /[[:cntrl:]]/ matches
	ordinary text characters.
	Be less tricky about quoting "'" in a shell script.

2014-12-13  Stefan Monnier  <monnier@iro.umontreal.ca>

	* .gitignore: Ignore autosave files.

2014-12-12  Paul Eggert  <eggert@cs.ucla.edu>

	Merge from gnulib.
	2014-12-12 stddef: support C11's max_align_t
	2014-12-11 unistd: fix iOS check conditional
	2014-12-08 apply _GL_ATTRIBUTE_PURE to some inline functions
	2014-12-02 support GNU format printf and scanf on mingw
	* lib/stat-time.h, lib/stddef.in.h, lib/timespec.h:
	* m4/extensions.m4, m4/stddef_h.m4, m4/stdio_h.m4: Update from gnulib.
	* lib/gnulib.mk: Regenerate.

2014-12-06  Stephen Leake  <stephen_leake@stephe-leake.org>

	* CONTRIBUTE: Improve; add explicit web references, move some info
	from admin/notes/* here.

	* INSTALL.REPO: You can't "just run make" after a clean checkout.

2014-12-05  Stephen Leake  <stephen_leake@stephe-leake.org>

	* CONTRIBUTE: Move here from etc/, preparatory to further
	changes/cleanup.

2014-12-05  Paul Eggert  <eggert@cs.ucla.edu>

	* .gitignore: Remove redundant pattern (subsumed by _*).
	Avoid "**", as it requires Git 1.8.2 or later.

2014-12-05  Eli Zaretskii  <eliz@gnu.org>

	* .gitignore: Ignore test/biditest.txt.

2014-12-01  Lars Magne Ingebrigtsen  <larsi@gnus.org>

	* .gitignore: Ignore loaddefs directly under lisp, and in
	sub-sub-directories.

2014-11-29  Paul Eggert  <eggert@cs.ucla.edu>

	Add more of the old .bzrignore to .gitignore.
	Plus a few more .gitignore improvements.
	* .gitignore: Add copyright notice, since it's big enough.
	Put exceptions immediately after the patterns they're exceptions
	to, to make them easier to follow.
	Give four exceptions for the Makefile pattern.
	Ignore /confdefs.h, test/indent/*.new, TAGS, GPATH, GSYMS, GRTAGS,
	GTAGS, ID, *.exe, some nextstep-related files,
	jisx2131-filter, *.orig, *.rej, etc/emacs.tmpdesktop, *.in-h
	_* (except for build-aux/snippet/_Noreturn.h), /bin/, /BIN/,
	/data/, etc/icons/, lib/cxxdefs.h, lib/SYS/, /libexec/, /lock/,
	/README.W32, /share/, /site-lisp/, src/gdb.ini, /var/.
	Ignore /configure.lineno, since POSIX requires
	LINENO only with the User Portability Utilities option.
	Ignore *cust-load.el and *loaddefs.el only under lisp.
	Ignore core files of various flavors.
	Do not ignore etc/refcards/gnus-logo.pdf.

2014-11-29  Eli Zaretskii  <eliz@gnu.org>

	* .gitignore: Add back src/_gdbinit, which is a temporary file
	created by the MS-DOS build.

2014-11-29  Paul Eggert  <eggert@cs.ucla.edu>

	Add a.out to .gitignore.
	Suggested by Lee Duhem in:
	http://lists.gnu.org/archive/html/emacs-devel/2014-11/msg01665.html
	* .gitignore: Add a.out.
	Move *.log next to *.tmp, since it's generic.
	Put *.exe before non-generics.

2014-11-29  Eli Zaretskii  <eliz@gnu.org>

	* .gitignore: Resurrect Windows-specific ignorables lost in last
	changes.

2014-11-29  Paul Eggert  <eggert@cs.ucla.edu>

	* .gitignore: Add /emacs-[1-9]*/, and sort better.

2014-11-29  Ivan Andrus  <darthandrus@gmail.com>

	* .gitignore: Add some nextstep/mac ignorables.

2014-11-29  Paul Eggert  <eggert@cs.ucla.edu>

	.gitignore cleanup.
	* .gitignore: Merge contents of subsidiary files and organize the
	result so as to avoid duplication.  Remove no-longer needed entries.
	* admin/charsets/.gitignore, admin/unidata/.gitignore:
	* doc/lispintro/.gitignore, etc/.gitignore, leim/.gitignore:
	* leim/ja-dic/.gitignore, lib-src/.gitignore, lisp/.gitignore:
	* lisp/calc/.gitignore, lisp/calendar/.gitignore:
	* lisp/cedet/.gitignore, lisp/emulation/.gitignore:
	* lisp/erc/.gitignore, lisp/eshell/.gitignore, lisp/gnus/.gitignore:
	* lisp/international/.gitignore, lisp/language/.gitignore:
	* lisp/leim/.gitignore, lisp/leim/quail/.gitignore:
	* lisp/mail/.gitignore, lisp/mh-e/.gitignore, lisp/net/.gitignore:
	* lisp/nxml/.gitignore, lisp/obsolete/.gitignore:
	* lisp/play/.gitignore, lisp/progmodes/.gitignore:
	* lisp/term/.gitignore, lisp/textmodes/.gitignore:
	* lisp/url/.gitignore, nt/.gitignore, src/.gitignore:
	Remove; no longer needed.

2014-11-29  Glenn Morris  <rgm@gnu.org>

	* configure.ac: Simplify gnutls tests.

2014-11-28  Stefan Monnier  <monnier@iro.umontreal.ca>

	* .gitignore: Add entries for emacsvers files.

2014-11-27  Paul Eggert  <eggert@cs.ucla.edu>

	Restore 'Bug#' -> 'debbugs:' rewrite in log-edit-mode.
	* .dir-locals.el (log-edit-mode): Restore the (log-edit-rewrite-fixes
	"[ \n](bug#\\([0-9]+\\))" . "debbugs:\\1").  See Glenn Morris in:
	http://lists.gnu.org/archive/html/emacs-devel/2014-11/msg01187.html

	Simplify and fix doc-related .gitignore files.
	This fixes some unwanted 'git status' output after 'make docs'.
	* .gitignore: Add **/Makefile, **/makefile.
	Remove Makefile, makefile.
	Add doc/*/*.xxx rules for the usual kinds of documentation outputs
	and temporaries.  Add doc/misc/cc-mode.ss.
	* doc/emacs/.gitignore, doc/lispintro/.gitignore, doc/misc/.gitignore:
	* lwlib/.gitignore, oldXMenu/.gitignore:
	Remove, as these .gitignore files are no longer needed.
	* doc/lispintro/.gitignore: Replace with list of exceptional PDF files.

2014-11-26  Dani Moncayo  <dmoncayo@gmail.com>

	* configure.ac [MINGW]: Fix the way of getting the right host
	platform.

2014-11-25  Glenn Morris  <rgm@gnu.org>

	* configure.ac: Fix yesterday's use of uninitialized $version.

2014-11-25  Oscar Fuentes  <ofv@wanadoo.es>

	* configure.ac [MINGW]: Set $canonical default value as per the
	compiler's target.

2014-11-24  Glenn Morris  <rgm@gnu.org>

	* configure.ac [HAVE_W32]: Generate nt/*.rc files when HAVE_W32,
	not just when using mingw32.

2014-11-22  Glenn Morris  <rgm@gnu.org>

	Further reduce number of versioned files storing Emacs version number.
	* configure.ac (comma_version, comma_space_version) [mingw32]:
	New output variables.
	(nt/emacs.rc, nt/emacsclient.rc) [mingw32]: New output files.
	* make-dist: Update nt/ for *.rc -> *.rc.in changes.

2014-11-19  Dani Moncayo  <dmoncayo@gmail.com>

	* build-aux/msys-to-w32: Simplify implementation and docstring;
	Paths starting with '%emacs_dir%' are just considered relative.

2014-11-16  Christoph Scholtes  <cschol2112@gmail.com>

	* .gitignore: Ignore generated file lib/stdalign.h.

2014-11-16  Eli Zaretskii  <eliz@gnu.org>

	* .gitignore: Add more ignorables.

2014-11-14  Andreas Schwab  <schwab@linux-m68k.org>

	* Makefile.in (config.status): Don't depend on
	${srcdir}/lisp/version.el.

2014-11-14  Paul Eggert  <eggert@cs.ucla.edu>

	Merge from gnulib.
	2014-11-14 extern-inline: update commentary about GCC bugs
	2014-11-06 unistd: port to iOS
	2014-11-04 update from texinfo
	* doc/misc/texinfo.tex, lib/unistd.in.h, m4/extern-inline.m4:
	Update from gnulib.

	build: port to GCC 4.6.4 + glibc 2.5
	On platforms this old, building with _FORTIFY_SOURCE equal to 2
	results in duplicate definitions of standard library functions.
	Reported by Nelson H. F. Beebe.
	* configure.ac (_FORTIFY_SOURCE): Sort after GNULIB_PORTCHECK.
	By default, do not enable this unless GNULIB_PORTCHECK is defined.
	This better matches the original intent, which as I recall was to
	enable these extra checks only with --enable-gcc-warnings.

2014-11-14  David Reitter  <david.reitter@gmail.com>

	* Makefile.in (install-arch-indep): Compress publicsuffix.txt file.

2014-11-13  Paul Eggert  <eggert@cs.ucla.edu>

	* .dir-locals.el: Remove reference to bzr commit --fixes debbugs.

2014-11-13  Lars Magne Ingebrigtsen  <larsi@gnus.org>

	* .gitignore: Copy over sufficient ignorable files from the old
	.bzrignore that a simple build doesn't list lots of unregistered files.

2014-11-11  Eric S. Raymond  <esr@thyrsus.com>

	Git transition.
	* Makefile.in (src): Set VCSWITNESS appropriately for git.

	All bzr revision IDS, and all CVS revision IDs for which a commit
	could be identified, were changed to time-date!committer version
	stamps. All .cvsignore files in the history became .gitignore
	files. Fixes-bug annotations from bzr were copied into the
	corresponding commit comments.

	(The first .cvsignore commit was 1999-09-30T14:07:54Z!fx@gnu.org.
	The last CVS commit was 2009-12-27T08:11:12Z!cyd@stupidchicken.com.)

	Committer/author email addresses are generally correct for the
	transition day, not necessarily when the commit was originally made.

2014-11-10  Glenn Morris  <rgm@gnu.org>

	* configure.ac (doc/man/emacs.1): Generate it.
	* Makefile.in (top_bootclean): Remove doc/man/emacs.1.
	* make-dist: Do not distribute doc/man/emacs.1.

	* configure.ac (etc/refcards/emacsver.tex): Generate it.
	* Makefile.in (etc-emacsver): New PHONY rule.
	(bootstrap-clean): Delete etc/refcards/emacsver.tex.

	* configure.ac (doc/emacs/emacsver.texi): Generate it.
	* make-dist (doc/emacs/emacsver.texi) [update]: No longer check it.

2014-11-08  Dani Moncayo  <dmoncayo@gmail.com>

	* build-aux/msys-to-w32: Simplify the initial over-engineered
	interface, and the implementation.
	* Makefile.in (epaths-force-w32): Update for the above.  Also
	simplify, assuming that the shell is bash (which is the case in MSYS).
	(msys_w32prefix_subst, msys_sed_sh_escape): Remove (no longer used).

2014-11-05  Glenn Morris  <rgm@gnu.org>

	* Makefile.in (QUIET_SUBMAKE): Remove.
	(install-info, uninstall): Use --no-print-directory.  (Bug#18908)

2014-10-25  Eric S. Raymond  <esr@thyrsus.com>

	* autogen.sh: Neutralize language specific to a repository type.

2014-10-23  Paul Eggert  <eggert@cs.ucla.edu>

	* Makefile.in (ACLOCAL_INPUTS): Omit unnecessary use of 'wildcard'.

	Fix race in 'make info/dir', and speed it up.
	* Makefile.in (AWK, srcdir_doc_info_dir_inputs, info_dir_inputs):
	New macros.
	(clean): Remove info-dir.*.
	(info_dir_deps): Depend on make-info-dir too.
	(${srcdir}/info/dir): Make sure info directory exists.
	Don't call pwd; just redirect make-info-dir's stdout to temp file.
	* build-aux/make-info-dir: Send output to stdout.
	Take input file names from args.
	Fix a "FIXME inefficient looping" by using awk's associative arrays.
	Basically, this rewrites the script from scratch, and speeds up
	'make info/dir' from 2.6s to 0.07s on my platform.

2014-10-20  Glenn Morris  <rgm@gnu.org>

	* Merge in all changes up to 24.4 release.

2014-10-19  Paul Eggert  <eggert@cs.ucla.edu>

	Merge from gnulib, incorporating:
	2014-10-18 readlinkat: port to AIX 7.1
	2014-10-07 fcntl: fix error reporting by dupfd
	* lib/fcntl.c, lib/readlinkat.c, lib/unistd.in.h, m4/readlinkat.m4:
	* m4/unistd_h.m4: Update from gnulib.
	* lib/gnulib.mk, m4/gnulib-comp.m4: Regenerate.

2014-10-17  Glenn Morris  <rgm@gnu.org>

	* configure.ac: Simplify OS X $canonical tests.

2014-10-15  Jan Djärv  <jan.h.d@swipnet.se>

	* configure.ac: Move the OSX 10.6 test.

2014-10-15  Stefan Monnier  <monnier@iro.umontreal.ca>

	* .bzrignore: Add uni-brackets.el.

2014-10-14  Jan Djärv  <jan.h.d@swipnet.se>

	* configure.ac: apple-darwin powerpc is unported.
	Require OSX >= 10.6 even if --with-ns is not given.

2014-10-12  Ken Brown  <kbrown@cornell.edu>

	* configure.ac (LD_SWITCH_SYSTEM_TEMACS) [CYGWIN]: Set stack size
	to 8 MB.  (Bug#18438)

2014-10-12  Jan Djärv  <jan.h.d@swipnet.se>

	* configure.ac: Require OSX 10.6.  Remove NSInteger test,
	use nsfont for Gnustep, macfont for OSX.

2014-10-12  Paul Eggert  <eggert@cs.ucla.edu>

	Fix putenv race conditions that can crash Emacs (Bug#8705).
	* configure.ac (LOCALTIME_CACHE): Remove.
	We needn't worry about SunOS 4 any more; Sun dropped support in 2003.
	All uses of LOCALTIME_CACHE removed.  This simplifies the fix.
	(tzalloc): Add check for this function.

2014-10-06  Jan Djärv  <jan.h.d@swipnet.se>

	* configure.ac: Add -Wno-string-plus-int for clang.

2014-10-04  Glenn Morris  <rgm@gnu.org>

	* configure.ac: Silence warning with some old Xrandr.h.  (Bug#18465)

2014-10-03  Paul Eggert  <eggert@cs.ucla.edu>

	* configure.ac: Port to strict POSIX shells on non-MinGW (Bug#18612).

2014-09-29  Eli Zaretskii  <eliz@gnu.org>

	* README: Bump version to 25.0.50.

	* configure.ac (AC_INIT): Bump version to 25.0.50.

2014-09-29  Dmitry Antipov  <dmantipov@yandex.ru>

	* configure.ac (HAVE_STATEMENT_EXPRESSIONS): Remove.
	For USE_STACK_LISP_OBJECTS, we always assume __GNUC__.

2014-09-27  Ken Brown  <kbrown@cornell.edu>

	* configure.ac [CYGWIN]: Enable sound support.

2014-09-25  Paul Eggert  <eggert@cs.ucla.edu>

	* configure.ac (MAKEINFO): Allow 'makeinfo' to be called 'texi2any'.

2014-09-23  Paul Eggert  <eggert@cs.ucla.edu>

	Merge from gnulib, incorporating:
	2014-09-11 fcntl-h: fix compilation with Intel C++ compiler
	2014-09-04 pthread, pthread_sigmask, threadlib: port to Ubuntu 14.04

2014-09-22  Jan Djärv  <jan.h.d@swipnet.se>

	* configure.ac: Increase headerpad_extra to 1000, update the comment
	about load commands (Bug#18505).

2014-09-15  Eli Zaretskii  <eliz@gnu.org>

	* configure.ac (HAVE_SOUND): Check for mmsystem.h header that
	defines the sound stuff on MS-Windows.  (Bug#18463)

2014-09-10  Paul Eggert  <eggert@cs.ucla.edu>

	Improve the experimental local and scoped allocation.
	* configure.ac (HAVE_STRUCT_ATTRIBUTE_ALIGNED)
	(HAVE_STATEMENT_EXPRESSIONS): New configure-time checks.

2014-09-07  Paul Eggert  <eggert@cs.ucla.edu>

	Expand @AM_DEFAULT_VERBOSITY@ even if Automake is old (Bug#18415).
	* configure.ac: Assume verbose output for older Automake.

2014-09-04  Paul Eggert  <eggert@cs.ucla.edu>

	* configure.ac (MAKEINFO): Clean up some configuration bitrot.
	MAKEINFO is already set before we get here, so no need to call AC_PATH_PROG.
	Bypass $am_missing_run.  Simplify version-number checking.

2014-09-02  Paul Eggert  <eggert@cs.ucla.edu>

	Merge from gnulib, incorporating:
	2014-09-02 gnulib-common.m4: port to GCC 4.2.1 and Sun Studio 12 C++
	2014-09-01 manywarnings: add GCC 4.9 warnings
	* m4/gnulib-common.m4, m4/manywarnings.m4: Update from gnulib.

2014-09-01  Paul Eggert  <eggert@cs.ucla.edu>

	--enable-silent-rules now suppresses more chatter.
	* INSTALL: Document this.

	Clean up extern decls a bit.
	* configure.ac (WERROR_CFLAGS): Don't disable -Wnested-externs.
	While we're at it, don't disable -Wlogical-op either.

2014-08-31  Paul Eggert  <eggert@cs.ucla.edu>

	* configure.ac (MAKE): Export it, for config.status.
	Needed on AIX when 'configure' infers MAKE=gmake.
	(__restrict_arr): Remove; no longer used.

2014-08-30  Paul Eggert  <eggert@cs.ucla.edu>

	Vector-sorting fixes (Bug#18361).
	* configure.ac (qsort_r): Remove, as we no longer use qsort-like
	functions.
	* lib/gnulib.mk, m4/gnulib-comp.m4: Regenerate.
	* lib/vla.h, m4/vararrays.m4: New files, copied from gnulib.
	* lib/stdlib.in.h, m4/stdlib_h.m4: Sync from gnulib, incorporating:
	2014-08-29 qsort_r: new module, for GNU-style qsort_r
	The previous two files' changes are boilerplate generated by
	admin/merge-gnulib, and should not affect Emacs.

2014-08-29  Dmitry Antipov  <dmantipov@yandex.ru>

	* configure.ac (AC_CHECK_FUNCS): Check for qsort_r.

2014-08-28  Ken Brown  <kbrown@cornell.edu>

	* configure.ac (HYBRID_MALLOC): New macro; define to use gmalloc
	before dumping and the system malloc after dumping.  Define on
	Cygwin.  (Bug#18222)

2014-08-28  Glenn Morris  <rgm@gnu.org>

	* Makefile.in (appdatadir): New variable.
	(install-etc, uninstall, clean): Handle etc/emacs.appdata.xml.

2014-08-27  Paul Eggert  <eggert@cs.ucla.edu>

	Improve robustness of new string-collation code (Bug#18051).
	* configure.ac (newlocale): Check for this, not for uselocale.

2014-08-26  Dmitry Antipov  <dmantipov@yandex.ru>

	Detect features needed to handle C stack overflows.
	* configure.ac: Check for sigaltstack and related sigaction
	support.  Unconditionally check for sigsetjmp and siglongjmp.
	(HAVE_STACK_OVERFLOW_HANDLING): Define if we can support it.

	(HAVE_LINUX_SYSINFO): Avoid false positive on Solaris.

2014-08-25  Ken Brown  <kbrown@cornell.edu>

	* configure.ac (G_SLICE_ALWAYS_MALLOC): Remove obsolete macro.

2014-08-25  Christoph Scholtes  <cschol2112@gmail.com>

	* INSTALL.REPO: Remove reference to obsolete configure scripts
	on non-Posix platforms (Bug#18323).

2014-08-24  Michael Albinus  <michael.albinus@gmx.de>

	* configure.ac: Check also for the uselocale function.  (Bug#18051)

2014-08-23  Karol Ostrovsky  <karol.ostrovsky@gmail.com>  (tiny change)

	* configure.ac: Accept "*-mingw*", not just "*-mingw32", as
	canonical name of a MinGW build, because using MSYS2 'uname'
	produces "MINGW64".

2014-08-21  Ken Brown  <kbrown@cornell.edu>

	* configure.ac (HAVE_XPM): Explain the use of CPPFLAGS in the
	Cygwin-w32 build.  (Bug#18302)

2014-08-11  Paul Eggert  <eggert@cs.ucla.edu>

	Don't prevent random file systems from being unmounted (Bug#18232).
	This fix relies on having the 'fchdir' function, and on having
	"." be searchable (or at least readable, on platforms lacking O_SEARCH),
	but that's good enough to handle the vast majority of cases and the
	remaining folks can just live with the annoyance of file systems
	that occasionally can't be unmounted.
	* configure.ac (fchdir): New function to check for.
	* lib/save-cwd.c: Copy from gnulib, except omit the part that
	allocates memory, since that can cause problems in Emacs.
	* lib/save-cwd.h: Copy from gnulib.

2014-08-10  Eli Zaretskii  <eliz@gnu.org>

	* config.bat: Fix some confusing wording.

2014-08-09  Eli Zaretskii  <eliz@gnu.org>

	* config.bat: Fix EOL format in lines modified by last commit.

2014-08-09  Reuben Thomas  <rrt@sc3d.org>

	* make-dist (files): Remove msdos/is_exec.c and sigaction.c.
	* config.bat: Require DJGPP 2.02 or later.

2014-08-09  Paul Eggert  <eggert@cs.ucla.edu>

	Merge from gnulib, incorporating:
	2014-08-07 getdtablesize: fall back on sysconf (_SC_OPEN_MAX)
	2014-08-05 sys_select: fix FD_ZERO problem on Solaris 10
	* lib/getdtablesize.c, lib/sys_select.in.h: Update from gnulib.

2014-08-07  Reuben Thomas  <rrt@sc3d.org>

	* README: ``MSDOG'' becomes ``MS-DOS''.

2014-08-04  Paul Eggert  <eggert@cs.ucla.edu>

	Merge from gnulib, incorporating:
	2014-08-04 extern-inline: port to FreeBSD, DragonFly
	* lib/gnulib.mk: Regenerate (comment change only).
	* m4/extern-inline.m4: Update from gnulib.

2014-08-02  Paul Eggert  <eggert@cs.ucla.edu>

	* configure.ac (HAVE_TIMERFD): Also check for TFD_NONBLOCK,
	since the code is using TFD_NONBLOCK now.

2014-07-31  Paul Eggert  <eggert@cs.ucla.edu>

	Simplify timerfd configuration and fix some minor glitches.
	* configure.ac (HAVE_TIMERFD): Define only if TFD_CLOEXEC works,
	since the code leaked file descriptors to children when !TFD_CLOEXEC.
	(HAVE_TIMERFD_CLOEXEC): Remove; no longer used.
	* m4/clock_time.m4 (gl_CLOCK_TIME): Don't check for clock_getres.
	This reverts the previous change to this file, so it matches
	gnulib again.

2014-07-28  Dmitry Antipov  <dmantipov@yandex.ru>

	* configure.ac (toplevel): Check whether GNU/Linux-specific
	timerfd functions and macros are available.
	* m4/clock_time.m4 (gl_CLOCK_TIME): Check for clock_getres as well.

2014-07-13  Paul Eggert  <eggert@cs.ucla.edu>

	Improve behavior of 'bzr up; cd src; make -k'.
	* Makefile.in (ACLOCAL_INPUTS): Add all m4/*.m4 files.

2014-07-12  Paul Eggert  <eggert@cs.ucla.edu>

	Merge from gnulib, incorporating:
	2014-06-27 mktime: merge #if/#ifdef usage from glibc
	* lib/mktime.c: Update from gnulib.

	* Makefile.in (install-arch-indep): Avoid readdir race (Bug#17971).

2014-07-10  Dmitry Antipov  <dmantipov@yandex.ru>

	* configure.ac: Check whether sys/sysinfo.h provides
	Linux 'sysinfo' function and 'struct sysinfo' type.

2014-06-28  Glenn Morris  <rgm@gnu.org>

	* configure.ac (lwlib_deps_frag, oldxmenu_deps_frag): New output files.
	* make-dist (lwlib, oldXMenu): Distribute *.mk.

2014-06-27  Glenn Morris  <rgm@gnu.org>

	* Makefile.in (src): No more need to pass BOOTSTRAPEMACS.

	* make-dist: Exclude test/automated/*.log.

2014-06-26  Glenn Morris  <rgm@gnu.org>

	* Makefile.in (mostlyclean, clean): Maybe clean test/automated.

2014-06-21  Paul Eggert  <eggert@cs.ucla.edu>

	* configure.ac: Warn about --enable-link-time-optimization's issues
	in --help message (Bug#17806).

	Port to GCC 4.9.0 with link time optimization (Bug#17806).
	* configure.ac (CFLAGS): With link time optimization,
	use -ffat-lto-objects if supported; otherwise Emacs won't
	build with GCC 4.9.0.

2014-06-20  Paul Eggert  <eggert@cs.ucla.edu>

	Diagnose failures due to colons in directory names (Bug#17278).
	* Makefile.in (epaths-force): Don't allow ':' in directories whose
	names go into a colon-separated path.
	* configure.ac: Fail if submake fails.

2014-06-17  Paul Eggert  <eggert@cs.ucla.edu>

	Omit redundant extern decls.
	Most of this patch is from Dmitry Antipov, in:
	http://lists.gnu.org/archive/html/emacs-devel/2014-06/msg00263.html
	* configure.ac (WERROR_CFLAGS): Add -Wredundant-decls.

	Merge from gnulib, incorporating:
	2014-06-17 acl: port to gcc -Wredundant-decls
	2014-06-01 gnulib-common.m4: Fix typo in _GL_UNUSED_LABEL.
	* lib/acl.h, m4/gnulib-common.m4: Update from gnulib.

2014-06-15  Glenn Morris  <rgm@gnu.org>

	* Makefile.in: Use `make -C' rather than `cd && make' throughout.

	* Makefile.in: Parallelize clean rules using GNU make features.
	(submake_template): New definition.
	(mostlyclean_dirs, clean_dirs, distclean_dirs, maintainer_clean_dirs):
	New variables.
	(mostlyclean, clean, distclean, bootstrap-clean, maintainer-clean)
	(extraclean): Define using each subdirectory as a prequisite.
	* lib/Makefile.am (bootstrap-clean): New.

2014-06-15  Paul Eggert  <eggert@cs.ucla.edu>

	Port part of the AIX fix to Solaris (Bug#17598).
	* configure.ac (_REENTRANT): Define on Solaris if HAVE_PTHREAD.
	This ports part of the recent AIX fixes to Solaris.  It is needed
	for the same reason that _THREAD_SAFE is needed on AIX, e.g., to
	make sure that each thread has its own 'errno'.

2014-06-13  Glenn Morris  <rgm@gnu.org>

	* Makefile.in (CC, CFLAGS, LDFLAGS, CPPFLAGS, abs_top_srcdir):
	Remove, no longer used.
	(lib, lib-src, lisp, nt, src, blessmail, install-arch-dep)
	(install-nt, install-strip, uninstall, uninstall-nt)
	(mostlyclean, clean, distclean, bootstrap-clean)
	(maintainer-clean, extraclean, TAGS, tags, check, $(DOCS)):
	($(INSTALL_DOC), $(UNINSTALL_DOC), info, bootstrap, check-declare):
	GNU make automatically passes command-line arguments to sub-makes.

2014-06-11  Paul Eggert  <eggert@cs.ucla.edu>

	Use a shell function in configure.ac to cut down on code duplication.
	* configure.ac (emacs_check_gnu_make): New shell function.
	Use it to avoid duplication when checking for GNU Make.
	It's OK for 'configure' to use shell functions these days,
	as long as we follow the advice in the 'Shell Functions'
	section of the Autoconf manual.

2014-06-11  Glenn Morris  <rgm@gnu.org>

	* configure.ac: Require at least version 3.81 of GNU make.

2014-06-10  Paul Eggert  <eggert@cs.ucla.edu>

	Rely on AC_CANONICAL_HOST to detect whether we're using mingw.
	See the thread containing:
	http://lists.gnu.org/archive/html/emacs-devel/2014-06/msg00206.html
	* configure.ac (AC_CANONICAL_HOST): Invoke this as early as we
	can, which is just after AM_INIT_AUTOMAKE.  Then check for mingw
	just after that.

2014-06-10  Glenn Morris  <rgm@gnu.org>

	* Makefile.in (AUTOCONF, AUTOMAKE, AUTOHEADER, ACLOCAL):
	New, set by configure.  Use throughout where appropriate.

	* Makefile.in (INFO_EXT): Remove and replace by ".info" throughout.
	* configure.ac (INFO_EXT, INFO_OPTS): Remove output variables.

2014-06-08  Paul Eggert  <eggert@cs.ucla.edu>

	Port better to AIX (Bug#17598).
	* configure.ac (with_xpm_set): New shell var.
	(_THREAD_SAFE): Define on AIX if HAVE_PTHREAD.
	(with_xpm): Default to 'no' on AIX.
	(LIBXPM): Append -lXpm if -lXaw is also used, as the latter
	requires the former on AIX.

2014-06-05  Paul Eggert  <eggert@cs.ucla.edu>

	Try harder to find GNU Make when configuring.
	* configure.ac (AC_PROG_MAKE_SET): Define a dummy.
	(MAKE): Set it to GNU Make, if one can be found.
	Search PATH for 'make', 'gmake', 'gnumake'.
	This works better on platforms like AIX, where GNU Make
	might be in /opt/freeware/bin/make, and reside
	behind /usr/bin/make in the PATH.

2014-06-05  Dmitry Antipov  <dmantipov@yandex.ru>

	* configure.ac (POLL_FOR_INPUT): Define with HAVE_WINDOW_SYSTEM.
	* INSTALL: Mention SVG image support.

2014-06-05  Paul Eggert  <eggert@cs.ucla.edu>

	* configure.ac: --without-all now implies --without-xft, --disable-acl.
	* INSTALL: Remove apparently unmaintained documentation about what
	--without-all exactly means.

2014-06-03  Eli Zaretskii  <eliz@gnu.org>

	* configure.ac (C_HEAP_SWITCH): Remove.

2014-06-02  Paul Eggert  <eggert@cs.ucla.edu>

	Fix port to 32-bit AIX with xlc (Bug#17598).
	This doesn't fix Bug#17598, but it does fix a regression since Emacs
	built with xlc until recently, and perhaps it'll help us fix Bug#17598.
	* configure.ac (GC_SETJMP_WORKS): Define for AIX, too.
	Merge from gnulib, incorporating:
	2014-05-30 ftoastr: work around compiler bug in IBM xlc 12.1
	* lib/ftoastr.c: Update from gnulib.

2014-06-01  Paul Eggert  <eggert@cs.ucla.edu>

	Merge from gnulib, incorporating:
	2014-06-02 acl: apply pure attribute to two functions
	2014-06-01 gnulib-common.m4: add _GL_UNUSED_LABEL
	2014-05-31 dup2, fcntl, fcntl-h: port to AIX 7.1
	2014-05-30 ftoastr: work around compiler bug in IBM xlc 12.1
	* lib/acl-internal.h, lib/fcntl.in.h, lib/ftoastr.h:
	* m4/dup2.m4, m4/fcntl.m4, m4/gnulib-common.m4:
	Update from gnulib.

2014-06-01  Juanma Barranquero  <lekktu@gmail.com>

	* configure.ac (C_HEAP_SWITCH): Raise HEAPSIZE value for 32-bit
	builds on Windows.

2014-05-29  Paul Eggert  <eggert@cs.ucla.edu>

	* configure.ac (pthread_sigmask): Look in LIB_PTHREAD too (Bug#17561).
	Fixes configuration glitch found in <http://bugs.gnu.org/17561#59>.

2014-05-29  Eli Zaretskii  <eliz@gnu.org>

	* configure.ac (ADDSECTION, TEMACS_POST_LINK): Don't compute,
	unused.

2014-05-29  Paul Eggert  <eggert@cs.ucla.edu>

	Don't substitute sigprocmask for pthread_sigmask (Bug#17561).
	sigprocmask isn't portable in a multithreaded process.
	* configure.ac (gl_THREADLIB): Remove dummy.
	Merge from gnulib, incorporating:
	2014-05-28 pthread_sigmask, timer-time: use gl_THREADLIB only if needed
	* m4/pthread_sigmask.m4, m4/timer_time.m4: Update from gnulib.

2014-05-29  Glenn Morris  <rgm@gnu.org>

	* configure.ac: Explicitly drop some ancient Solaris versions.

2014-05-27  Fabrice Popineau  <fabrice.popineau@gmail.com>

	* configure.ac (C_HEAP_SWITCH): Define for different values of
	dumped heap size depending on 32/64bits arch on Windows.
	Don't check for pthreads.h on MinGW32/64, it gets in the way.
	Use mmap(2) for buffers and system malloc for MinGW32/64.
	(EMACS_HEAPSIZE): Remove.

2014-05-27  Paul Eggert  <eggert@cs.ucla.edu>

	Merge from gnulib, incorporating:
	2014-05-21 fchdir: port 'open' and 'close' redefinitions to AIX 7.1
	* lib/openat-proc.c: Update from gnulib.

2014-05-26  Paul Eggert  <eggert@cs.ucla.edu>

	Fix port to 32-bit AIX (Bug#17540).
	* configure.ac (opsys): On Power Architecture, treat release 7 of
	AIX like releases 5 and 6.

2014-05-19  Paul Eggert  <eggert@cs.ucla.edu>

	Remove dependencies on getdelim and getline.
	* configure.ac (getdelim, getline): Remove.

2014-05-18  Glenn Morris  <rgm@gnu.org>

	* configure.ac: Do not bother testing for png in non-graphical builds.

2014-05-18  Paul Eggert  <eggert@cs.ucla.edu>

	Port ctags+etags build to Sun C 5.12.
	* .bzrignore: Remove lib-src/ctags.c.

	Port recent libpng changes to hosts with missing png.h.
	* configure.ac (HAVE_PNG): Port to platforms where libpng-config
	succeeds but png.h is absent, by testing libpng-config's output
	rather than trusting it.  I ran into this problem when building
	Emacs trunk on a Solaris 10 host.

2014-05-17  Paul Eggert  <eggert@cs.ucla.edu>

	Assume C99 or later (Bug#17487).
	* lib/stdarg.in.h, lib/stdbool.in.h, m4/stdarg.m4, m4/stdbool.m4:
	Remove.
	* configure.ac (_AC_PROG_CC_C89): Define a dummy, to keep 'configure'
	smaller.
	(gl_PROG_CC_C99): Use this to get C99 or later.
	* lib/gnulib.mk, m4/gnulib-comp.m4: Regenerate.

2014-05-16  Paul Eggert  <eggert@cs.ucla.edu>

	Don't require pkg-config when building from repository.
	* INSTALL: Prefer './configure FOO=BAR' to 'FOO=BAR ./configure'.
	* INSTALL.REPO: pkg-config is no longer required to build from
	the repository.
	* autogen.sh: Don't check for pkg-config.
	(progs): Remove pkg-config.
	(pkg_config_min, AUTORECONF_ENV, env_space, ACLOCAL_PATH):
	Remove.  All uses removed.
	* m4/pkg.m4: New file, built by admin/merge-pkg-config.
	* configure.ac: Remove unnecessary m4_pattern_forbid of ^PKG_ and
	an AC_ARG_VAR of PKG_CONFIG_PATH.  pkg.m4 does that for us.
	(EMACS_CHECK_MODULES): Remove workaround for old pkg-config bug,
	as we use pkg.m4 from a newer pkg-config.

2014-05-15  Jan Djärv  <jan.h.d@swipnet.se>

	* configure.ac (LIBPNG): Do not test for libpng if NS_IMPL_COCOA.

2014-05-13  Dmitry Antipov  <dmantipov@yandex.ru>

	* configure.ac (HAVE_XFIXES): Define if available.
	(XFIXES_CFLAGS, XFIXES_LIBS): New AC_SUBSTs.
	(--enable-link-time-optimization): Add clang support.
	* INSTALL: Mention it.

2014-05-12  Katsumi Yamaoka  <yamaoka@jpl.org>

	* configure.ac (EMACS_CHECK_MODULES): Fix typo in previous change.

2014-05-11  Paul Eggert  <eggert@cs.ucla.edu>

	Work around bug in pkg-config before 0.26 (Bug#17438).
	* configure.ac (EMACS_CHECK_MODULES): Check for failed exit status
	of pkg-config, on older pkg-config versions that don't do it
	properly.

2014-05-07  Glenn Morris  <rgm@gnu.org>

	* autogen.sh: Check for failing aclocal.

2014-05-05  Glenn Morris  <rgm@gnu.org>

	* autogen.sh: Check any pre-existing ACLOCAL_PATH.

2014-05-04  Paul Eggert  <eggert@cs.ucla.edu>

	Consult libpng-config more consistently (Bug#17339).
	This is mainly for simplicity, but it should also avoid
	some future problems like the ones we recently had with NetBSD.
	* configure.ac (LIBPNG): Configure after LIBZ.  Use libpng-config
	for cflags, too.  Append -lz if we're not already doing that with
	LIBZ.  Do not bother appending -lm, since we always append that.
	Coalesce some duplicate code.

	* autogen.sh: Use ‘"’ to quote a message that often contains ‘'’.

	Require ImageMagick >= 6.3.5, due to PixelSetMagickColor (Bug#17339).
	* configure.ac (IMAGEMAGICK_MODULE): Bump prereq from 6.2.8 to 6.3.5.
	A more-complicated fix would be to remove uses of PixelSetMagickColor,
	introduced in ImageMagick 6.3.5 (Sept. 2007).

2014-05-04  Glenn Morris  <rgm@gnu.org>

	* configure.ac (LIBPNG): Consult libpng-config for the precise
	form of "-lpng" to use.  (Bug#17339)

2014-05-03  Glenn Morris  <rgm@gnu.org>

	* autogen.sh: If all else fails, try using pkg-config to find pkg.m4.

2014-05-03  Paul Eggert  <eggert@cs.ucla.edu>

	Get --enable-gcc-warnings to work after touching configure.ac.
	Preserve ACLOCAL_PATH in later builds, so that by default it has
	the same value as it did in the first build after initial checkout.
	* Makefile.in (ACLOCAL_PATH): New macro.
	($(srcdir)/aclocal.m4): Use it.
	* configure.ac (ACLOCAL_PATH): AC_SUBST it.
	* autogen.sh (env_space): New var.
	Tell user what variables, if any, to pass to 'configure'.

	Get --enable-gcc-warnings working again.
	The recent changes to configure.ac removed the transliteration of
	-I to -isystem in CFLAGS, which is needed for --enable-gcc-warnings.
	Bring this back while keeping the spirit of the recent changes.
	* configure.ac (edit_cflags): Restore this shell var, and put it
	at the top level, where it'll be useful when emacs-24 is next merged.
	(EMACS_CHECK_MODULES): New macro.  All uses of PKG_CHECK_MODULES
	changed to use it.

	Make it easier on maintainers who use their own Automake.
	* autogen.sh (ACLOCAL_PATH, AUTORECONF_ENV): New vars.
	Set them to avoid problems when maintainers prepend their own
	Automake installations to their PATH.  Report an error if pkg.m4
	can't be found.

2014-05-02  Glenn Morris  <rgm@gnu.org>

	* configure.ac (PKG_CONFIG_PATH): Declare with AC_ARG_VAR.

	* configure.ac (--with-pkg-config-prog): Remove.
	Use the PKG_CONFIG environment variable instead if you need it.

	* configure.ac: Use pkg-config's pkg.m4, rather than reinventing it.
	Add explicit AC_SUBST's where needed.
	* autogen.sh (progs): Add pkg-config.
	(pkg_config_min): New variable.

	* configure.ac (AC_CONFIG_MACRO_DIR): Use it.

	* autogen.sh (get_version): Handle no leading whitespace.
	(check_version, main): Handle program names with hyphens.

2014-04-30  Glenn Morris  <rgm@gnu.org>

	* configure.ac: Treat MirBSD as OpenBSD.  (Bug#17339)

2014-04-21  Daniel Colascione  <dancol@dancol.org>

	* .bzrignore: Add a.out to bzr ignore list (a test generates this
	file).

2014-04-19  Paul Eggert  <eggert@cs.ucla.edu>

	Link to glib-using libraries when checking for glib (Bug#17289).
	* configure.ac (XGSELOBJ): Include GTK_LIBS, RSVG_LIBS, etc.
	when testing whether Glib is linked in.  Similarly for CFLAGS.

2014-04-17  Paul Eggert  <eggert@cs.ucla.edu>

	* GNUmakefile: Speed up 'make bootstrap' in fresh checkout.
	(ORDINARY_GOALS): New macro, which excludes 'bootstrap'.
	(bootstrap, .PHONY): New rules.
	* INSTALL.REPO: Document current procedure better.
	Move copyright notice to just before license notice.

	* Makefile.in (FRC, force-info): Remove.
	All uses removed.  This hack is no longer needed here
	now that we can assume GNU Make's .PHONY feature works.
	(bootstrap): No need to make 'info', since 'all' now implies 'info'.

2014-04-16  Eli Zaretskii  <eliz@gnu.org>

	* config.bat: Update for Emacs 24.4.

2014-04-16  Paul Eggert  <eggert@cs.ucla.edu>

	Port to IRIX 6.5 (Bug#9684).
	This port requires IRIX cc, as I did not have time to get
	undump working with the old GCC on the system I had access to,
	but that's better than nothing.
	* configure.ac (gl_GCC_VERSION_IFELSE): Remove unused macro
	that wouldn't have worked anyway, with IRIX cc.
	(emacs_cv_clang, emacs_cv_sanitize_address)
	(ns_osx_have_104, ns_osx_have_105):
	Don't assume '#error' makes the compiler fail,
	as this doesn't work with IRIX cc.
	(CFLAGS, LIBS): Don't let the GnuTLS results infect later 'configure'
	checks.  This runs afoul of an IRIX configuration where GnuTLS is
	in an optional library that also contains getdelim, and causes
	a later 'configure' to incorrectly think getdelim is supported.

2014-04-16  Eli Zaretskii  <eliz@gnu.org>

	* configure.ac (LN_S_FILEONLY, LN_S): Use "/bin/ln" on MinGW, to
	ensure the MSYS ln.exe is invoked.

2014-04-15  Paul Eggert  <eggert@cs.ucla.edu>

	Remove DATA_SEG_BITS.
	* configure.ac (DATA_SEG_BITS): Remove.  All uses removed.

2014-04-14  Paul Eggert  <eggert@cs.ucla.edu>

	* autogen.sh: Use autoreconf's -f option (Bug#17258).

	Clean up configure-time library handling a bit.
	This patch was inspired by emacs-24 bzr 116961, which fixed
	a bug due to sloppy library handling in 'configure'.
	* configure.ac (LIB_MATH, LIB_PTHREAD, LIBXMU):
	Use AC_SEARCH_LIBS instead of AC_CHECK_LIB as per Autoconf manual.
	(LIB_MATH, LIB_PTHREAD, HAVE_X11, IMAGEMAGICK_LIBS, GTK_LIBS)
	(DBUS_LIBS, LIBXMU, XFT_LIBS, LIBXSM, LIBXML2_LIBS, LIBS_MAIL)
	(with_kerberos):
	Don't let the library choice infect $LIBS.
	(dnet_ntoa, cma_open): Remove obsolete tests.
	(emacs_pthread_function): Probe for pthread_kill, not pthread_self,
	as that's a bit more selective on GNU/Linux.
	(LIBXEXT): Remove.
	(touchlock): Test for existence when $LIBS_MAIL is in use.
	(AC_CHECK_FUNCS): Use only $LIB_MATH in addition to $LIBS
	when testing for typical functions like accept4, lrand48.
	(random, rint): Remove obsolete HP-UX 9 A.09.05 test.

2014-04-11  Glenn Morris  <rgm@gnu.org>

	* make-dist: Do not distribute generated admin/grammars/Makefile.
	Do distribute lib-src/update-game-score.exe.manifest.

2014-04-11  Ken Brown  <kbrown@cornell.edu>

	* configure.ac (EMACS_MANIFEST): Revert last change (but leave
	UPDATE_MANIFEST empty).

2014-04-07  Ken Brown  <kbrown@cornell.edu>

	* configure.ac (EMACS_MANIFEST, UPDATE_MANIFEST): Leave these
	variables empty on Cygwin.  (Bug#17176)

2014-04-03  Glenn Morris  <rgm@gnu.org>

	* make-dist: Further update AC_INIT regexp.

2014-04-02  Glenn Morris  <rgm@gnu.org>

	* configure.ac: Make the final "Does Emacs use Gsettings" message
	consistent with src/config.h.

2014-03-31  Jan Djärv  <jan.h.d@swipnet.se>

	* configure.ac: Fix errors from previous checkin (GSettings check).

2014-03-29  Jan Djärv  <jan.h.d@swipnet.se>

	* configure.ac: Add check that GSettings is in libgio (Bug#17118).

2014-03-28  Glenn Morris  <rgm@gnu.org>

	* configure.ac (AC_INIT): Add "GNU" in package, add bug address.
	(PACKAGE_BUGREPORT): Use it.
	(make-dist): Update AC_INIT regexp.

	* configure.ac (ACL_SUMMARY): Rename from acl_summary, for consistency.
	(EMACS_CONFIG_FEATURES): New define.

2014-03-27  Paul Eggert  <eggert@cs.ucla.edu>

	* configure.ac: Suggest './configure MAKE=gmake' in diagnostic.
	This tends to work better than 'MAKE=gmake ./configure' if later
	builds run config.status etc.

2014-03-27  Glenn Morris  <rgm@gnu.org>

	* configure.ac: Require GNU make.
	(HAVE_GNU_MAKE): Remove.

2014-03-26  Paul Eggert  <eggert@cs.ucla.edu>

	Merge from gnulib, incorporating:
	2014-03-26 strftime: wrap macros in "do {...} while(0)"
	* lib/strftime.c: Update from gnulib.

2014-03-26  Glenn Morris  <rgm@gnu.org>

	* configure.ac (CLASH_DETECTION): Remove option.  Every platform
	supports it, and the runtime option `create-lockfiles' replaces it.

2014-03-23  Daniel Colascione  <dancol@dancol.org>

	* configure.ac: (Bug#17069) Include GFILENOTIFY objects in glib check.

2014-03-22  Glenn Morris  <rgm@gnu.org>

	* make-dist: Do not distribute lib-src/testfile.

2014-03-21  Eli Zaretskii  <eliz@gnu.org>

	* configure.ac: Bump version to 24.4.50.

2014-03-21  Glenn Morris  <rgm@gnu.org>

	* Makefile.in (all): Depend on `info'.  (Bug#16626)

2014-03-07  Paul Eggert  <eggert@cs.ucla.edu>

	Merge from gnulib, incorporating:
	2014-03-04 stdint: fix missing SIZE_MAX on Android
	2013-03-02 sys_types: avoid autoconf warning about gl_SYS_TYPES_H
	* lib/gnulib.mk, m4/gnulib-comp.m4: Regenerate.
	* lib/stdint.in.h, lib/sys_types.in.h, m4/sys_types_h.m4:
	Update from gnulib.

2014-03-05  Glenn Morris  <rgm@gnu.org>

	* configure.ac: Tweak the "unported" error message.

2014-03-05  Paul Eggert  <eggert@cs.ucla.edu>

	Fix configuration bug on Solaris 2.5.1 (Bug#16905).
	* configure.ac: Fix a bug in shell pattern matching that caused
	'configure' to treat Solaris 2.5.1 as if it were Solaris 10 or later.

2014-02-25  Paul Eggert  <eggert@penguin.cs.ucla.edu>

	Merge from gnulib (Bug#16825).
	2014-02-25 unistd: port readlink to Mac OS X 10.3.9

2014-02-24  Paul Eggert  <eggert@cs.ucla.edu>

	Merge from gnulib, incorporating:
	2014-02-21 timer: fix uClibc detection of threading
	2014-02-21 maintainer-makefiles: provide AC_PROG_SED for older autoconf

2014-02-18  Mirek Kaim  <mirek.kaim@outlook.com>  (tiny change)

	* configure.ac [HAVE_W32]: Test for ImageMagick.  (Bug#16754)

2014-02-14  Paul Eggert  <eggert@cs.ucla.edu>

	* Makefile.in (install-arch-indep): Allow ' ' in destdir (Bug#16717).
	This fixes a bug in the previous change.  Also, use $(SHELL)
	rather than sh, as that's more likely to be portable.

2014-02-13  Paul Eggert  <eggert@cs.ucla.edu>

	* Makefile.in (install-arch-indep): Simplify (Bug#16717).
	This should make it more reliable, and hopefully more portable to
	non-GNU 'make' implementations such as HP-UX 'make'.

2014-02-13  Juanma Barranquero  <lekktu@gmail.com>

	* Makefile.in (install-nt): Also pass datadir.

2014-02-05  Paul Eggert  <eggert@cs.ucla.edu>

	Merge from gnulib, incorporating:
	2014-01-23 pthread: work around winpthread header pollution on mingw
	* lib/time.in.h: Update from gnulib.

2014-01-23  Paul Eggert  <eggert@cs.ucla.edu>

	Merge from gnulib, incorporating:
	2014-01-22 qacl: check for fchmod
	* m4/acl.m4: Update from gnulib.

2014-01-22  Paul Eggert  <eggert@cs.ucla.edu>

	Fix miscellaneous update-game-score bugs.
	* configure.ac (difftime): Remove.

2014-01-20  Paul Eggert  <eggert@cs.ucla.edu>

	Merge from gnulib, incorporating:
	2014-01-20 stdalign: port to HP-UX compilers
	2014-01-16 strtoimax: port to platforms lacking 'long long'
	2014-01-16 update from texinfo
	* lib/stdalign.in.h, lib/strtoimax.c: Update from gnulib.

2014-01-12  Glenn Morris  <rgm@gnu.org>

	* README: Replace reference to etc/MAILINGLISTS.

2014-01-11  Fabrice Popineau  <fabrice.popineau@gmail.com>

	* configure.ac: Read $srcdir/nt/mingw-cfg.site when $MSYSTEM is
	"MINGW64" as well.

2014-01-11  Paul Eggert  <eggert@cs.ucla.edu>

	Merge from gnulib, incorporating:
	2014-01-07 update from texinfo
	2014-01-06 md5, sha1, sha256, sha512: support older autoconf

2014-01-09  Eric S. Raymond  <esr@thyrsus.com>

	* INSTALL, configure.ac, etc/CONTRIBUTE, nt/INSTALL: Remove
	unnecessarily specific references to Bazaar that could better
	simply be to the repository.

2014-01-08  Eric S. Raymond  <esr@thyrsus.com>

	* INSTALL.BZR: Rename to INSTALL.REPO.  Remove refs to specific VCS.
	* INSTALL, autogen.sh: Update for above change.

2014-01-05  Paul Eggert  <eggert@cs.ucla.edu>

	Port to GNU/Linux with recent grsecurity/PaX patches (Bug#16343).
	Problem and proposed patch reported by Ulrich Mueller;
	this patch uses a somewhat-different approach.
	* configure.ac (SETFATTR): New variable.

2014-01-03  Paul Eggert  <eggert@cs.ucla.edu>

	Merge from gnulib, incorporating:
	2014-01-02 manywarnings: remove -Wmudflap
	This ports better to GCC 4.9-to-be.

2013-12-31  Fabrice Popineau  <fabrice.popineau@supelec.fr>

	* configure.ac (canonical, C_SWITCH_SYSTEM): Support a 64-bit
	MinGW64 build on MS-Windows.

2013-12-29  Jan Djärv  <jan.h.d@swipnet.se>

	* configure.ac (xcsdkdir): Only set if using xcrun.

2013-12-29  Paul Eggert  <eggert@cs.ucla.edu>

	* configure.ac (LIBXML2_CFLAGS): Fix xcrun-related quoting problem.
	Reported by YAMAMOTO Mitsuharu in:
	http://lists.gnu.org/archive/html/emacs-devel/2013-12/msg00995.html

2013-12-28  Jan Djärv  <jan.h.d@swipnet.se>

	* configure.ac: Fix CC detection for xcrun case.

2013-12-28  Paul Eggert  <eggert@cs.ucla.edu>

	Fix problem with MAKE and xcrun configuration.
	* configure.ac: Don't set MAKE unless 'make' doesn't work.
	Set it only in the environment, not in the makefile.
	Reported by Glenn Morris in:
	http://lists.gnu.org/archive/html/emacs-devel/2013-12/msg00969.html

2013-12-27  Paul Eggert  <eggert@cs.ucla.edu>

	Port xcrun configuration to GNU/Linux.
	* configure.ac (xcsdkdir): Default to empty.
	(XCRUN): Don't require Darwin for xcrun.  Move xcrun checking to
	just before AM_INIT_AUTOMAKE, to make the dependency between it
	and automake clearer.
	(CC): Don't use AC_PROG_CC twice; only the first use expands to the
	shell code that is wanted, which breaks 'configure' on non-Darwin
	platforms.  Instead, fix CC by hand if it's not found.

2013-12-27  Jan Djärv  <jan.h.d@swipnet.se>

	* configure.ac: Detect xcrun on OSX and use it for make, gcc and
	libxml.

2013-12-26  Paul Eggert  <eggert@cs.ucla.edu>

	Fix core dumps with gcc -fsanitize=address and GNU/Linux.
	* configure.ac: Check whether addresses are sanitized.
	(CANNOT_DUMP): Warn if addresses are sanitized and not CANNOT_DUMP.
	(DOUG_LEA_MALLOC): Do not define if addresses are sanitized.
	(SYSTEM_MALLOC): Define if addresses are sanitized.

2013-12-24  Paul Eggert  <eggert@cs.ucla.edu>

	Automate the procedure for updating copyright year.
	* build-aux/update-copyright: New file.
	* make-dist: Distribute it.
	* lib/gnulib.mk, m4/gnulib-comp.m4: Regenerate.

2013-12-23  Andreas Schwab  <schwab@linux-m68k.org>

	* configure.ac: Replace obsolete macro AC_CONFIG_HEADER by
	AC_CONFIG_HEADERS.

2013-12-19  Rüdiger Sonderfeld  <ruediger@c-plusplus.de>

	* .gitignore: Ignore refcard temporaries and info/*.info files.

2013-12-17  Paul Eggert  <eggert@cs.ucla.edu>

	Merge from gnulib, incorporating:
	2013-12-17 gettimeofday: port recent C++ fix to Emacs
	2013-12-17 gettimeofday: fix C++ crosscompilation
	2013-12-17 qacl: port to Windows better
	* lib/file-has-acl.c, lib/time.in.h, m4/gettimeofday.m4, m4/time_h.m4:
	Update from gnulib.
	* lib/gnulib.mk: Regenerate.

2013-12-16  Paul Eggert  <eggert@cs.ucla.edu>

	* INSTALL: Clarify treatment of image libraries.

2013-12-14  Paul Eggert  <eggert@cs.ucla.edu>

	Use bool for boolean, focusing on headers.
	* configure.ac (PTY_OPEN, GC_MARK_SECONDARY_STACK):
	Use bool for boolean.

2013-12-14  Dani Moncayo  <dmoncayo@gmail.com>

	* configure.ac (srcdir) [MINGW32]: If it is an absolute path,
	force the format "/c/foo/bar" to simplify conversions to native
	windows format.

2013-12-13  Glenn Morris  <rgm@gnu.org>

	* INSTALL: No longer mention load-path and site-init/site-load.

2013-12-12  Glenn Morris  <rgm@gnu.org>

	* Makefile.in (install-info): Handle missing info/dir.
	(info_dir_deps): New variable.
	(${srcdir}/info/dir): Depend on .texi files rather than .info files.
	(check-info): Update topics.
	* build-aux/make-info-dir: Use .texi files rather than .info files.
	Update topics.

	* Makefile.in (install-info): Remove some useless subshells.

	Stop keeping info/dir in the repository.
	* build-aux/dir_top: Move here from admin/.
	* build-aux/make-info-dir: New script.
	* Makefile.in (bootstrap-clean): Delete info/.
	(info-dir, ${srcdir}/info/dir): New rules.
	(info): Also make info-dir.
	(check-info): Rename from check-info-dir.
	Instead of info/dir entries, check @dircategory in info/*.info.
	* make-dist: Use `info' rule rather than `info-real'.
	No more info/COPYING (not even the right license for info/ files).
	Distribute new build-aux files.

	* info/: Remove from repository.

2013-12-11  Glenn Morris  <rgm@gnu.org>

	* info/dir: Add octave-mode.

2013-12-11  Paul Eggert  <eggert@cs.ucla.edu>

	Remove the option of using libcrypto.
	This scorches the earth and waits for spring;
	see Ted Zlatanov and Stefan Monnier in
	<http://lists.gnu.org/archive/html/emacs-devel/2013-12/msg00323.html>.
	* configure.ac (with_openssl_default, HAVE_LIB_CRYPTO): Remove.
	Do not say whether Emacs is configured to use a crypto library,
	since it's no longer an option.
	(gl_CRYPTO_CHECK): Define a dummy.
	* lib/gl_openssl.h, m4/gl-openssl.m4: Remove.

2013-12-10  Paul Eggert  <eggert@cs.ucla.edu>

	* configure.ac: Disable libcrypto by default.

	Merge from gnulib, incorporating:
	2013-12-07 md5, sha1, sha256, sha512: fix link error with partial lib
	* m4/gl-openssl.m4: Update from gnulib.

2013-12-08  Eli Zaretskii  <eliz@gnu.org>

	* configure.ac (HAVE_RSVG) [mingw32]: Don't link against librsvg
	statically.

2013-12-08  Paul Eggert  <eggert@cs.ucla.edu>

	* configure.ac: Simplify supression of GTK deprecation warning.
	Move -DGDK_DISABLE_DEPRECATION_WARNINGS out of the command line
	and into config.h, to shorten the command line when doing 'make'.
	Don't AC_SUBST GTK_CFLAGS, as this is not needed.

	Use libcrypto's checksum implementations if available, for speed.
	On commonly used platform libcrypto uses architecture-specific
	assembly code, which is significantly faster than the C code we
	were using.  See Pádraig Brady's note in
	<http://lists.gnu.org/archive/html/bug-gnulib/2013-12/msg00000.html>.
	Merge from gnulib, incorporating:
	2013-12-07 md5, sha1, sha256, sha512: add gl_SET_CRYPTO_CHECK_DEFAULT
	2013-12-07 md5, sha1, sha256, sha512: add 'auto', and set-default method
	2013-12-04 include_next: minimize code duplication
	2013-12-03 md5, sha1, sha256, sha512: support mandating use of openssl
	2013-12-02 md5, sha1, sha256, sha512: use openssl routines if available
	* configure.ac (--without-all): Set with_openssl_default too.
	Use gl_SET_CRYPTO_CHECK_DEFAULT to default to 'auto'.
	(HAVE_LIB_CRYPTO): New var.
	Say whether Emacs is configured to use a crypto library.
	* lib/gl_openssl.h, m4/absolute-header.m4, m4/gl-openssl.m4:
	New files, copied from gnulib.
	* lib/gnulib.mk, m4/gnulib-comp.m4: Regenerate.
	* lib/md5.c, lib/md5.h, lib/sha1.c, lib/sha1.h:
	* lib/sha256.c, lib/sha256.h, lib/sha512.c, lib/sha512.h:
	* m4/include_next.m4, m4/md5.m4, m4/sha1.m4, m4/sha256.m4, m4/sha512.m4:
	Update from gnulib.

2013-12-01  Dmitry Gutov  <dgutov@yandex.ru>

	* .dir-locals.el (log-edit-move): Add the "Author: " header.

2013-11-30  Dani Moncayo  <dmoncayo@gmail.com>

	* build-aux/msys-to-w32 (w32pathlist): Do not translate paths
	starting with %emacs_dir%.

2013-11-30  Glenn Morris  <rgm@gnu.org>

	Stop keeping (most) generated cedet grammar files in the repository.
	* configure.ac (SUBDIR_MAKEFILES, AC_CONFIG_FILES):
	Add admin/grammars Makefile.
	* Makefile.in (distclean, bootstrap-clean, maintainer-clean):
	Also clean admin/grammars, if present.

2013-11-29  Dani Moncayo  <dmoncayo@gmail.com>

	* Makefile.in (epaths-force-w32): Fix 2013-11-20 typo.

2013-11-29  Stefan Monnier  <monnier@iro.umontreal.ca>

	* configure.ac (HAVE_MENUS): Remove.

2013-11-28  Glenn Morris  <rgm@gnu.org>

	* configure.ac (PATH_SEP): Replace with pre-existing SEPCHAR.

2013-11-28  Eli Zaretskii  <eliz@gnu.org>

	* GNUmakefile (Makefile): Don't use $(CFG).
	(CFG): Don't compute.

	* configure.ac (PATH_SEP): Set and AC_SUBST.

2013-11-27  Paul Eggert  <eggert@cs.ucla.edu>

	Merge from gnulib, incorporating:
	2013-11-13 getgroups: work around _DARWIN_C_SOURCE problem
	* lib/getgroups.c: Update from gnulib.

2013-11-27  Glenn Morris  <rgm@gnu.org>

	Move ja-dic, quail, leim-list.el from leim to lisp/leim.
	* Makefile.in (abs_builddir, leimdir): Remove.
	(buildlisppath, SUBDIR, COPYDIR, COPYDESTS): No more leim directory.
	(epaths-force-w32): No longer set BLD.
	(leim): Remove.
	(install-arch-indep): No longer run or install leim.
	(mostlyclean, clean): No longer run leim rule.
	(bootstrap-clean): Change leim target.
	(maintainer-clean): Add leim.
	(check-declare): Remove leim.
	* README: Update for leim changes.
	* configure.ac (leimdir): Remove.
	(standardlisppath): No more leimdir.

	* make-dist: Update for files from leim/ now being in lisp/leim/.

2013-11-26  Glenn Morris  <rgm@gnu.org>

	Preload leim-list.el.
	* Makefile.in (abs_builddir): New, set by configure.
	(buildlisppath): Add leim/.
	(epaths-force-w32): Set BLD.

2013-11-21  Paul Eggert  <eggert@cs.ucla.edu>

	Fix some dependency problems that cause unnecessary recompiles.
	* configure.ac (OLDXMENU_TARGET, OLDXMENU, OLDXMENU_DEPS):
	Remove.
	(LIBXMENU): Now is always either empty or a file name,
	so that it can be used as a dependency.

2013-11-20  Glenn Morris  <rgm@gnu.org>

	* make-dist: Distribute build-aux/msys-to-w32.

2013-11-20  Dani Moncayo  <dmoncayo@gmail.com>

	* build-aux/msys-to-w32: New file.
	* Makefile.in (msys_to_w32, msys_lisppath_to_w32): Remove.
	(msys_w32prefix_subst): Rename from msys_prefix_subst.
	Operate on w32prefixpattern.
	(epaths-force-w32): Use build-aux/msys-to-w32.

2013-11-17  Paul Eggert  <eggert@cs.ucla.edu>

	* configure.ac (DEBUGGER_SEES_C_MACROS): Remove.
	It apparently doesn't work for GCC 3, and I suppose it's more
	trouble than it's worth to worry about this.

2013-11-15  Paul Eggert  <eggert@cs.ucla.edu>

	* configure.ac (DEBUGGER_SEES_C_MACROS): New macro.

2013-11-14  Paul Eggert  <eggert@cs.ucla.edu>

	Simplify, port and tune bool vector implementation.
	* configure.ac (BITSIZEOF_SIZE_T, SIZEOF_SIZE_T): Remove.

2013-11-13  Paul Eggert  <eggert@cs.ucla.edu>

	* Makefile.in (ACLOCAL_INPUTS): Add configure.ac.

2013-11-12  Dani Moncayo  <dmoncayo@gmail.com>

	* configure.ac [MINGW32]: Source nt/mingw-cfg.site.
	* make-dist: Don't distribute nt/msysconfig.sh.

	* Makefile.in (epaths-force-w32): Simplify w32srcdir computation.

2013-11-08  Paul Eggert  <eggert@cs.ucla.edu>

	Merge from gnulib, incorporating:
	2013-11-08 extern-inline: port better to OS X 10.9
	2013-11-08 fpending: fix regression on DragonFly BSD
	* lib/fpending.h, m4/extern-inline.m4, m4/fpending.m4:
	Update from gnulib.

2013-11-07  Paul Eggert  <eggert@cs.ucla.edu>

	Port to C11 aligned_alloc.
	* configure.ac (GMALLOC_OBJ): Initialize to empty if !system_malloc
	and doug_lea_malloc.
	(aligned_alloc): Test for existence if !GMALLOC_OBJ and not darwin.
	(posix_memalign): Test for existence only if !GMALLOC_OBJ and
	not darwin and !aligned_alloc.

2013-11-05  Glenn Morris  <rgm@gnu.org>

	* configure.ac (abs_srcdir) [MINGW32]: No point setting it here,
	config.status computes it.
	* Makefile.in (epaths-force-w32): Move srcdir tweak here.

	* autogen/: Remove directory.  Move update_autogen to admin/.
	* autogen.sh: Remove reference to copy_autogen.
	* GNUmakefile (configure):
	* Makefile.in (bootstrap): Do not try to run copy_autogen.
	* config.bat: Use msdos/autogen rather than autogen.

2013-11-05  Paul Eggert  <eggert@cs.ucla.edu>

	Simplify and port recent bool vector changes.
	* configure.ac (BITSIZEOF_SIZE_T, SIZEOF_SIZE_T):
	New symbols to configure.

2013-11-04  Eli Zaretskii  <eliz@gnu.org>

	* configure.ac: Don't disallow builds in non-ASCII directories.
	(Bug#15260)

2013-11-04  Paul Eggert  <eggert@cs.ucla.edu>

	Port to stricter C99 platforms.
	Merge from gnulib, incorporating:
	2013-11-03 intprops: port to Oracle Studio c99
	* lib/intprops.h: Update from gnulib.

2013-11-02  Glenn Morris  <rgm@gnu.org>

	* Makefile.in (check): Depend on all.

2013-10-31  Glenn Morris  <rgm@gnu.org>

	* configure.ac: Use [!...] rather than [^...], for ksh.  (Bug#15769)

2013-10-30  Glenn Morris  <rgm@gnu.org>

	* Makefile.in (distclean, bootstrap-clean, maintainer-clean):
	Also clean admin/unidata, if present.

2013-10-27  Glenn Morris  <rgm@gnu.org>

	* configure.ac: It seems installing in non-ASCII is not, in fact, ok.

2013-10-25  Glenn Morris  <rgm@gnu.org>

	* configure.ac: It seems _installing_ in non-ASCII is ok, not building.

2013-10-24  Glenn Morris  <rgm@gnu.org>

	* configure.ac:
	* Makefile.in (install-arch-indep, install-etcdoc, install-info):
	Avoid non-portable "`\" nesting.

	* configure.ac (CPPFLAGS) [mingw32]: Use abs_top_srcdir.

	* Makefile.in (abs_top_srcdir): New, set by configure.

2013-10-23  Glenn Morris  <rgm@gnu.org>

	* configure.ac: Explicit error for non-ASCII directories.  (Bug#15260)

	Progress towards allowing installation in directories with whitespace.
	* Makefile.in (COPYDESTS, write_subdir, install-arch-dep)
	(install-arch-indep, install-etcdoc, install-info, install-man)
	(install-etc, uninstall, install-nt, uninstall-nt):
	Quote entities that might contain whitespace.
	* build-aux/update-subdirs: Handle whitespace in argument.
	Check cd return value.

	Make building in directories with whitespace possible.  (Bug#15675)
	* configure.ac (srcdir): Don't make it absolute - abs_srcdir exists.
	(src/.gdbinit): Use ac_abs_top_srcdir.
	* Makefile.in (abs_srcdir): New, set by configure.
	(buildlisppath, epaths-force-w32): Use abs_srcdir.
	(install-arch-indep, install-etcdoc, install-info, install-man)
	(install-etc): Quote entities that might contain whitespace.

2013-10-23  Paul Eggert  <eggert@cs.ucla.edu>

	Merge from gnulib, incorporating:
	2013-10-14 acl: allow cross-compilation to Gentoo
	2013-10-18 extern-inline: make safe for -Wundef usage
	2013-09-30 fpending: use pure+const function attrs
	* lib/fpending.h, m4/acl.m4, m4/extern-inline.m4: Update from gnulib.

2013-10-13  Glenn Morris  <rgm@gnu.org>

	* configure.ac [alpha]: Explicit error in non-ELF case.  (Bug#15601)

2013-10-12  Paul Eggert  <eggert@cs.ucla.edu>

	Merge from gnulib, incorporating:
	2013-10-10 strtoumax: port to Solaris 8
	2013-10-09 strtoimax, strtoumax: port to HP-UX 11.11
	* lib/gnulib.mk, m4/gnulib-comp.m4: Regenerate.
	* lib/inttypes.in.h, lib/strtoimax.c, m4/inttypes.m4, m4/strtoimax.m4:
	* m4/strtoumax.m4:
	Update from gnulib.

2013-10-11  Stefan Monnier  <monnier@iro.umontreal.ca>

	* configure.ac (LIBGNUTLS): Don't set LIBGNUTLS_* back to the empty
	string when gnutls2 is installed but gnutls3 is not.

2013-10-11  Teodor Zlatanov  <tzz@lifelogs.com>

	* configure.ac: Define HAVE_GNUTLS3 if GnuTLS v3 is found.

2013-10-10  Barry Fishman  <barry_fishman@acm.org>  (tiny change)

	* configure.ac: Update for giflib 5.  (Bug#15531)

2013-10-08  Eli Zaretskii  <eliz@gnu.org>

	* configure.ac (HAVE_MENUS): Define unconditionally.

2013-10-07  Paul Eggert  <eggert@cs.ucla.edu>

	Improve support for popcount and counting trailing zeros (Bug#15550).
	Do this by using the Gnulib modules for this.
	This should generate faster code on non-GCC, non-MSC platforms,
	and make the code a bit more portable, at least in theory.
	* lib/count-one-bits.c, lib/count-one-bits.h:
	* lib/count-trailing-zeros.c, lib/count-trailing-zeros.h:
	* m4/count-one-bits.m4, m4/count-trailing-zeros.m4:
	New files, copied from gnulib.
	* lib/gnulib.mk, m4/gnulib-comp.m4: Regenerate.

2013-10-04  Paul Eggert  <eggert@cs.ucla.edu>

	Use hardware support for byteswapping on glibc x86 etc.
	* lib/byteswap.in.h, m4/byteswap.m4: New files, copied from Gnulib.
	* lib/gnulib.mk, m4/gnulib-comp.m4: Regenerate.

2013-10-03  Paul Eggert  <eggert@cs.ucla.edu>

	Merge from gnulib, incorporating:
	2013-10-02 verify: new macro 'assume'
	2013-09-26 dup2, dup3: work around another cygwin crasher
	2013-09-26 getdtablesize: work around cygwin issue

2013-09-25  Paul Eggert  <eggert@cs.ucla.edu>

	Merge from gnulib, incorporating:
	2013-09-24 manywarnings: enable nicer gcc warning messages
	2013-09-23 warnings: port --enable-gcc-warnings to Solaris Studio 12.3
	2013-09-21 timespec: use the new TIMESPEC_RESOLUTION elsewhere
	* configure.ac (WERROR_CFLAGS): Omit -fdiagnostics-show-option
	and -funit-at-a-time, since manywarnings does that for us now.

2013-09-23  Jan Djärv  <jan.h.d@swipnet.se>

	* configure.ac: With clang, check for and use -Wno-switch,
	-Wno-tautological-constant-out-of-range-compare and -Wno-pointer-sign.

2013-09-23  Daniel Colascione  <dancol@dancol.org>

	* configure.ac: Check for valgrind headers.

2013-09-20  Xue Fuqiao  <xfq.free@gmail.com>

	* INSTALL: New homepage of libtiff.

2013-09-20  Paul Eggert  <eggert@cs.ucla.edu>

	Work around performance bug on OS X 10.8 and earlier.
	Perhaps Apple will fix this bug some day.
	See the thread starting with Daniel Colascione's email in:
	http://lists.gnu.org/archive/html/emacs-devel/2013-09/msg00343.html
	* configure.ac (FORTIFY_SOUR): New verbatim section.

2013-09-19  Paul Eggert  <eggert@cs.ucla.edu>

	Merge from gnulib, incorporating:
	2013-09-19 stdio: OS X port of putc_unlocked + extern inline
	2013-09-19 signal: OS X port of sigaddset etc. + extern inline
	2013-09-19 extern-inline: do not always suppress extern inline on OS X
	2013-09-17 getgroups: statement without effect
	2013-08-28 headers: check that _GL_INLINE_HEADER_BEGIN is defined

2013-09-19  Eli Zaretskii  <eliz@gnu.org>

	* configure.ac <srcdir> [MINGW32]: Make sure the value of 'srcdir'
	is in the full /d/foo/bar form.  See the discussion in
	http://lists.gnu.org/archive/html/emacs-devel/2013-09/msg00210.html,
	and in particular
	http://lists.gnu.org/archive/html/emacs-devel/2013-09/msg00252.html
	and its followups, for the details.

2013-09-17  Dmitry Antipov  <dmantipov@yandex.ru>

	* configure.ac: Do not check for g_type_init because we
	require glib >= 2.28 for GTK3, glib >= 2.10 for GTK2,
	glib >= 2.26 for GSettings and glib >= 2.7.0 for GConf, so
	suitable glib should provide g_type_init unconditionally.

2013-09-15  Jan Djärv  <jan.h.d@swipnet.se>

	* configure.ac: Add check for OSX 10.5, required for macfont.o.

2013-09-09  Glenn Morris  <rgm@gnu.org>

	* configure.ac (LDFLAGS_NOCOMBRELOC): New variable.
	(LDFLAGS): Move nocombreloc option from here...
	(LD_SWITCH_SYSTEM_TEMACS): ... to here.

2013-09-08  Glenn Morris  <rgm@gnu.org>

	* configure.ac (--without-compress-install):
	Rename from --without-compress-info.  (Bug#9789)
	(GZIP_INFO): Remove.
	(GZIP_PROG): Allow --without-compress-install to disable it.
	* Makefile.in (GZIP_INFO): Remove all references.

	* info/dir: Tweak emacs-gnutls entry.

2013-09-07  Paul Eggert  <eggert@cs.ucla.edu>

	Port --without-x --enable-gcc-warnings to Fedora 19.
	* configure.ac (WERROR_CFLAGS): Omit redundant use of
	-Wmissing-field-initializers, -Wswitch, -Wtype-limits,
	-Wunused-parameter.  If there is no window system, also omit
	-Wsuggest-attribute=const and -Wsuggest-attribute=noreturn; this
	is needed for Fedora 19.

2013-09-05  Dmitry Antipov  <dmantipov@yandex.ru>

	Make --without-x compatible with --enable-gcc-warnings.
	* configure.ac: If both --without-x and --enable-gcc-warnings are
	specified, use -Wno-unused-variable, -Wno-unused-but-set-variable
	and -Wno-unused-but-set-parameter.

2013-09-04  Paul Eggert  <eggert@cs.ucla.edu>

	Makefile improvements.
	* Makefile.in (lib): Depend on am--refresh, to avoid a race.
	(src): Remove duplicate dependency on FRC.
	Invoke just one submake, not two.  Avoid the need for 'pwd'.

2013-09-02  Jan Djärv  <jan.h.d@swipnet.se>

	* configure.ac: Add ns_check_file.

2013-08-31  Glenn Morris  <rgm@gnu.org>

	* configure.ac (--with-sound): Rename ossaudio to bsd-ossaudio,
	and voxware to oss.

2013-08-31  Ulrich Müller  <ulm@gentoo.org>

	* configure.ac: Allow for --with-sound=voxware that will enable
	sound but otherwise disable ALSA.  This will use the OSS device,
	typically /dev/dsp, for sound output.  (Bug#15067)

2013-08-31  Glenn Morris  <rgm@gnu.org>

	* make-dist: Update for nt/INSTALL* changes.

2013-08-28  Paul Eggert  <eggert@cs.ucla.edu>

	* Makefile.in (SHELL): Now @SHELL@, not /bin/sh,
	for portability to hosts where /bin/sh has problems.

2013-08-28  Stefan Monnier  <monnier@iro.umontreal.ca>

	* configure.ac (DOCMISC_W32): New var to replace DOCMISC_*_W32.

2013-08-27  Paul Eggert  <eggert@cs.ucla.edu>

	Simplify EMACS_TIME-related code.
	Merge from gnulib, incorporating:
	2013-08-27 timespec: new convenience constants and function

2013-08-27  Dmitry Antipov  <dmantipov@yandex.ru>

	* configure.ac (DOCMISC_DVI_W32, DOCMISC_HTML_W32, DOCMISC_INFO_W32)
	(DOCMISC_PDF_W32, DOCMISC_PS_W32): No spaces!

2013-08-27  Glenn Morris  <rgm@gnu.org>

	* configure.ac (emacs_broken_SIGIO): No longer set on gnu-kfreebsd.

	* configure.ac (DOCMISC_DVI_W32, DOCMISC_HTML_W32, DOCMISC_INFO_W32)
	(DOCMISC_PDF_W32, DOCMISC_PS_W32): New output variables.
	* Makefile.in (check-info-dir): Ignore efaq-w32.

	* Makefile.in (mostlyclean, clean, distclean, bootstrap-clean)
	(maintainer-clean, check-declare): Remove pointless subshells.
	Check cd return value.

2013-08-26  Paul Eggert  <eggert@cs.ucla.edu>

	Minor merge from gnulib (mostly just for texinfo.tex).

2013-08-22  Paul Eggert  <eggert@cs.ucla.edu>

	* configure.ac (EMACS_CONFIG_OPTIONS): Quote systematically (Bug#13274).
	This improves on the patch already installed, by quoting options
	that contain spaces and suchlike systematically, so that
	EMACS_CONFIG_OPTIONS is no longer ambiguous when options contain
	these characters.

2013-08-21  Paul Eggert  <eggert@cs.ucla.edu>

	Port close-on-exec pty creation to FreeBSD 9.1-RELEASE (Bug#15129).
	* configure.ac (PTY_OPEN): If posix_openpt with O_CLOEXEC fails
	and reports EINVAL, try it again without O_CLOEXEC.  This should
	port PTY_OPEN to FreeBSD 9, which stupidly rejects O_CLOEXEC.
	What were they thinking?

2013-08-20  Paul Eggert  <eggert@cs.ucla.edu>

	* Makefile.in (distclean, bootstrap-clean, maintainer-clean):
	Fix shell-operator precedence problem in previous change.

2013-08-20  Glenn Morris  <rgm@gnu.org>

	* Makefile.in (distclean, bootstrap-clean, maintainer-clean):
	Clean test/automated if present.

2013-08-19  Paul Eggert  <eggert@cs.ucla.edu>

	Merge from gnulib, incorporating:
	2013-08-15 warnings: minor optimization
	2013-08-15 warnings: check -Wfoo rather than -Wno-foo

2013-08-15  Ken Brown  <kbrown@cornell.edu>

	* configure.ac (G_SLICE_ALWAYS_MALLOC): Update comment.

2013-08-15  Glenn Morris  <rgm@gnu.org>

	* make-dist: Do not distribute etc/refcards TeX intermediate files.
	* Makefile.in (install-arch-indep):
	Do not install etc/refcards TeX intermediate files.

2013-08-14  Ulrich Müller  <ulm@gentoo.org>

	* configure.ac (EMACS_CONFIGURATION): Escape backslashes.  (Bug#15091)

2013-08-12  Eli Zaretskii  <eliz@gnu.org>

	* configure.ac (HAVE_ZLIB): Don't use -lz on MinGW.

2013-08-12  Paul Eggert  <eggert@cs.ucla.edu>

	Minor zlib configuration tweaks.
	* configure.ac (HAVE_ZLIB): Don't assume zlib is linked if PNG is.

2013-08-12  Eli Zaretskii  <eliz@gnu.org>

	* configure.ac (LIBZ): Comment on w32 peculiarities regarding LIBZ.

2013-08-12  Paul Eggert  <eggert@cs.ucla.edu>

	Merge from gnulib, incorporating:
	2013-08-11 fpending: port to recent Cygwin change to stdio_ext.h
	2013-08-10 sys_time: port to OpenBSD

2013-08-12  Glenn Morris  <rgm@gnu.org>

	* configure.ac (etcdocdir): Rename from docdir, to avoid confusion
	with configure's standard --docdir argument.  All uses updated.
	* Makefile.in (etcdocdir): Rename from docdir.  All uses updated.
	(install-etcdoc): Rename from install-doc.  All uses updated.
	(uninstall): Run uninstall-doc.
	(PSS): Add misc-ps.
	(INSTALL_DVI, INSTALL_HTML, INSTALL_PDF, INSTALL_PS)
	(INSTALL_DOC, UNINSTALL_DVI, UNINSTALL_HTML, UNINSTALL_PDF)
	(UNINSTALL_PS, UNINSTALL_DOC): New variables.
	($(INSTALL_DOC), install-doc, install-dvi, install-html, install-pdf)
	(install-ps, $(UNINSTALL_DOC), uninstall-doc, uninstall-dvi)
	(uninstall-html, uninstall-pdf, uninstall-ps): New .PHONY rules.

2013-08-11  Paul Eggert  <eggert@cs.ucla.edu>

	Add --with-zlib to 'configure'.
	* configure.ac: Add --with-zlib option to 'configure', so that Emacs
	can be built without zlib.  Don't assume that -lz is needed on
	non-PNG hosts.  Mention zlib configuration status in 'configure' output.

2013-08-11  Lars Magne Ingebrigtsen  <larsi@gnus.org>

	* configure.ac: Test for zlib.

2013-08-10  Eli Zaretskii  <eliz@gnu.org>

	* configure.ac: Define and substitute UPDATE_MANIFEST.

2013-08-04  Stephen Berman  <stephen.berman@gmx.net>

	* info/dir: Add todo-mode.

2013-08-04  Paul Eggert  <eggert@cs.ucla.edu>

	Fix some minor races in hosts lacking mkostemp (Bug#15015).
	Gnulib's emulation of mkostemp doesn't have races that Emacs's does.
	* configure.ac (mkostemp): Remove check for this function;
	gnulib does the check now.
	(mkstemp): Remove check for this no-longer-used function.
	* lib/mkostemp.c, lib/secure_getenv.c, lib/tempname.c, lib/tempname.h:
	* m4/mkostemp.m4, m4/secure_getenv.m4, m4/tempname.m4:
	New files, copied from Gnulib.
	* lib/gnulib.mk, m4/gnulib-comp.m4: Regenerate.

2013-07-29  Michael Albinus  <michael.albinus@gmx.de>

	* INSTALL (DETAILED BUILDING AND INSTALLATION):
	Add --without-file-notification to --without-all.

2013-07-29  Xue Fuqiao  <xfq.free@gmail.com>

	* INSTALL: Fix description.

2013-07-27  Glenn Morris  <rgm@gnu.org>

	* configure.ac: Extend the --with-sound option to allow
	specification of OSS or ALSA (see bug#14812#64).

2013-07-25  Glenn Morris  <rgm@gnu.org>

	* info/dir: Add ido.

	* make-dist: Add a --tests option, to include test/.

2013-07-24  Glenn Morris  <rgm@gnu.org>

	* configure.ac: Use self-descriptive tags for AC_CONFIG_COMMANDS.

2013-07-23  Glenn Morris  <rgm@gnu.org>

	* configure.ac (etc, lisp): No need to create specially.
	Configure already creates lisp, src/Makefile now creates etc.

2013-07-23  Paul Eggert  <eggert@cs.ucla.edu>

	Port to GNU/Linux systems with tinfo but not ncurses.
	* configure.ac (USE_NCURSES): New symbol.

2013-07-20  Paul Eggert  <eggert@cs.ucla.edu>

	Fix array bounds violation when pty allocation fails.
	* configure.ac (PTY_TTY_NAME_SPRINTF): Use PTY_NAME_SIZE,
	not sizeof pty_name, since pty_name is now a pointer to the array.

2013-07-13  Paul Eggert  <eggert@cs.ucla.edu>

	* configure.ac: Simplify --with-file-notification handling.

2013-07-12  Glenn Morris  <rgm@gnu.org>

	* configure.ac: If with-file-notification=yes, if gfile not found,
	go on to try inotify (not on MS Windows or Nextstep).

2013-07-12  Paul Eggert  <eggert@cs.ucla.edu>

	Fix races with threads and file descriptors.
	* configure.ac (PTY_TTY_NAME_SPRINTF): Use emacs_close, not close.

2013-07-10  Paul Eggert  <eggert@cs.ucla.edu>

	* Makefile.in (removenullpaths): Remove adjacent null paths (Bug#14835).

2013-07-09  Peter Rosin  <peda@lysator.liu.se>  (tiny change>

	* configure.ac (HAVE_W32): Avoid nested functions (the second
	argument of AC_LANG_PROGRAM is already expanded inside a
	function).  (Bug#14830)

2013-07-09  Paul Eggert  <eggert@cs.ucla.edu>

	Port recent close-on-exec changes to Cygwin (Bug#14821).
	* lib/binary-io.c, lib/binary-io.h: New files.
	Merge from gnulib, incorporating:
	2013-07-09 accept4, dup3, pipe2: port to Cygwin
	* lib/pipe2.c: Update from gnulib, as part of this merge.
	* lib/gnulib.mk, m4/gnulib-comp.m4: Regenerate.

	Handle errno and exit status a bit more carefully.
	* lib/ignore-value.h: Remove this gnulib-imported file.
	* lib/gnulib.mk, m4/gnulib-comp.m4: Regenerate.

2013-07-08  Magnus Henoch  <magnus.henoch@gmail.com>  (tiny change)

	* configure.ac (HAVE_IMAGEMAGICK): Check on NS also (Bug#14798).

2013-07-08  Paul Eggert  <eggert@cs.ucla.edu>

	Try to fix FreeBSD 9.1 porting problem (Bug#14812).
	This incorporates the following merge from gnulib:
	2013-07-07 stdalign, verify: port to FreeBSD 9.1, to C11, and to C++11

2013-07-07  Paul Eggert  <eggert@cs.ucla.edu>

	Port to Ubuntu 10 (Bug#14803).
	* configure.ac (accept4): New function to check for.

	Make file descriptors close-on-exec when possible (Bug#14803).
	* configure.ac (mkostemp): New function to check for.
	(PTY_OPEN): Pass O_CLOEXEC to posix_openpt.
	* lib/fcntl.c, lib/getdtablesize.c, lib/pipe2.c, m4/fcntl.m4:
	* m4/getdtablesize.m4, m4/pipe2.m4: New files, taken from gnulib.
	* lib/gnulib.mk, m4/gnulib-comp.m4: Regenerate.

2013-07-03  Christoph Egger  <christoph@debian.org>  (tiny change)

	* configure.ac (emacs_broken_SIGIO): Set on gnu-kfreebsd to avoid hang.
	http://bugs.debian.org/712974

2013-07-02  Paul Eggert  <eggert@cs.ucla.edu>

	Remove some unused macros from 'configure'.
	* configure.ac (HAVE_SOUNDCARD_H, HAVE_LINUX_VERSION_H, HAVE_SPEED_T)
	(HAVE_GNUTLS_CALLBACK_CERTIFICATE_VERIFY)
	(HAVE_GNUTLS_CERTIFICATE_SET_VERIFY_FUNCTION, HAVE_UTIMES)
	(HAVE_LIBHESIOD, HAVE_LIBRESOLV, HAVE_LIBCOM_ERR, HAVE_LIBCRYPTO)
	(HAVE_LIBK5CRYPTO, HAVE_LIBKRB5, HAVE_LIBDES425, HAVE_LIBDES)
	(HAVE_LIBKRB4, HAVE_LIBKRB, HAVE_DES_H, HAVE_KERBEROSIV_DES_H)
	(HAVE_DEV_PTMX, DEVICE_SEP, USG5):
	Remove these macros, as they are not used.
	(sys_siglist): Remove macro; src/sysdep.c now does this.

	* configure.ac (GTK_COMPILES): Check API a bit more carefully.
	Also check that it links.  Say whether it compiled and linked.

2013-07-01  Paul Eggert  <eggert@cs.ucla.edu>

	Merge from gnulib, incorporating:
	2013-06-23 ignore-value: port to gcc -pedantic
	2013-06-21 extern-inline: port to gcc -std=c89

2013-06-30  Paul Eggert  <eggert@cs.ucla.edu>

	Do not use GTK 3 if it exists but cannot be compiled.
	* configure.ac: Leave GTK_OBJ and term_header alone if GTK 3
	exists but cannot be compiled.

2013-06-27  Juanma Barranquero  <lekktu@gmail.com>

	* Makefile.in (install-arch-indep): Do not create directories passed
	with --enable-locallisppath.

2013-06-24  Glenn Morris  <rgm@gnu.org>

	* configure.ac: Include X11/X.h when testing for Xft.h.  (Bug#14684)

2013-06-22  Juanma Barranquero  <lekktu@gmail.com>

	* .bzrignore: Add GNU idutils ID database file.

2013-06-21  YAMAMOTO Mitsuharu  <mituharu@math.s.chiba-u.ac.jp>

	* configure.ac (HAVE_LIBXML2): Try built-in libxml2 on OS X 10.8
	as a fallback.

2013-06-20  Stefan Monnier  <monnier@iro.umontreal.ca>

	* .bzrignore: Don't unignore cl-loaddefs.el.

2013-06-20  Rüdiger Sonderfeld  <ruediger@c-plusplus.de>

	* configure.ac (log2): Check for this function.

2013-06-19  Juanma Barranquero  <lekktu@gmail.com>

	* .bzrignore: Add GNU GLOBAL files.

2013-06-17  Paul Eggert  <eggert@cs.ucla.edu>

	Use functions, not macros, for XINT etc.  (Bug#11935).
	* configure.ac (WARN_CFLAGS): Remove -Wbad-function-cast,
	as it generates bogus warnings about reasonable casts of calls.

2013-06-16  Paul Eggert  <eggert@cs.ucla.edu>

	* configure.ac: Report ACL usage at the end (Bug#14612).

2013-06-11  Paul Eggert  <eggert@cs.ucla.edu>

	--without-all should imply --with-file-notification=no.  (Bug#14569)
	* configure.ac (with_file_notification): Default to $with_features.

2013-06-09  Paul Eggert  <eggert@cs.ucla.edu>

	Merge from gnulib, incorporating:
	2013-06-02 sig2str: port to C++
	2013-05-29 c-ctype, regex, verify: port to gcc -std=c90 -pedantic

2013-06-08  Jan Djärv  <jan.h.d@swipnet.se>

	* configure.ac (HAVE_GLIB): Only set XGSELOBJ if HAVE_NS = no.
	(with_file_notification): Don't set to gfile if with_ns = yes.

2013-06-07  Richard Copley  <rcopley@gmail.com>  (tiny change)

	* Makefile.in (msys_to_w32): Modify to support d:\foo file names.
	(msys_lisppath_to_w32, msys_prefix_subst, msys_sed_sh_escape):
	New variables.
	(epaths-force-w32): Use them.  (Bug#14513)

2013-06-03  Michael Albinus  <michael.albinus@gmx.de>

	* configure.ac (HAVE_GFILENOTIFY): Check for gio >= 2.24.

2013-06-03  Eli Zaretskii  <eliz@gnu.org>

	* configure.ac (HAVE_GFILENOTIFY): Do not change $LIBS.
	(GFILENOTIFY_CFLAGS, GFILENOTIFY_LIBS): Substitute.

2013-06-03  Jan Djärv  <jan.h.d@swipnet.se>

	* configure.ac (HAVE_GLIB): Add GLib check.  Set XGSELOBJ if GLib is
	used.  Remove xgselect.o from XOBJ.

2013-06-03  Michael Albinus  <michael.albinus@gmx.de>

	* configure.ac (file-notification): New option, replaces inotify option.
	(HAVE_W32): Remove w32notify.o.
	(with_file_notification): Add checks for glib and w32.  Adapt check
	for inotify.
	(Summary): Add entry for file notification.

	* autogen/config.in: Add entries for HAVE_GFILENOTIFY,
	HAVE_W32NOTIFY and USE_FILE_NOTIFY.

2013-06-02  Juanma Barranquero  <lekktu@gmail.com>

	* .bzrignore: Ignore dirs libexec/, share/ and var/.

2013-05-29  Xue Fuqiao  <xfq.free@gmail.com>

	* INSTALL: Fix description.

2013-05-27  YAMAMOTO Mitsuharu  <mituharu@math.s.chiba-u.ac.jp>

	* configure.ac (HAVE_XRANDR): Check availability of
	XRRGetScreenResources rather than that of XRRQueryExtension.

2013-05-18  Eli Zaretskii  <eliz@gnu.org>

	* make-dist (files): Add nt/msysconfig.sh, nt/mingw-cfg.site,
	nt/epaths.nt, and nt/INSTALL.MSYS.

2013-05-18  Paul Eggert  <eggert@cs.ucla.edu>

	Port --enable-gcc-warnings to clang.
	* configure.ac (nw): Remove obsolescent warnings.
	These aren't needed for clang, or for gcc for that matter.
	(emacs_cv_clang): New var, which tests for clang.
	Omit warnings that clang is too picky about.
	(GLIB_DISABLE_DEPRECATION_WARNINGS): Define this;
	needed for Ubuntu 13.04 + clang + --enable-gcc-warnings.

	* make-dist (files): Add nt/Makefile.in, nt/gnulib.mk.
	Otherwise, 'configure; make' fails on non-Windows builds.

2013-05-16  Eli Zaretskii  <eliz@gnu.org>

	* lib/Makefile.am: If building for MS-Windows, include
	nt/gnulib.mk instead of lib/gnulib.mk.

	* configure.ac: Adapt to MSYS build on MS-Windows.

	* Makefile.in (NTDIR): New variable, for the MSYS build on
	MS-Windows.
	(SUBDIR): Add $(NTDIR).
	(.PHONY): Add epaths-force-w32.
	(msys_to_w32): New variable.
	(epaths-force-w32, install-nt, uninstall-nt): New targets.
	(lib-src src): Add $(NTLIB) to prerequisites.
	(lib lib-src lisp leim nt): Add 'nt'.
	(config.status): Use $(CFG).
	(.PHONY): Add install-$(NTDIR) and uninstall-$(NTDIR).
	(install, install-arch-dep): Add install-$(NTDIR).
	(uninstall): Depend on uninstall-$(NTDIR).
	(mostlyclean, clean, distclean, bootstrap-clean): Add 'nt'.

	* GNUmakefile (CFG): New variable, uses mingw-cfg.site as
	CONFIG_SITE for the MSYS build on MS-Windows.
	(Makefile): Use $(CFG).

	* .bzrignore: Ignore *.res, *.tmp, and *.map.
	Remove src/emacs.res.

2013-05-16  Paul Eggert  <eggert@cs.ucla.edu>

	Merge from gnulib, incorporating:
	2013-05-15 manywarnings: update for GCC 4.8.0
	2013-05-15 stdio: use __REDIRECT for fwrite, fwrite_unlocked
	2013-05-15 sig2str, stdio, warnings: port to clang

2013-05-15  Stefan Monnier  <monnier@iro.umontreal.ca>

	* Makefile.in (install-doc): DOC file is not version specific any more.
	* .bzrignore: Don't ignore DOC-* any more.

2013-05-13  Paul Eggert  <eggert@cs.ucla.edu>

	* configure.ac (LD_SWITCH_SYSTEM_TEMACS): OpenBSD needs -nopie.
	Reported privately by Han Boetes <han@boetes.org>.

2013-05-08  Juanma Barranquero  <lekktu@gmail.com>

	* lib/makefile.w32-in (ACL_H): New macro.
	($(BLD)/acl-errno-valid.$(O)): Update dependencies.

2013-05-07  Paul Eggert  <eggert@cs.ucla.edu>

	Use Gnulib ACL implementation, for benefit of Solaris etc.  (Bug#14295)
	* configure.ac: Remove -with-acl option, since Gnulib does that for
	us now.
	(LIBACL_LIBS): Remove; no longer needed.
	* lib/Makefile.am (CLEANFILES, SUFFIXES): New (empty) macros,
	for the benefit of the new ACL implementation.
	* lib/makefile.w32-in (GNULIBOBJS): Add $(BLD)/acl-errno-valid.$(O).
	($(BLD)/acl-errno-valid.$(O)): New rule.
	* lib/acl-errno-valid.c, lib/acl-internal.h, lib/acl.h:
	* lib/acl_entries.c, lib/errno.in.h, lib/file-has-acl.c:
	* lib/qcopy-acl.c, lib/qset-acl.c, m4/acl.m4, m4/errno_h.m4:
	New files, taken from gnulib.
	* lib/gnulib.mk, m4/gnulib-comp.m4: Regenerate.

2013-05-07  Jan Djärv  <jan.h.d@swipnet.se>

	* configure.ac (HAVE_XRANDR, HAVE_XINERAMA): Define if available.
	(XRANDR_LIBS, XINERAMA_LIBS): New AC_SUBSTs.

2013-05-06  Paul Eggert  <eggert@cs.ucla.edu>

	Merge from gnulib, incorporating:
	2013-04-30 utimens, utimensat: work around Solaris UTIME_OMIT bug

2013-05-01  Paul Eggert  <eggert@cs.ucla.edu>

	* make-dist: Keep necessary restrictions on file access.

2013-04-29  Paul Eggert  <eggert@cs.ucla.edu>

	Merge from gnulib, incorporating:
	2013-04-28 extern-inline: work around bug in Sun c99

2013-04-27  Paul Eggert  <eggert@cs.ucla.edu>

	Merge from gnulib, incorporating:
	2013-04-27 alignof, intprops, malloca: port better to IBM's C compiler

2013-04-26  Paul Eggert  <eggert@cs.ucla.edu>

	Port better to AIX (Bug#14258).
	* configure.ac (CFLAGS): Append -O if the user did not specify CFLAGS,
	we did not already infer an optimization option, and -O works.
	AIX xlc needs -O, otherwise garbage collection doesn't work.

2013-04-22  Paul Eggert  <eggert@cs.ucla.edu>

	* make-dist: Do not distribute admin/unidata/Makefile.
	It is generated by 'configure'.

	* build-aux/update-subdirs: Don't leave subdirs.el~ behind.
	It messes up 'make distclean', and contains no useful information
	because it's a copy of subdirs.el.

2013-04-18  John Marino  <gnugcc@marino.st>  (tiny change)

	* configure.ac: Add DragonFly BSD, mostly same as FreeBSD.  (Bug#14068)

2013-04-18  Glenn Morris  <rgm@gnu.org>

	* configure.ac (AC_PROG_LN_S): Remove, too restrictive.
	(LN_S_FILEONLY): New output variable.
	* Makefile.in (LN_S): Remove.
	(LN_S_FILEONLY): New, set by configure.
	(install-arch-dep): Use LN_S_FILEONLY rather than LN_S.

2013-04-12  Ken Brown  <kbrown@cornell.edu>

	* configure.ac (canonical): Adapt to 64-bit Cygwin, for which
	`canonical' is `x86_64-unknown-cygwin'.

2013-04-09  Ken Brown  <kbrown@cornell.edu>

	* configure.ac (W32_RES_LINK): Remove unneeded linker directive
	`-Wl,-bpe-i386', which is confusing in the 64-bit case.
	(Bug#12993)

2013-04-07  Paul Eggert  <eggert@cs.ucla.edu>

	Fix --enable-profiling bug introduced by 2013-02-25 change (Bug#13783).
	* configure.ac (LD_SWITCH_SYSTEM_TEMACS): Append -pg if profiling
	and if not on GNU/Linux or FreeBSD.
	* lib/Makefile.am (AM_CFLAGS): Add $(PROFILING_CFLAGS), so that
	lib/*.o is profiled too.

2013-03-30  Paul Eggert  <eggert@cs.ucla.edu>

	Merge from gnulib, incorporating:
	2013-03-29 stdalign: port to stricter ISO C11
	This helps to run 'configure' on MS-Windows; see Eli Zaretskii in
	<http://lists.gnu.org/archive/html/emacs-devel/2013-03/msg00999.html>.

2013-03-27  Paul Eggert  <eggert@cs.ucla.edu>

	* configure.ac (HAVE_XKBGETKEYBOARD): Remove.
	Subsumed by HAVE_XKB.  All uses changed.

2013-03-25  Jan Djärv  <jan.h.d@swipnet.se>

	* configure.ac (HAVE_XKB): Define if Xkb is present.

2013-03-24  Paul Eggert  <eggert@cs.ucla.edu>

	Merge from gnulib, incorporating:
	2013-03-21 sys_select, sys_time: port 2013-01-30 fix to Cygwin

2013-03-18  Paul Eggert  <eggert@cs.ucla.edu>

	Fix bug when building Emacs with a GNU Make submake (Bug#13962).
	* Makefile.in (QUIET_SUBMAKE): New macro.
	(install-info, uninstall): Use it.

	Emacs crashes with ImageMagick 6.8.2-3 through 6.8.3-9 (Bug#13867).
	* configure.ac (IMAGEMAGICK_MODULE): Reject 6.8.2.
	We want to reject 6.8.2-3 through 6.8.3-9, but there seems to be
	no way to do this in pkg-config, so make do with a reasonable
	approximation.

	Automate the build of ja-dic.el (Bug#13984).
	* .bzrignore: Add leim/ja-dic/.

2013-03-13  Paul Eggert  <eggert@cs.ucla.edu>

	File synchronization fixes (Bug#13944).
	* configure.ac (BSD_SYSTEM, BSD_SYSTEM_AHB): Remove; no longer needed.
	(fsync): Remove check; now done by gnulib.
	* lib/fdatasync.c, lib/fsync.c, m4/fdatasync.m4, m4/fsync.m4:
	New files, from gnulib.
	* lib/gnulib.mk, m4/gnulib-comp.m4: Regenerate.

	Merge from gnulib, incorporating:
	2013-03-13 putenv: port to Solaris 10
	2013-03-12 mktime: fix configure typo
	2013-03-11 regex: port to mingw's recent addition of undeclared alarm
	2013-03-11 putenv: avoid compilation warning on mingw
	2013-03-11 unistd: don't prevent Tru64 Unix from using gnulib strtod.

2013-03-11  Glenn Morris  <rgm@gnu.org>

	* Merge in all changes up to version 24.3 release.

2013-03-06  Paul Eggert  <eggert@cs.ucla.edu>

	* configure.ac (TERM_HEADER): Remove duplicate definition (Bug#13872).
	It can mess up 'configure' runs.

2013-03-05  Glenn Morris  <rgm@gnu.org>

	* Makefile.in (install-man): Ignore gzip exit status.

2013-03-03  Glenn Morris  <rgm@gnu.org>

	* make-dist: Remove lzma (it's replaced by xz).

2013-03-01  Paul Eggert  <eggert@cs.ucla.edu>

	Merge from gnulib, incorporating:
	2013-02-21 putenv: port better to native Windows
	2013-02-18 extern-inline: avoid compilation error with HP-UX cc
	2013-02-14 putenv: fix heap corruption with mixed putenv/_putenv

2013-02-28  Ken Brown  <kbrown@cornell.edu>

	* configure.ac (HAVE_DATA_START): Fix test.  (Bug#13818)

2013-02-25  Paul Eggert  <eggert@cs.ucla.edu>

	Simplify data_start configuration (Bug#13783).
	* configure.ac (CRT_DIR, LIB_STANDARD, START_FILES, DATA_START)
	(LD_FIRSTFLAG, ORDINARY_LINK, LIB_GCC): Remove.
	(AC_CHECK_HEADERS_ONCE): Remove sys/resource.h, as it's
	not always needed.
	(HAVE_DATA_START): New macro.

2013-02-21  Paul Eggert  <eggert@cs.ucla.edu>

	Parallelize documentation builds.
	This speeds up building of documentation on multiprocessor
	platforms, and is motivated by Texinfo 5.0, which is much slower.
	Add a toplevel rule 'make docs' to make all the documentation.
	* .bzrignore: Add .dvi, .html, .ps.
	* Makefile.in (DVIS, HTMLS, INFOS, PSS, DOCS): New macros.
	($(DOCS), docs, vi, html, pdf, ps): New rules.
	(info-real): Depend on $(INFOS) rather than doing it sequentially.
	(dvi): Depend on $(DVIS) rather than doing it sequentially.

2013-02-15  Paul Eggert  <eggert@cs.ucla.edu>

	Fix AIX port (Bug#13650).
	* configure.ac (DATA_START, DATA_SEG_BITS): Set to 0x20000000 on AIX.

2013-02-12  Eli Zaretskii  <eliz@gnu.org>

	* lib/makefile.w32-in (GNULIBOBJS): Add $(BLD)/memrchr.$(O).
	($(BLD)/memrchr.$(O)): New dependency.

2013-02-11  Paul Eggert  <eggert@cs.ucla.edu>

	Tune by using memchr and memrchr.
	* .bzrignore: Add string.h.
	* lib/gnulib.mk, m4/gnulib-comp.m4: Regenerate.
	* lib/memrchr.c, lib/string.in.h, m4/memrchr.m4, m4/string_h.m4:
	New files, from gnulib.

	Merge from gnulib, incorporating:
	2013-02-11 unsetenv etc.: port to Solaris 11 + GNU Emacs
	2013-02-09 secure_getenv: fix C++ declaration typo

2013-02-11  Glenn Morris  <rgm@gnu.org>

	* configure.ac (emacs_config_options): Record some env vars.

2013-02-10  Glenn Morris  <rgm@gnu.org>

	* configure.ac (emacs_config_options): Strip out the (internal)
	arguments --no-create and --no-recursion.

2013-02-08  Paul Eggert  <eggert@cs.ucla.edu>

	Merge from gnulib, incorporating:
	2013-02-08 careadlinkat: stop exporting careadlinkatcwd
	The MS-Windows port can remove careadlinkatcwd at its convenience.
	2013-02-08 extensions: port better to HP-UX
	2013-02-06 extensions: port better to MINIX 3, HP-UX, autoheader 2.62
	2013-02-06 unistd: avoid namespace pollution on non-glibc systems
	2013-02-04 secure_getenv: new module [module not used by Emacs]
	2013-01-30 sys_time: port to Solaris 2.6

2013-02-01  Paul Eggert  <eggert@cs.ucla.edu>

	Use fdopendir, fstatat and readlinkat, for efficiency (Bug#13539).
	On my host, this speeds up directory-files-and-attributes by a
	factor of 3, when applied to Emacs's src directory.
	These functions are standardized by POSIX and are common these
	days; fall back on a (slower) gnulib implementation if the host
	is too old to supply them.
	* .bzrignore: Add lib/dirent.h.
	* lib/Makefile.am (libgnu_a_SOURCES): Add openat-die.c, save-cwd.c.
	* lib/careadlinkat.c, lib/careadlinkat.h: Merge from gnulib,
	incorporating: 2013-01-29 careadlinkat: do not provide careadlinkatcwd.
	* lib/gnulib.mk, m4/gnulib-comp.m4: Regenerate.
	* lib/dirent.in.h, lib/fdopendir.c, lib/fstatat.c, lib/openat-priv.h:
	* lib/openat-proc.c, lib/openat.h, m4/dirent_h.m4, m4/fdopendir.m4:
	* m4/fstatat.m4: New files, from gnulib.
	* lib/openat-die.c, lib/save-cwd.c, lib/save-cwd.h: New files.
	These last three are specific to Emacs and are not copied from gnulib.
	They are simpler than the gnulib versions and are tuned for Emacs.

2013-02-01  Glenn Morris  <rgm@gnu.org>

	* make-dist: Only README files exist in lisp/ now, not README*.

2013-01-23  Giorgos Keramidas  <gkeramidas@gmail.com>  (tiny change)

	* .bzrignore: Add lib-src/blessmail.

2013-01-23  Paul Eggert  <eggert@cs.ucla.edu>

	Merge from gnulib, incorporating:
	2013-01-16 unistd: port to recent mingw

2013-01-19  Glenn Morris  <rgm@gnu.org>

	* Makefile.in (install-arch-indep): Put back a chmod that was
	removed 2012-05-19.  (Bug#13430)

2013-01-16  Paul Eggert  <eggert@cs.ucla.edu>

	Merge from gnulib, incorporating:
	2013-01-16 largefile: port better to Mac OS X 10.5
	2013-01-15 stdint: fix build with Android's Bionic fox x86

2013-01-16  Paul Eggert  <eggert@cs.ucla.edu>

	* configure.ac: Document that --enable-gcc-warnings emits errors.
	(Bug#13448)

2013-01-13  Glenn Morris  <rgm@gnu.org>

	* make-dist: Add options for xz compression and no compression.

2013-01-12  Paul Eggert  <eggert@cs.ucla.edu>

	Enable conservative stack scanning for all architectures.
	Suggested by Stefan Monnier in
	<http://lists.gnu.org/archive/html/emacs-devel/2013-01/msg00183.html>.
	* configure.ac (GC_MARK_STACK): Remove.

2013-01-11  Paul Eggert  <eggert@cs.ucla.edu>

	* lib/getopt_.h: Remove trailing CRs that crept in.

2013-01-11  Eli Zaretskii  <eliz@gnu.org>

	* lib/getopt_.h: Regenerate.

2013-01-10  Paul Eggert  <eggert@cs.ucla.edu>

	Merge from gnulib, incorporating:
	2013-01-09 stdlib: port to Solaris 2.6

2013-01-04  Glenn Morris  <rgm@gnu.org>

	* info/dir: Add htmlfontify.

2013-01-04  Paul Eggert  <eggert@cs.ucla.edu>

	Merge from gnulib, incorporating:
	2013-01-04 stdio: remove now-unnecessary stdio.c
	2013-01-04 fprintftime: depend on stdio, not ignore-value
	2013-01-04 fwrite: silence __wur only for older glibc versions
	2013-01-04 fwrite: silence __wur without using inline
	* lib/stdio.c: Remove.
	* lib/stdio.in.h, lib/strftime.c: Update from gnulib.
	* lib/gnulib.mk, m4/gnulib-comp.m4: Regenerate.

2013-01-02  Paul Eggert  <eggert@cs.ucla.edu>

	Merge from gnulib, incorporating copyright-date changes and:
	2012-12-31 dup2: work around cygwin bug

2012-12-30  Jan Djärv  <jan.h.d@swipnet.se>

	* configure.ac: Check for GtkHandlebox.
	Check for GtkTearoffMenuItem.
	New enable: --enable-gtk-deprecation-warnings, default off.
	(HAVE_GTK3): If above enable is off, add
	-DGDK_DISABLE_DEPRECATION_WARNINGS to GTK_CFLAGS.

2012-12-30  Andreas Schwab  <schwab@linux-m68k.org>

	* configure.ac (TEMACS_LDFLAGS2): Don't define.
	(LIBS_GNUSTEP): Set for GNUstep and substitute.
	(LD_SWITCH_SYSTEM_TEMACS): Don't set for GNUstep.

2012-12-27  Glenn Morris  <rgm@gnu.org>

	* configure.ac (emacs_config_options): New.
	Use $@ rather than undocumented $ac_configure_args.
	Replace any embedded double quotes.  (Bug#13274)

2012-12-27  Andreas Schwab  <schwab@linux-m68k.org>

	* configure.ac (SIGNALS_VIA_CHARACTERS): Also define for darwin.
	(Bug#13222)

2012-12-26  Paul Eggert  <eggert@cs.ucla.edu>

	Revert static checking of stack smashing.
	* configure.ac (WARN_CFLAGS): Omit -Wstack-protector when
	configured with --enable-gcc-warnings.  -Wstack-protector causes
	diagnostics to be issued on Ubuntu 12.10 x86-64.

2012-12-24  Paul Eggert  <eggert@cs.ucla.edu>

	Merge from gnulib, incorporating:
	2012-12-21 AC_PROG_MKDIR_P: port workaround to pre-2.62 Autoconf
	2012-12-20 AC_PROG_MKDIR_P: don't workaround if not buggy
	2012-12-17 filemode, sys_stat: Handle MPX files a la AIX.

2012-12-21  Akinori MUSHA  <knu@iDaemons.org>  (tiny change)

	* Makefile.in (install-arch-dep): Ignore chmod errors.  (Bug#13233)

2012-12-16  Romain Francoise  <romain@orebokech.com>

	* configure.ac (acl): New option.
	(HAVE_POSIX_ACL): Test for POSIX ACL support.  This is typically
	provided by libacl on GNU/Linux.

2012-12-14  Paul Eggert  <eggert@cs.ucla.edu>

	Fix permissions bugs with setgid directories etc.  (Bug#13125)
	* configure.ac (BSD4_2): Remove; no longer needed.

2012-12-13  Glenn Morris  <rgm@gnu.org>

	* info/dir: Add bovine, srecode, wisent.

2012-12-13  Andreas Schwab  <schwab@suse.de>

	* Makefile.in (install-info): Use `${MAKE} -s' for echo-info.
	(uninstall): Likewise.  (Bug#13142)

2012-12-11  Paul Eggert  <eggert@cs.ucla.edu>

	Merge from gnulib for 'inline' (Bug#13040), incorporating:
	2012-12-11 extern-inline: avoid incompatibility with Darwin Libc
	* m4/extern-inline.m4: Update from gnulib.

2012-12-11  Juanma Barranquero  <lekktu@gmail.com>

	* lib/makefile.w32-in (SIG2STR_H): New macro.
	($(BLD)/sig2str.$(O)): Update dependencies.

2012-12-10  Paul Eggert  <eggert@cs.ucla.edu>

	* configure.ac (HAVE_INOTIFY): Speed up configure-time test.
	There's no need to test for any of three inotify functions,
	since we use all three.  Check for just the first one.

2012-12-10  Daniel Colascione  <dancol@dancol.org>

	* .bzrignore: Add src/emacs.res.

	* configure.ac (W32_RES, W32_RES_LINK, WINDRES): Teach the cygw32
	build how to compile Windows resource files; use these variables
	to tell src/Makefile.in how and whether to compile resources.

2012-12-10  Rüdiger Sonderfeld  <ruediger@c-plusplus.de>

	* configure.ac (inotify): New option.
	(HAVE_INOTIFY): Test for inotify.

2012-12-09  Andreas Schwab  <schwab@linux-m68k.org>

	* configure.ac: Fix source command in .gdbinit.
	Don't quote $MAKEINFO.

2012-12-09  Paul Eggert  <eggert@cs.ucla.edu>

	Allow spaces in some configuration vars (Bug#13078).
	* configure.ac (srcdir): Don't assume $PWD lacks spaces.
	(srcdir, MAKEINFO, PKG_CONFIG, PKG_CONFIG_MIN_VERSION):
	All uses quoted, to allow spaces in these vars.

2012-12-08  Paul Eggert  <eggert@cs.ucla.edu>

	Use putenv+unsetenv instead of modifying environ directly (Bug#13070).
	* lib/putenv.c, lib/unsetenv.c, m4/putenv.m4, m4/setenv.m4:
	New files, copied automatically from gnulib.
	* lib/gnulib.mk, m4/gnulib-comp.m4: Regenerate.

2012-12-08  Eli Zaretskii  <eliz@gnu.org>

	* lib/makefile.w32-in ($(BLD)/sig2str.$(O)): New dependency.
	Remove a stray character at the beginning of the file.
	(Bug#13026)

2012-12-08  Paul Eggert  <eggert@cs.ucla.edu>

	Simplify get_lim_data.
	* configure.ac (ULIMIT_BREAK_VALUE): Remove.

	Assume POSIX 1003.1-1988 or later for signal.h (Bug#13026).
	* configure.ac (PTY_OPEN, PTY_TTY_NAME_SPRINTF):
	Use SIGCHLD rather than SIGCLD.
	* lib/sig2str.c, lib/sig2str.h, m4/sig2str.m4: New files, from gnulib.
	* lib/gnulib.mk, m4/gnulib-comp.m4: Regenerate.
	* lib/makefile.w32-in (GNULIBOBJS): Add $(BUILD)/sig2str.$(O).

2012-12-06  Glenn Morris  <rgm@gnu.org>

	* configure.ac: Handle info/ files with or without ".info" extension.

2012-11-30  Paul Eggert  <eggert@cs.ucla.edu>

	Merge from gnulib for 'inline' (Bug#13040), incorporating:
	2012-11-29 snippet/warn-on-use: no 'static inline'
	2012-11-29 ftruncate, fts, lstat, openat, raise: no 'static inline'
	2012-11-29 arctwo, md4, md5, sha1, sha256, sha512: no 'static inline'
	2012-11-29 fflush, stat: no 'static inline'
	2012-11-29 stdio: better 'inline'
	2012-11-29 sys_stat: no 'static inline'
	2012-11-29 unistd: better 'inline'
	2012-11-29 c-strtod, memcoll, readutmp: no 'static inline'
	2012-11-29 extern-inline: no 'static inline'
	2012-11-29 sys_socket: better 'inline'
	* lib/stdio.c, lib/unistd.c: New files, from gnulib.
	* build-aux/snippet/warn-on-use.h, lib/gnulib.mk, lib/lstat.c:
	* lib/md5.c, lib/sha1.c, lib/sha256.c, lib/sha512.c, lib/stat.c:
	* lib/stdio.in.h, lib/sys_stat.in.h, lib/unistd.in.h, m4/c-strtod.m4:
	* m4/extern-inline.m4, m4/gnulib-comp.m4, m4/lstat.m4, m4/md5.m4:
	* m4/sha1.m4, m4/sha256.m4, m4/sha512.m4, m4/stat.m4, m4/stdio_h.m4:
	* m4/sys_socket_h.m4, m4/sys_stat_h.m4, m4/unistd_h.m4:
	Update from gnulib.

2012-11-27  Eli Zaretskii  <eliz@gnu.org>

	* make-dist (nt): Adjust to changes in names of the *.manifest files.

2012-11-24  Ken Brown  <kbrown@cornell.edu>

	* configure.ac (HAVE_MOUSE): Remove.

2012-11-23  Paul Eggert  <eggert@cs.ucla.edu>

	Assume POSIX 1003.1-1988 or later for dirent.h (Bug#12958).
	* configure.ac: Do not check for dirent.h or closdir.

2012-11-21  Paul Eggert  <eggert@cs.ucla.edu>

	Assume POSIX 1003.1-1988 or later for unistd.h (Bug#12945).
	* configure.ac: Do not check for getcwd or getwd.

2012-11-21  Glenn Morris  <rgm@gnu.org>

	* configure.ac (--enable-profiling): Doc fix.

2012-11-20  Paul Eggert  <eggert@cs.ucla.edu>

	Improve static checking of integer overflow and stack smashing.
	* configure.ac (WARN_CFLAGS): Add -Wstack-protector
	if using GCC 4.7.2 or later on a platform with
	at least 64-bit long int.  This improves static checking on these
	platforms, when configured with --enable-gcc-warnings.

2012-11-17  Paul Eggert  <eggert@cs.ucla.edu>

	Assume POSIX 1003.1-1988 or later for fcntl.h (Bug#12881).
	* configure.ac: Do not check for fcntl.h.
	* lib/gnulib.mk: Regenerate.

2012-11-16  Paul Eggert  <eggert@cs.ucla.edu>

	Remove no-longer-used pty_max_bytes variable.
	* configure.ac (fpathconf): Remove unnecessary check.

2012-11-14  Paul Eggert  <eggert@cs.ucla.edu>

	Use faccessat, not access, when checking file permissions (Bug#12632).
	* .bzrignore: Add lib/fcntl.h.
	* configure.ac (euidaccess): Remove check; gnulib does this for us now.
	(gl_FCNTL_O_FLAGS): Define a dummy version.
	* lib/at-func.c, lib/euidaccess.c, lib/faccessat.c, lib/fcntl.in.h:
	* lib/getgroups.c, lib/group-member.c, lib/root-uid.h:
	* lib/xalloc-oversized.h, m4/euidaccess.m4, m4/faccessat.m4:
	* m4/fcntl_h.m4, m4/getgroups.m4, m4/group-member.m4:
	New files, from gnulib.
	* lib/gnulib.mk, m4/gnulib-comp.m4: Regenerate.

2012-11-05  Paul Eggert  <eggert@cs.ucla.edu>

	Assume at least POSIX.1-1988 for getpgrp, setpgid, setsid (Bug#12800).
	* configure.ac (setpgid, setsid): Assume their existence.
	(AC_FUNC_GETPGRP, SETPGRP_RELEASES_CTTY): Remove; obsolete.

	Simplify by assuming __fpending.
	Now that Emacs is using the gnulib fpending module,
	there's no need for Emacs to have a separate implementation.
	* configure.ac (stdio_ext.h, __fpending): Remove now-duplicate checks.
	(PENDING_OUTPUT_COUNT, DISPNEW_NEEDS_STDIO_EXT): Remove.

2012-11-03  Eli Zaretskii  <eliz@gnu.org>

	* lib/makefile.w32-in (GNULIBOBJS): Add $(BLD)/fpending.$(O) and
	$(BLD)/close-stream.$(O).
	($(BLD)/close-stream.$(O))
	($(BLD)/fpending.$(O)): New dependencies.

2012-11-03  Paul Eggert  <eggert@cs.ucla.edu>

	Fix data-loss with --batch (Bug#9574).
	* lib/close-stream.c, lib/close-stream.h, lib/fpending.c
	* lib/fpending.h, m4/close-stream.m4, m4/fpending.m4:
	New files, from gnulib.
	* lib/gnulib.mk, m4/gnulib-comp.m4: Regenerate.

2012-11-03  Eli Zaretskii  <eliz@gnu.org>

	* config.bat: Copy lib/execinfo.in.h to lib/execinfo.in-h if needed.

2012-11-02  Glenn Morris  <rgm@gnu.org>

	* Makefile.in (EMACS_ICON): New variable.
	(install-etc): Use EMACS_ICON to allow choice of icon.

2012-10-26  Glenn Morris  <rgm@gnu.org>

	* Makefile.in (EMACS_NAME): New variable.
	(EMACS, install-etc, uninstall): Use $EMACS_NAME.

	* Makefile.in (EMACS, EMACSFULL): Transformations should not be
	applied to $EXEEXT.

	* Makefile.in (uninstall): Don't abort if some directories are missing.
	Apply transformation rules to manual pages, desktop and icon files.
	No more emacs22 icons to uninstall.

2012-10-24  Glenn Morris  <rgm@gnu.org>

	* Makefile.in (install-etc, install-man):
	Don't apply program transform to standard file suffixes.

2012-10-23  Paul Eggert  <eggert@cs.ucla.edu>

	* configure.ac (_FORTIFY_SOURCE): Do not multiply define (Bug#12714).
	This ports to Gentoo.  Problem originally reported against coreutils,
	but Emacs has it too.

2012-10-23  Glenn Morris  <rgm@gnu.org>

	* Makefile.in (emacs_transform): Remove.
	(install-man): Revert 2012-10-21 change.  (Bug#12713)

2012-10-21  Glenn Morris  <rgm@gnu.org>

	* Makefile.in (install-etc): Don't install emacs22 icons.

	* Makefile.in (emacs_transform): New variable.
	(install-etc): Prefer a make variable to a shell variable.

2012-10-18  Stefan Monnier  <monnier@iro.umontreal.ca>

	* Makefile.in ($(MAKEFILE_NAME)): Depend on src/lisp.mk as well.

2012-10-15  Glenn Morris  <rgm@gnu.org>

	* Makefile.in (install-man, install-etc):
	Apply $TRANSFORM.  (Bug#12536#34)
	(clean): Delete etc/emacs.tmpdesktop.

2012-10-11  Kenichi Handa  <handa@gnu.org>

	* .bzrignore: Add several files under admin/charsets.

2012-10-08  Daniel Colascione  <dancol@dancol.org>

	* configure.ac: Add --with-w32 as a window system option.
	Limit it to Cygwin for now.  Integrate w32 into the refactored window
	system configuration and set TERM_HEADER to w32term.h when w32 is
	configured.

	(CYGWIN_OBJ): Add cygw32.o.

2012-10-07  Jan Djärv  <jan.h.d@swipnet.se>

	* configure.ac: Check that OSX is 10.4 or newer.

2012-10-07  Paul Eggert  <eggert@cs.ucla.edu>

	Improve sys_siglist detection.
	* configure.ac (sys_siglist): Look for its decl in <signal.h>.
	Otherwise, it's not found in either Fedora 17 or Solaris 11.

2012-10-04  Paul Eggert  <eggert@cs.ucla.edu>

	Merge from gnulib, incorporating:
	2012-10-02 pselect: reject invalid file descriptors
	2012-10-02 ptsname: reject invalid file descriptors
	2012-10-02 manywarnings: cater to more gcc infelicities
	2012-09-30 sockets, sys_stat: restore AC_C_INLINE
	* lib/pselect.c, lib/stdlib.in.h, m4/manywarnings.m4, m4/pselect.m4:
	* m4/stdlib_h.m4, m4/sys_stat_h.m4: Update from gnulib.
	* lib/gnulib.mk, m4/gnulib-comp.m4: Regenerate.

2012-09-30  Paul Eggert  <eggert@cs.ucla.edu>

	Merge from gnulib, incorporating:
	2012-09-28 extern-inline: provide a -Wundef safe config.h

2012-09-27  Paul Eggert  <eggert@cs.ucla.edu>

	Check more robustly for timer_settime.
	This should fix an OS X build problem reported by Ivan Andrus in
	<http://lists.gnu.org/archive/html/emacs-devel/2012-09/msg00671.html>.
	* configure.ac (gl_THREADLIB): Define to empty, since Emacs
	does threads its own way.
	* lib/gnulib.mk, m4/gnulib-comp.m4: Regenerate.

2012-09-23  Paul Eggert  <eggert@cs.ucla.edu>

	* Makefile.in (bootstrap): Set MAKEFILE_NAME when building Makefile,
	to avoid problems with recursion when using GNU make.

2012-09-22  Paul Eggert  <eggert@cs.ucla.edu>

	* Makefile.in (bootstrap): Simplify build procedure.
	Suggested by Wolfgang Jenker in
	<http://lists.gnu.org/archive/html/emacs-devel/2012-09/msg00456.html>.

	Merge from gnulib, incorporating:
	2012-09-22 sockets, sys_stat: remove AC_C_INLINE in MSVC-only cases

2012-09-18  Jan Djärv  <jan.h.d@swipnet.se>

	* configure.ac (HAVE_GTK): Mention if we use GTK2 or GTK3.

2012-09-17  Andreas Schwab  <schwab@linux-m68k.org>

	* Makefile.in (bootstrap): Revert last change.  Run config.status
	after config.status --recheck, run configure from $(srcdir).
	(config.status): Run configure from $(srcdir).

2012-09-17  Paul Eggert  <eggert@cs.ucla.edu>

	* Makefile.in: Fix build error on FreeBSD.
	($(MAKEFILE_NAME)): Pass MAKE='$(MAKE)' to config.status's env.
	Suggested by Wolfgang Jenker in
	<http://lists.gnu.org/archive/html/emacs-devel/2012-09/msg00430.html>.
	(MAKE_CONFIG_STATUS): Remove.  Remaining use expanded.
	This undoes part of the 2012-09-10 patch.
	(bootstrap): Run ./configure, rather than trying to run config.status
	if it exists.  That builds src/epaths.h more reliably.
	Run autogen/copy_autogen if autogen.sh fails,
	to create 'configure'.  Reported by Andreas Schwab in
	<http://lists.gnu.org/archive/html/emacs-devel/2012-09/msg00438.html>.
	* autogen.sh: Exit with status 1 when failing due to missing tools,
	reverting the 2012-09-10 change to this file.
	* autogen/copy_autogen: Fail if one of the subsidiary actions fail.
	Use 'cp -f' for the build-aux files, since the destinations are
	typically read-only.

	Remove no-longer-needed Solaris 2.4 vfork bug workaround.
	* configure.ac (ac_cv_func_vfork_works): Default to 'no' on
	Solaris 2.4, so that AC_FUNC_VFORK doesn't think vfork works.

2012-09-17  Glenn Morris  <rgm@gnu.org>

	* configure.ac (copyright): New output variable.
	(COPYRIGHT): New AC_DEFINE.

2012-09-16  Paul Eggert  <eggert@cs.ucla.edu>

	Remove configure's --without-sync-input option (Bug#12450).
	* configure.ac (SYNC_INPUT, BROKEN_SA_RESTART): Remove.

2012-09-16  Glenn Morris  <rgm@gnu.org>

	Increase compartmentalization of Nextstep builds rules,
	and store Emacs version number in fewer versioned files.
	* configure.ac (ns_appsrc): Use relative names.
	(ns_frag): Remove.
	(Info-gnustep.plist, Emacs.desktop, Info.plist, InfoPlist.strings)
	(nextstep/Makefile): Generate these nextstep files.
	(SUBDIR_MAKEFILES): Add nextstep.
	* Makefile.in (clean, distclean, bootstrap-clean): Add nextstep.
	* make-dist (nextstep/templates): Add directory.
	(nextstep/Cocoa/Emacs.base/Contents/Resources/English.lproj): Remove.
	(nextstep/Cocoa/Emacs.base/Contents)
	(nextstep, nextstep/GNUstep/Emacs.base/Resources): Update contents.

2012-09-15  Paul Eggert  <eggert@cs.ucla.edu>

	Port better to POSIX hosts lacking _setjmp (Bug#12446).
	* configure.ac (HAVE__SETJMP, HAVE_SIGSETJMP): New symbols.
	(_setjmp, _longjmp): Remove.

2012-09-14  Paul Eggert  <eggert@cs.ucla.edu>

	* configure.ac (--without-sync-input): Fix typo in usage message.

	* configure.ac: Port to hosts lacking gtk.
	(PKG_CHECK_MODULES): Capture pkg-config diagnostics
	better, in particular, problems in invoking pkg-config itself.
	This is useful on hosts that don't have pkg-config.
	(GTK_MODULES): Do not exit 'configure' simply because gtk3
	and gtk2 are both missing.  Problem found on Solaris 8.

2012-09-13  Jan Djärv  <jan.h.d@swipnet.se>

	* configure.ac: Reorder Xaw3d messages.
	Report Gtk+ 3 as GTK.

2012-09-13  Paul Eggert  <eggert@cs.ucla.edu>

	Simplify SIGIO usage (Bug#12408).
	* configure.ac (NO_TERMIO, BROKEN_FIONREAD, BROKEN_SIGAIO)
	(BROKEN_SIGPOLL, BROKEN_SIGPTY): Remove.
	(USABLE_FIONREAD, USABLE_SIGIO): New symbols.  All uses of
	'defined SIGIO' replaced with 'defined USABLE_SIGIO', with no need
	to #undef SIGIO now (which was error-prone).  Likewise, all uses
	of 'defined FIONREAD' replaced with 'defined USABLE_FIONREAD'.

2012-09-12  Jan Djärv  <jan.h.d@swipnet.se>

	* configure.ac: No --with-x-toolkit given: Try gtk3 toolkit first
	and then gtk2 if not found.
	--with-x-toolkit=gtk|yes: As above, but fail if gtk2 or gt3 not found.
	--with-x-toolkit=gtk2: Only try gtk2, fail if not found.
	--with-x-toolkit=gtk3: Only try gtk3, fail if not found.

2012-09-11  Glenn Morris  <rgm@gnu.org>

	* Makefile.in (install-arch-dep, install-arch-indep, install-doc):
	Be more explicit about dependencies, for parallel `make install'.

2012-09-11  Paul Eggert  <eggert@cs.ucla.edu>

	Simplify, document, and port floating-point (Bug#12381).
	* configure.ac (logb, cbrt): Do not check for these functions,
	as they are not being used.

2012-09-10  Paul Eggert  <eggert@cs.ucla.edu>

	Improve robustness of 'make bootstrap' (Bug#12376).
	Run autogen.sh after bootstrap-clean, to avoid bzr pull issues.
	* INSTALL, README: Document autogen.sh.
	* Makefile.in (Makefile): Mark it as precious, since it's updated
	atomically.
	(MAKE_CONFIG_STATUS): New macro.
	(config.status, bootstrap): Use it.  This causes 'make bootstrap'
	to run config.status with the --recheck option, which is more
	appropriate for a bootstrap.
	(bootstrap): Run autogen.sh right after cleaning.  Don't worry
	about failures due to missing tools.
	* autogen.sh: Exit with status 101 when failing due to missing tools.
	* make-dist: Distribute autogen.sh.

2012-09-09  Paul Eggert  <eggert@cs.ucla.edu>

	Assume C89 or later for math functions (Bug#12381).
	* configure.ac (frexp, fmod): Remove checks for these functions,
	as we now assume them.
	(FLOAT_CHECK_DOMAIN, HAVE_INVERSE_HYPERBOLIC, NO_MATHERR)
	(HAVE_EXCEPTION):
	Remove; no longer needed.

2012-09-07  Paul Eggert  <eggert@cs.ucla.edu>

	More signal-handler cleanup (Bug#12327).
	* configure.ac (FLOAT_CHECK_DOMAIN): Comment fix (Bug#12327).

2012-09-06  Paul Eggert  <eggert@cs.ucla.edu>

	Signal-handler cleanup (Bug#12327).
	* configure.ac (PTY_OPEN, PTY_TTY_NAME_SPRINTF):
	Adjust to syssignal.h changes.
	(SIGNAL_H_AB): Remove; no longer needed.

2012-09-04  Paul Eggert  <eggert@cs.ucla.edu>

	Simplify redefinition of 'abort' (Bug#12316).
	* configure.ac (NO_ABRT): Remove.

	* configure.ac (_setjmp, _longjmp): Check by compiling
	instead of by guessing.  The guesses were wrong for
	recent versions of Solaris, such as Solaris 11.

2012-09-03  Paul Eggert  <eggert@cs.ucla.edu>

	* configure.ac (WARN_CFLAGS): Omit -Wjump-misses-init.
	It generates false alarms in doc.c, regex.c, xdisp.c.  See
	<http://lists.gnu.org/archive/html/emacs-devel/2012-09/msg00040.html>.

	Merge from gnulib, incorporating:
	2012-08-29 stdbool: be more compatible with mixed C/C++ compiles
	2011-11-30 manywarnings: update the list of "all" warnings

2012-09-02  Jan Djärv  <jan.h.d@swipnet.se>

	* configure.ac (HAVE_GOBJECT): Check for gobject-2.0 (Bug#12332).

2012-09-01  Paul Eggert  <eggert@cs.ucla.edu>

	* configure.ac (_FORTIFY_SOURCE): Define only when optimizing.
	This ports to glibc 2.15 or later, when configured with
	--enable-gcc-warnings.  See Eric Blake in
	<http://lists.gnu.org/archive/html/bug-grep/2012-09/msg00000.html>.

2012-09-01  Daniel Colascione  <dan.colascione@gmail.com>

	* configure.ac: Introduce term_header variable, which holds the
	value which will become TERM_HEADER in code.  We effect our choice
	of window system by setting term_header and WINDOW_SYSTEM_OBJ
	instead of using ad-hoc variables and flags for each window
	system.

2012-08-26  Paul Eggert  <eggert@cs.ucla.edu>

	* configure.ac (CFLAGS): Prefer -g3 to -g if -g3 works
	and if the user has not specified CFLAGS.  -g3 simplifies
	debugging, since it makes macros visible to the debugger.

2012-08-25  Juanma Barranquero  <lekktu@gmail.com>

	* lib/makefile.w32-in ($(BLD)/execinfo.$(O)): Update dependencies.

2012-08-25  Eli Zaretskii  <eliz@gnu.org>

	* lib/makefile.w32-in ($(BLD)/execinfo.$(O), execinfo.h): New targets.
	(GNULIBOBJS): Add $(BLD)/execinfo.$(O).

2012-08-24  Paul Eggert  <eggert@cs.ucla.edu>

	On assertion failure, print backtrace if available.
	Merge from gnulib, incorporating:
	2012-08-24 execinfo: port to FreeBSD
	2012-08-22 execinfo: new module
	* lib/gnulib.mk, m4/gnulib-comp.m4: Regenerate.
	* lib/execinfo.c, lib/execinfo.in.h, m4/execinfo.m4: New files.

2012-08-22  Glenn Morris  <rgm@gnu.org>

	* Makefile.in (install-arch-dep): If NO_BIN_LINK is non-null,
	do not create the bin/emacs link.  (Bug#12011)

2012-08-21  Paul Eggert  <eggert@cs.ucla.edu>

	Merge from gnulib, incorporating:
	2012-08-20 extern-inline: support old GCC 'inline'

2012-08-20  Glenn Morris  <rgm@gnu.org>

	* configure.ac (AC_PROG_LN_S): Test for ln.
	* Makefile.in (LN_S): New, set by configure.
	(install-arch-dep): Use $LN_S.

2012-08-19  Paul Eggert  <eggert@cs.ucla.edu>

	Merge from gnulib, incorporating:
	2012-08-19 ignore-value, stat-time, timespec: omit AC_C_INLINE
	2012-08-19 mktime, sys_select: avoid 'static inline'
	2012-08-19 gnulib-tool: Fix indentation.

2012-08-18  Paul Eggert  <eggert@cs.ucla.edu>

	* lib/sigprocmask.c, m4/signalblocking.m4: Remove.
	These files have been unused since the 2012-06-22 patch that
	introduced high-resolution time stamps.

2012-08-17  Jan Beich  <jbeich@tormail.org>  (tiny change)

	* configure.ac (PTY_OPEN): Try posix_openpt on gnu-linux,
	gnu-kfreebsd, freebsd, and netbsd.  (Bug#12040)

2012-08-14  Paul Eggert  <eggert@cs.ucla.edu>

	Merge from gnulib, incorporating:
	2012-08-05 extern-inline: also ignore -Wmissing-declarations

2012-08-10  Juanma Barranquero  <lekktu@gmail.com>

	* lib/makefile.w32-in (STAT_TIME_H): New macro.
	(FTOASTR_C, $(BLD)/stat-time.$(O), $(BLD)/timespec.$(O))
	($(BLD)/u64.$(O)): Update dependencies.

2012-08-10  Glenn Morris  <rgm@gnu.org>

	* configure.ac (DIRECTORY_SEP): Move here from src/lisp.h.

2012-08-08  Dmitry Antipov  <dmantipov@yandex.ru>

	* configure.ac (--disable-features): Rename to --without-all.
	(OPTION_DEFAULT_ON): Change to use with_features.
	* INSTALL: Fix description.

2012-08-07  Dmitry Antipov  <dmantipov@yandex.ru>

	* configure.ac: New option --disable-features.
	(OPTION_DEFAULT_ON): Change to use enable_features.
	* INSTALL: Explain --disable-features.

2012-08-07  Glenn Morris  <rgm@gnu.org>

	* configure.ac: Require automake 1.11 (fairly arbitrarily).
	* autogen.sh (automake_min): Get it from configure.ac.

2012-08-06  Glenn Morris  <rgm@gnu.org>

	* configure.ac (BROKEN_GETWD) [unixware]: New define.

	* configure.ac (GNU_LIBRARY_PENDING_OUTPUT_COUNT): Remove.
	(PENDING_OUTPUT_COUNT): Absorb GNU_LIBRARY_PENDING_OUTPUT_COUNT.
	(DISPNEW_NEEDS_STDIO_EXT): New define.

2012-08-05  Michael Albinus  <michael.albinus@gmx.de>

	* INSTALL: Explain how to completely disable D-Bus.  (Bug#12112)

2012-08-05  Ulrich Müller  <ulm@gentoo.org>

	* configure.ac: Disable paxctl if binaries don't have a
	PT_PAX_FLAGS program header.  (Bug#11979)

2012-08-03  Eli Zaretskii  <eliz@gnu.org>

	* lib/makefile.w32-in (GNULIBOBJS): Add $(BLD)/stat-time.$(O),
	$(BLD)/timespec.$(O), and $(BLD)/u64.$(O).
	(SHA512_H): Don't mention u64.h twice.
	($(BLD)/stat-time.$(O), ($(BLD)/timespec.$(O), ($(BLD)/u64.$(O)):
	New targets.

2012-08-03  Paul Eggert  <eggert@cs.ucla.edu>

	Merge from gnulib, incorporating:
	2012-08-02 stat-time, timespec, u64: support naive out-of-dir builds

2012-08-02  YAMAMOTO Mitsuharu  <mituharu@math.s.chiba-u.ac.jp>

	* lib/Makefile.am (DEFAULT_INCLUDES): Add -I$(top_srcdir)/lib for
	out-of-tree build.

2012-08-02  Glenn Morris  <rgm@gnu.org>

	* make-dist: Remove src/s.

	* lib/makefile.w32-in (MS_W32_H): Update for new ms-w32.h location.

2012-08-02  Paul Eggert  <eggert@cs.ucla.edu>

	Merge from gnulib (Bug#12116), incorporating:
	2012-08-01 extern-inline: new module
	2012-08-01 stat-time, timespec, u64, utimens: use extern-inline
	* lib/stat-time.c, lib/timespec.c, lib/u64.c, m4/extern-inline.m4:
	New files.  The new .c files are for instantiating extern inline
	functions.

	Port to Solaris 8.
	Without this change, 'configure' fails because the recently-added
	wait3 prototype in config.h messes up later 'configure' tests.
	Fix this problem by droping wait3 and WRETCODE, as they're
	no longer needed on hosts that are current porting targets.
	* configure.ac (wait3, WRETCODE): Remove, fixing a FIXME.
	All uses changed to waitpid and WEXITSTATUS.

	Avoid needless autoheader after autogen.sh.
	* .bzrignore: Add src/stamp-h.in.
	* autogen.sh: Create src/stamp-h.in.

2012-08-01  Glenn Morris  <rgm@gnu.org>

	* configure.ac (DOS_NT, MSDOS): New system type templates.

2012-08-01  Ulrich Müller  <ulm@gentoo.org>

	* configure.ac (LIB_STANDARD, START_FILES) [FreeBSD]:
	Don't include crtbegin.o and crtend.o.  (Bug#12047)

2012-08-01  Glenn Morris  <rgm@gnu.org>

	* configure.ac (FLOAT_CHECK_DOMAIN, HAVE_INVERSE_HYPERBOLIC)
	(INTERNAL_TERMINAL): New.

	* configure.ac (DEVICE_SEP, IS_DEVICE_SEP, IS_DIRECTORY_SEP)
	(IS_ANY_SEP): Move here from src/lisp.h.

2012-08-01  Juanma Barranquero  <lekktu@gmail.com>

	* lib/makefile.w32-in (CONFIG_H): Update dependencies.
	(CONF_POST_H): New macro.

2012-07-31  Glenn Morris  <rgm@gnu.org>

	* configure.ac (S_FILE): Remove output variable.

	* configure.ac (opsysfile): Use AH_TEMPLATE.  Doc fix.

	* configure.ac (NULL_DEVICE, SEPCHAR, USER_FULL_NAME):
	Move here from src.

	* configure.ac (AMPERSAND_FULL_NAME, subprocesses):
	Move here from conf_post.h.

2012-07-31  Dmitry Antipov  <dmantipov@yandex.ru>

	Improve OpenMotif detection on GNU/Linux systems.
	* configure.ac (MOTIF): Check for /usr/include/openmotif
	and /usr/(lib|lib64)/openmotif if --with-x-toolkit=motif.

2012-07-31  Andreas Schwab  <schwab@linux-m68k.org>

	* Makefile.in (install-arch-indep): Avoid eval.

2012-07-31  Glenn Morris  <rgm@gnu.org>

	* configure.ac (opsysfile, S_FILE): Now they are always empty.

	* configure.ac (opsysfile): Forgot to set it to empty on sol2-10
	when removing src/s/sol2-6.h yesterday.

	* configure.ac (USG5_4): Reintroduce this.
	(opsysfile): Set to empty on irix6-5, sol2*, and unixware.

	* configure.ac (wait3, WRETCODE): Move here from src/s/usg5-4-common.h.

	* configure.ac (opsysfile): Set to empty on hpux*, darwin;
	and to s/usg5-4-common.h on irix6-5.

2012-07-30  Glenn Morris  <rgm@gnu.org>

	* configure.ac (AH_BOTTOM): Use an include file, so that the
	contents do not get processed by autoheader.

2012-07-30  Paul Eggert  <eggert@cs.ucla.edu>

	Do not overwrite config.status while executing it (Bug#11214).
	* Makefile.in (MAKEFILE_NAME): New macro.
	($(MAKEFILE_NAME)): Rename rule from Makefile.
	* configure.ac (epaths): Set MAKEFILE_NAME to a bogus value,
	so that GNU 'make' isn't tempted to make the Makefile and then
	regenerate config.status while config.status is running.

	Update .PHONY listings in makefiles.
	* Makefile.in (.PHONY): Add all, ${SUBDIR}, blessmail, epath-force,
	FRC, install-arch-dep, install-arch-indep, install-doc,
	install-info, install-man, install-etc, install-strip, uninstall,
	bootstrap-clean, TAGS, tags, info-real, force-info, check-info-dir.
	(.RECURSIVE): Remove; hasn't been needed for years.

2012-07-30  Glenn Morris  <rgm@gnu.org>

	* configure.ac (SIGNAL_H_AHB): New hack macro.
	(opsysfile): Set to empty on netbsd, openbsd.
	(AH_BOTTOM): Include signal.h if SIGNAL_H_AHB is defined.

	* configure.ac (_longjmp, _setjmp, TIOCSIGSEND): Move here from src/s.

2012-07-30  Jan Djärv  <jan.h.d@swipnet.se>

	* Makefile.in (install-arch-indep): Remove sh -x.

2012-07-30  Glenn Morris  <rgm@gnu.org>

	* configure.ac (opsysfile): Tweak message for null case.

	* configure.ac (opsysfile): Set to empty on aix4-2, freebsd,
	gnu-linux, gnu-kfreebsd; and to usg5-4-common.h on sol2*, unixware.

2012-07-29  Jan Djärv  <jan.h.d@swipnet.se>

	* Makefile.in (install-arch-indep): Handle space in locallisppath.

2012-07-28  Paul Eggert  <eggert@cs.ucla.edu>

	Use Gnulib environ module (Bug#9772).
	* m4/environ.m4: New file, from gnulib.
	* lib/gnulib.mk, m4/gnulib-comp.m4: Regenerate.

	Use Gnulib stdalign module (Bug#9772, Bug#9960).
	This should improve portability of macros like alignof and DECL_ALIGN.
	* lib/stdalign.in.h, m4/stdalign.m4: New files, from gnulib.
	* .bzrignore: Add lib/stdalign.h.
	* config.bat: Do not set NO_DECL_ALIGN; no longer needed.
	Copy lib/stdalign.in.h to lib/stdalign.in-h as needed.
	* configure.ac (HAVE_ATTRIBUTE_ALIGNED): Remove the code that
	fiddles with this, as gnulib now does this for us.

2012-07-17  Dmitry Antipov  <dmantipov@yandex.ru>

	Fix toolkit configuration report.
	* configure.ac (USE_X_TOOLKIT): Report toolkit as GTK3 if
	--with-x-toolkit=gtk3 is used.

2012-07-17  Paul Eggert  <eggert@cs.ucla.edu>

	Fix regression with pthread_sigmask on FreeBSD (Bug#11884).
	* configure.ac: Configure gnulib at the end, not before running
	pkg-config.  This restores the behavior before 2012-06-22, when
	higher-resolution time stamps were added, and fixes a bug whereby
	LIB_PTHREAD was not used and gnulib's part of 'configure'
	therefore incorrectly assumed that pthread_sigmask wasn't working.
	Fix the problem with -lrt and clock_gettime a different way.
	This should complete the fix for Bug#11884.
	(pre_PKG_CONFIG_CFLAGS, pre_PKG_CONFIG_LIBS): New shell vars.

2012-07-15  Paul Eggert  <eggert@cs.ucla.edu>

	Merge from gnulib, incorporating:
	2012-07-15 pthread_sigmask: fix bug on FreeBSD 9 (Bug#11884)
	2012-07-11 gettext: do not assume '#define ... defined ...' behavior

2012-07-14  Glenn Morris  <rgm@gnu.org>

	* configure.ac (GC_SETJMP_WORKS, GC_MARK_STACK): Move here from src/s.
	(AH_BOTTOM): Move GC_SETJMP_WORKS GCC fallback to main body.

2012-07-13  Glenn Morris  <rgm@gnu.org>

	* configure.ac (opsysfile): Set to empty on gnu, cygwin.

	* configure.ac (BSD4_2, BSD_SYSTEM, USG, USG5, _AIX, CYGWIN)
	(DARWIN_OS, GNU_LINUX, HPUX, IRIX6_5, SOLARIS2):
	Move "system type" macros here from src/s.
	(BSD_SYSTEM_AHB): New hack macro.
	(AH_BOTTOM): Set BSD_SYSTEM, using BSD_SYSTEM_AHB.

	* configure.ac (NSIG_MINIMUM, ULIMIT_BREAK_VALUE, SETUP_SLAVE_PTY)
	(GC_MARK_SECONDARY_STACK): Move here from src/s.

2012-07-12  Glenn Morris  <rgm@gnu.org>

	* configure.ac (AH_BOTTOM) [DARWIN_OS]: Move SYSTEM_PURESIZE_EXTRA
	setting here from src/s/darwin.h.

	* configure.ac (NO_MATHERR): Unconditionally define for Darwin;
	as src/s/darwin.h used to.

	* configure.ac (NARROWPROTO, NO_ABORT, BROKEN_GET_CURRENT_DIR_NAME)
	(BROKEN_FIONREAD, BROKEN_PTY_READ_AFTER_EAGAIN, BROKEN_SIGAIO)
	(BROKEN_SIGPOLL, BROKEN_SIGPTY, FIRST_PTY_LETTER, NO_EDITRES)
	(G_SLICE_ALWAYS_MALLOC, PREFER_VSUSP, PTY_ITERATION, PTY_OPEN)
	(PTY_NAME_SPRINTF, PTY_TTY_NAME_SPRINTF, RUN_TIME_REMAP)
	(SETPGRP_RELEASES_CTTY, TAB3, TABDLY, RUN_TIME_REMAP, UNIX98_PTYS)
	(XOS_NEEDS_TIME_H): Move here from src/s.

2012-07-11  Glenn Morris  <rgm@gnu.org>

	* configure.ac (INTERRUPT_INPUT): Move here from src/s.
	(HAVE_PTYS, HAVE_SOCKETS): Define unconditionally.

2012-07-11  Paul Eggert  <eggert@cs.ucla.edu>

	* configure.ac (tzset): Remove check that's redundant with gnulib.

2012-07-11  Glenn Morris  <rgm@gnu.org>

	* configure.ac (CLASH_DETECTION): Define unconditionally.

	* configure.ac (opsysfile): Use bsd-common on gnu systems.

	* configure.ac (GNU_LIBRARY_PENDING_OUTPUT_COUNT)
	(SIGNALS_VIA_CHARACTERS): Move here from src/s.

2012-07-11  Paul Eggert  <eggert@cs.ucla.edu>

	Assume mkdir, rename, rmdir, strerror.
	* configure.ac (mkdir, rename, rmdir, strerror): Remove check.

2012-07-11  Glenn Morris  <rgm@gnu.org>

	* configure.ac (DONT_REOPEN_PTY): Move here from src/s.

	* configure.ac (DEFAULT_SOUND_DEVICE): New definition.

2012-07-10  Paul Eggert  <eggert@cs.ucla.edu>

	Remove "#define unix" that is no longer needed (Bug#11905).
	Merge from gnulib to make "#define unix" unnecessary, incorporating:
	2012-07-10 getloadavg: clean out old Emacs and Autoconf cruft
	2012-07-09 getopt: Simplify after Emacs changed.

2012-07-10  Glenn Morris  <rgm@gnu.org>

	* configure.ac (DATA_START, DATA_SEG_BITS, PENDING_OUTPUT_COUNT):
	Move here from src/s.

2012-07-09  Andreas Schwab  <schwab@linux-m68k.org>

	* configure.ac (PNG_DEPSTRUCT): Define this instead of
	PNG_DEPRECATED.

2012-07-09  Paul Eggert  <eggert@cs.ucla.edu>

	Add GCC-style 'const' attribute to functions that can use it.
	* configure.ac (WARN_CFLAGS): Add -Wsuggest-attribute=const.
	(ATTRIBUTE_CONST): New macro, in config.h.

2012-07-09  Juanma Barranquero  <lekktu@gmail.com>

	* lib/makefile.w32-in: Rework dependencies.
	(GNU_LIB, NT_INC, C_CTYPE_H, MS_W32_H, CONFIG_H, FILEMODE_H)
	(FTOASTR_H, FTOASTR_C, GETOPT_INT_H, MD5_H, SHA1_H, SHA256_H)
	(U64_H, SHA512_H): New macros.
	(SRC): Redefine to point to src/, not current directory.
	($(BLD)/c-ctype.$(O), $(BLD)/c-strcasecmp.$(O))
	($(BLD)/c-strncasecmp.$(O), $(BLD)/dtoastr.$(O))
	($(BLD)/dtotimespec.$(O), $(BLD)/getopt.$(O), $(BLD)/getopt1.$(O))
	($(BLD)/gettime.$(O), $(BLD)/strftime.$(O), $(BLD)/time_r.$(O))
	($(BLD)/timespec-add.$(O), $(BLD)/timespec-sub.$(O), $(BLD)/md5.$(O))
	($(BLD)/sha1.$(O), $(BLD)/sha256.$(O), $(BLD)/sha512.$(O))
	($(BLD)/filemode.$(O)): Update dependencies.

2012-07-09  Paul Eggert  <eggert@cs.ucla.edu>

	Merge from gnulib, incorporating:
	2012-07-09 timespec: mark functions with const attributes

	Rename configure.in to configure.ac (Bug#11603).
	The name 'configure.in' has been obsolescent for quite some time,
	and the next release of Autoconf will generate warnings for it.
	See commit 'v2.69-4-g560f16b' of 2012-05-06, "general: deprecate
	'configure.in' as autoconf input" in the Autoconf git repository.
	* configure.ac: Rename from configure.in.
	* INSTALL, INSTALL.BZR, README, make-dist:
	* Makefile.in (AUTOCONF_INPUTS):
	* autogen.sh (autoconf_min):
	* autogen/update_autogen (sources):
	Adjust to reflect new name.

2012-07-08  Paul Eggert  <eggert@cs.ucla.edu>

	Restore deprecation warnings, except for older libpng.
	* configure.in (WARN_CFLAGS): Remove -Wno-deprecated-declarations.
	(HAVE_LIBPNG_PNG_H): Don't bother checking for this if we have png.h.
	(PNG_DEPRECATED): Define when compiling with older PNG versions.

2012-07-07  Andreas Schwab  <schwab@linux-m68k.org>

	* configure.in (WARN_CFLAGS): Add -Wno-deprecated-declarations.

2012-07-07  Paul Eggert  <eggert@cs.ucla.edu>

	Improve static checking when configured --with-ns.
	See Samuel Bronson's remarks in
	<http://lists.gnu.org/archive/html/emacs-devel/2012-07/msg00146.html>.
	* configure.in (WARN_CFLAGS): Omit -Wunreachable-code, as it's
	a no-op with recent GCC and harmful in earlier ones.
	Omit -Wsync-nand, as it's irrelevant to Emacs and provokes a
	warning when compiling with ObjC.  Always omit
	-Wunsafe-loop-optimizations, as we don't mind when optimization is
	being done correctly.

2012-07-07  Glenn Morris  <rgm@gnu.org>

	* configure.in (BROKEN_SA_RESTART): Doc fix.

	* configure.in: Rather than checking for things then undef'ing
	them on some platforms, simply don't check for them.
	(getwd): Don't check for it on unixware.
	(random, rint): Don't check for these on hpux.
	(res_init, libresolv): Don't check for these on darwin.

2012-07-07  Juanma Barranquero  <lekktu@gmail.com>

	* lib/makefile.w32-in (GNULIBOBJS): Add $(BLD)/c-ctype.$(O),
	$(BLD)/c-strcasecmp.$(O) and $(BLD)/c-strncasecmp.$(O).
	($(BLD)/c-ctype.$(O), $(BLD)/c-strcasecmp.$(O))
	($(BLD)/c-strncasecmp.$(O)): New dependencies.

2012-07-06  Paul Eggert  <eggert@cs.ucla.edu>

	* configure.in: Document --enable-gcc-warnings better.

	Use c_strcasecmp for ASCII case-insensitive comparison (Bug#11786).
	This is safer than strcasecmp, which has unspecified behavior
	outside the POSIX locale and in practice sometimes does not work
	in multibyte locales.  Similarly for c_strncasecmp and strncasecmp.
	* configure.in (strcasecmp, strncasecmp): Remove checks.

	* lib/c-ctype.c, lib/c-ctype.h, lib/c-strcase.h, lib/c-strcasecmp.c:
	* lib/c-strncasecmp.c: New files, taken from gnulib.
	* lib/gnulib.mk, m4/gnulib-comp.m4: Regenerate.

	Merge from gnulib, incorporating:
	2012-07-06 timespec-sub: avoid duplicate include
	Reported by Juanma Barranquero.

2012-07-06  Glenn Morris  <rgm@gnu.org>

	* make-dist [update]: Let autoreconf figure out what needs updating.
	Use `make info-real'.  leim/leim-list.el should always exist.
	Check cd return value.

2012-07-06  Paul Eggert  <eggert@cs.ucla.edu>

	Merge from gnulib.  This is for OpenBSD 5.1 amd64.
	* m4/sys_time_h.m4: New version from gnulib, incorporating:
	2012-07-05 sys_time: allow too-wide tv_sec

2012-07-04  Paul Eggert  <eggert@cs.ucla.edu>

	Merge from gnulib.
	* lib/alloca.in.h: New version from gnulib, incorporating:
	2012-07-03 alloca: add support for HP NonStop TNS/E native

2012-07-04  Dmitry Antipov  <dmantipov@yandex.ru>

	* configure.in: If --enable-gcc-warnings, disable
	-Wunsafe-loop-optimizations for -O1 optimization level.

2012-06-30  Glenn Morris  <rgm@gnu.org>

	* configure.in (standardlisppath): New output variable.
	(lisppath): Use standardlisppath.
	* Makefile.in (standardlisppath): New, set by configure.
	(epaths-force): Use standardlisppath and locallisppath rather than
	lisppath.

2012-06-28  Dmitry Antipov  <dmantipov@yandex.ru>

	* configure.in: Fix previous change.  Remove --enable-asserts.
	(CPPFLAGS): Remove conditional -DXASSERTS=1.
	Add --enable-link-time-optimization.
	* INSTALL: Mention this.

2012-06-28  Dmitry Antipov  <dmantipov@yandex.ru>

	* configure.in: Add glyphs category to --enable-checking option.
	(GLYPH_DEBUG): Define if glyphs debugging is enabled.

2012-06-28  Dmitry Antipov  <dmantipov@yandex.ru>

	* configure.in (ENABLE_CHECKING): Update comment.

2012-06-28  Paul Eggert  <eggert@cs.ucla.edu>

	* configure.in: Don't check for sys/select.h, sys/time.h, utime.h.
	Emacs proper no longer uses these headers, and can rely on Gnulib
	for these checks.

	Merge from gnulib.
	* m4/getopt.m4: Copy new version from gnulib, incorporating:
	getopt-posix: No longer guarantee that option processing is resettable.

2012-06-27  Glenn Morris  <rgm@gnu.org>

	* configure.in: Only check for paxctl on gnu-linux.  (Bug#11398#26)

	* INSTALL: Remove references to paths.el.

2012-06-26  Eli Zaretskii  <eliz@gnu.org>

	* lib/makefile.w32-in ($(GNULIBOBJS)): Depend on stamp_BLD.
	This replaces separate dependency for each object file, which required
	the same object file to be mentioned twice, causing failures in
	parallel builds.

2012-06-26  Paul Eggert  <eggert@cs.ucla.edu>

	Clean out last vestiges of the old HAVE_CONFIG_H stuff.
	* lib/makefile.w32-in (LOCAL_FLAGS): Remove -DHAVE_CONFIG_H.

2012-06-25  Dmitry Antipov  <dmantipov@yandex.ru>

	* configure.in (AC_CHECK_FUNCS): Detect library functions
	strcasecmp and strncasecmp.

2012-06-24  Paul Eggert  <eggert@cs.ucla.edu>

	Switch from NO_RETURN to C11's _Noreturn (Bug#11750).
	We might as well use the spelling standardized by C11,
	as in the long run that should simplify maintenance.
	* configure.in (NO_RETURN): Remove.  All uses replaced by _Noreturn.

2012-06-24  Eli Zaretskii  <eliz@gnu.org>

	* lib/makefile.w32-in ($(BLD)/dtotimespec.$(O))
	($(BLD)/timespec-add.$(O))
	($(BLD)/timespec-sub.$(O)): Don't depend on
	$(EMACS_ROOT)/nt/inc/sys/time.h.

	* lib/stat-time.h:
	* lib/timespec.h:
	* lib/utimens.h: Revert last change.

2012-06-23  Paul Eggert  <eggert@cs.ucla.edu>

	Merge from gnulib.
	* m4/getopt.m4: Copy new version from gnulib, incorporating:
	getopt-gnu: Handle suboptimal getopt_long's abbreviation handling.

2012-06-23  Eli Zaretskii  <eliz@gnu.org>

	Fix the MS-Windows build broken by 2012-06-22T21:17:42Z!eggert@cs.ucla.edu.
	* lib/makefile.w32-in (GNULIBOBJS): Add $(BLD)/dtotimespec.$(O),
	$(BLD)/gettime.$(O), $(BLD)/timespec-add.$(O), and
	$(BLD)/timespec-sub.$(O).
	($(BLD)/dtotimespec.$(O))
	($(BLD)/gettime.$(O))
	($(BLD)/timespec-add.$(O))
	($(BLD)/timespec-sub.$(O)): New dependencies.

	* lib/stat-time.h:
	* lib/timespec.h:
	* lib/utimens.h: Include sys/time.h.

2012-06-23  Andreas Schwab  <schwab@linux-m68k.org>

	* configure.in: Don't use AC_CHECK_FUNCS_ONCE, which doesn't use
	the correct CFLAGS and LIBS.

2012-06-22  Paul Eggert  <eggert@cs.ucla.edu>

	Support higher-resolution time stamps (Bug#9000).
	* configure.in (gl_ASSERT_NO_GNULIB_POSIXCHECK)
	(gl_ASSERT_NO_GNULIB_TESTS, gl_INIT): Move these up earlier, so
	that the new clock stuff doesn't clash with RSVG_LIBS.
	(AC_CHECK_HEADERS): Don't check for sys/select.h, sys/time.h, utime.h,
	as gnulib does that for us now.
	(emacs_cv_struct_utimbuf, HAVE_STRUCT_UTIMBUF, HAVE_TIMEVAL)
	(GETTIMEOFDAY_ONE_ARGUMENT): Remove; gnulib does these now.
	(AC_CHECK_FUNCS): Remove utimes; no longer needed.
	* lib/dtotimespec.c, lib/gettime.c, lib/gettimeofday.c, lib/pselect.c:
	* lib/stat-time.h, lib/sys_select.in.h, lib/sys_time.in.h:
	* lib/timespec-add.c, lib/timespec-sub.c, lib/timespec.h:
	* lib/utimens.c, lib/utimens.h, m4/clock_time.m4, m4/gettime.m4:
	* m4/gettimeofday.m4, m4/pselect.m4, m4/stat-time.m4:
	* m4/sys_select_h.m4, m4/sys_socket_h.m4, m4/sys_time_h.m4:
	* m4/timespec.m4, m4/utimbuf.m4, m4/utimens.m4, m4/utimes.m4:
	New files, copied automatically from gnulib.
	* lib/gnulib.mk, m4/gnulib-comp.m4: Merge from gnulib.

2012-06-22  Paul Eggert  <eggert@cs.ucla.edu>

	Merge from gnulib.
	* lib/filemode.h, lib/signal.in.h, lib/stat.c, lib/stdint.in.h:
	* lib/stdlib.in.h, lib/unistd.in.h, m4/extensions.m4, m4/getloadavg.m4:
	* m4/getopt.m4, m4/gnulib-common.m4, m4/largefile.m4, m4/mktime.m4:
	* m4/multiarch.m4, m4/nocrash.m4, m4/stdio_h.m4, m4/time_r.m4:
	Copy new versions from gnulib, incorporating the following changes:
	2012-06-22 time_r: fix typo that always overrode localtime_r decl
	2012-06-22 Write "Mac OS X" instead of "MacOS X".
	2012-06-21 mktime: fix integer overflow in 'configure'-time test
	2012-06-21 nonblocking: Avoid compilation error on mingw64.
	2012-06-19 stat, fstat: Avoid warnings on mingw64.
	2012-06-19 getopt-gnu: Fix exit code overflow in autoconf test.

2012-06-13  Andreas Schwab  <schwab@linux-m68k.org>

	* configure.in: Rename --enable-use-lisp-union-type to
	--enable-check-lisp-object-type and define CHECK_LISP_OBJECT_TYPE
	instead of USE_LISP_UNION_TYPE.

2012-06-12  Glenn Morris  <rgm@gnu.org>

	* configure.in (HAVE_PROCFS, _STRUCTURED_PROC): New AC_DEFINEs.
	(opsysfile): Set specially for sol2-10.

	* configure.in (BROKEN_SA_RESTART, USG_SUBTTY_WORKS):
	New AC_DEFINEs, for hpux11.
	(opsysfile): Set specially for hpux11.

2012-06-12  Paul Eggert  <eggert@cs.ucla.edu>

	* configure.in: Coalesce some function checking.
	This makes 'configure' a bit smaller.
	Prefer AC_CHECK_FUNCS_ONCE for functions that we always check for.

2012-06-12  Glenn Morris  <rgm@gnu.org>

	* configure.in (opsysfile): Set specially for gnu-kfreebsd, openbsd.

	* configure.in (NO_TERMIO, BROKEN_SIGIO): Move here from src/s.

	* configure.in: Anticipate platforms with no src/s file.

2012-06-12  Chong Yidong  <cyd@gnu.org>

	* configure.in: Check for MagickMergeImageLayers (Bug#11678).

2012-06-11  Glenn Morris  <rgm@gnu.org>

	* configure.in (SYSTEM_TYPE): New AC_DEFINE.

2012-06-09  Michael Albinus  <michael.albinus@gmx.de>

	* configure.in (dbus_type_is_valid): Check for library function.

2012-06-06  Glenn Morris  <rgm@gnu.org>

	* INSTALL, make-dist: Remove vcdiff.

2012-06-03  Glenn Morris  <rgm@gnu.org>

	* INSTALL, make-dist: Remove rcs-checkin.

2012-06-03  Ulrich Müller  <ulm@gentoo.org>

	* configure.in (PAXCTL): Check for paxctl.  (Bug#11398)

2012-06-01  Paul Eggert  <eggert@cs.ucla.edu>

	Remove --disable-maintainer-mode option from 'configure'.  (Bug#11555)
	It is confusingly named and rarely useful.  See, for example,
	<http://lists.gnu.org/archive/html/emacs-devel/2011-12/msg00089.html>.
	* INSTALL.BZR: Don't mention --disable-maintainer-mode.
	* Makefile.in (MAINTAINER_MODE_FLAG): Remove; all uses removed.
	* configure.in: Remove --disable-maintainer-mode.
	(USE_MAINTAINER_MODE, MAINT): Remove.

2012-05-28  Paul Eggert  <eggert@cs.ucla.edu>

	Make 'configure' a bit smaller and faster.
	* configure.in (INSTALL_INFO): Set it with one call to
	AC_PATH_PROG, not three.
	(PKG_CONFIG): Hoist this out of PKG_CHECK_MODULES, since it's
	so likely that it'll be needed.
	(AC_CHECK_HEADERS_ONCE): Prefer to AC_CHECK_HEADERS where either works.
	(AC_PROG_MAKE_SET): Remove; Automake does this.
	(sysinfo): Do not check for this function, as it's never used.
	(tzset): Check for this function just once.
	* m4/manywarnings.m4: Sync from gnulib, incorporating the following:
	2012-05-27 manywarnings: remove duplicate -Wmultichar entry

2012-05-27  Eli Zaretskii  <eliz@gnu.org>

	* config.bat (lib): Create/update lib/stdalign.in-h and
	lib/sys_types.in-h.

	* lib/makefile.w32-in ($(BLD)/md5.$(O))
	($(BLD)/sha1.$(O))
	($(BLD)/sha256.$(O))
	($(BLD)/sha512.$(O)): Depend on $(EMACS_ROOT)/nt/inc/stdalign.h.
	Suggested by Christoph Scholtes <cschol2112@googlemail.com>.

	* lib/getopt_.h: Regenerate.

2012-05-27  Paul Eggert  <eggert@cs.ucla.edu>

	Assume gnulib does largefile.
	Gnulib does the largefile configuration anyway, so when configure.in
	invokes AC_SYS_LARGEFILE, that bloats 'configure' unnecessarily.
	* configure.in (AC_SYS_LARGEFILE): Remove.
	* lib/gnulib.mk: Autoupdate.

2012-05-26  Paul Eggert  <eggert@cs.ucla.edu>

	Merge from gnulib.  (Bug#11527)

	The build procedure now creates <stdalign.h> and <sys/types.h> for
	older hosts that lack a working <stdalign.h> or whose
	<sys/types.h> does not define pid_t, size_t, ssize_t, mode_t.
	New symbols such as WINDOWS_64_BIT_OFF_T may require attention in the
	msdos and nt builds.

	Here is a precis of gnulib changes that seem relevant; please see
	the gnulib ChangeLog for details.

	2012-05-18 crypto: fix bug in large buffer handling
	2012-05-14 ignore-value.h: remove unused _GL_ATTRIBUTE_DEPRECATED
	2012-05-10 _Noreturn: port config.h to gcc -Wundef
	2012-05-08 warnings.m4: give a means to specify the program to compile
	2012-05-07 stdint: be more consistent with glibc, SunOS libc
	2012-04-21 Large File Support for native Windows platforms.
	2012-04-14 stat: Bypass buggy override in mingw64.
	2012-03-29 stdio: don't assume gets any more
	2012-03-24 Enable common subexpression optimization in GCC.
	2012-02-09 maint: replace FSF snail-mail addresses with URLs
	2012-01-30 sys_stat: Fix support for mingw64 and MSVC.
	2012-01-28 strtoimax: eliminate need for stdint.h, inttypes.h checks
	2012-01-21 stdint: Add support for Android.
	2012-01-15 Improve support for MSVC 9.
	2012-01-08 mktime: Avoid compilation error on Solaris 11.
	2012-01-05 Use ', not `, for quoting output.
	2012-01-05 strtoimax: Don't replace systems where intmax_t is int.
	2012-01-05 strtoimax: Work around AIX 5.1 bug.
	2012-01-05 inttypes: Modernize.
	2011-12-13 inttypes, stdint: add C++11 support
	2011-11-26 Fix conflict between two instantiations of module 'unistd'.
	2011-11-21 _Noreturn: Check that _MSC_VER is defined
	2011-11-10 ptsname_r: Avoid compilation error on OSF/1 5.1.
	2011-11-09 raise: fix mingw handling of SIGPIPE
	2011-10-27 Add stdalign module and use it in other modules.

	* lib/stdalign.in.h, lib/sys_types.in.h, m4/off_t.m4, m4/stdalign.m4:
	* m4/sys_types_h.m4:
	New files.
	* build-aux/move-if-change, build-aux/snippet/_Noreturn.h:
	* build-aux/snippet/arg-nonnull.h, build-aux/snippet/c++defs.h:
	* build-aux/snippet/warn-on-use.h:
	* lib/alloca.in.h, lib/allocator.h, lib/careadlinkat.c:
	* lib/careadlinkat.h, lib/dosname.h, lib/dup2.c, lib/filemode.c:
	* lib/filemode.h, lib/ftoastr.c, lib/ftoastr.h, lib/getloadavg.c:
	* lib/getopt.c, lib/getopt.in.h, lib/getopt1.c, lib/getopt_int.h:
	* lib/gettext.h, lib/gnulib.mk, lib/ignore-value.h, lib/intprops.h:
	* lib/inttypes.in.h, lib/lstat.c, lib/md5.c, lib/md5.h, lib/mktime.c:
	* lib/pathmax.h, lib/pthread_sigmask.c, lib/readlink.c, lib/sha1.c:
	* lib/sha1.h, lib/sha256.c, lib/sha256.h, lib/sha512.c, lib/sha512.h:
	* lib/signal.in.h, lib/sigprocmask.c, lib/stat.c, lib/stdarg.in.h:
	* lib/stdbool.in.h, lib/stddef.in.h, lib/stdint.in.h, lib/stdio.in.h:
	* lib/stdlib.in.h, lib/strftime.c, lib/strftime.h, lib/strtoimax.c:
	* lib/strtol.c, lib/strtoll.c, lib/strtoul.c, lib/strtoull.c:
	* lib/symlink.c, lib/sys_stat.in.h, lib/time.in.h, lib/time_r.c:
	* lib/u64.h, lib/unistd.in.h, lib/verify.h, m4/00gnulib.m4:
	* m4/alloca.m4, m4/c-strtod.m4, m4/dup2.m4, m4/extensions.m4:
	* m4/filemode.m4, m4/getloadavg.m4, m4/getopt.m4, m4/gl-comp.m4:
	* m4/gnulib-common.m4, m4/gnulib-tool.m4, m4/include_next.m4:
	* m4/inttypes.m4, m4/largefile.m4, m4/longlong.m4, m4/lstat.m4:
	* m4/md5.m4, m4/mktime.m4, m4/multiarch.m4, m4/nocrash.m4:
	* m4/pathmax.m4, m4/pthread_sigmask.m4, m4/readlink.m4, m4/sha1.m4:
	* m4/sha256.m4, m4/sha512.m4, m4/signal_h.m4, m4/signalblocking.m4:
	* m4/socklen.m4, m4/ssize_t.m4, m4/st_dm_mode.m4, m4/stat.m4:
	* m4/stdarg.m4, m4/stdbool.m4, m4/stddef_h.m4, m4/stdint.m4:
	* m4/stdio_h.m4, m4/stdlib_h.m4, m4/strftime.m4, m4/strtoimax.m4:
	* m4/strtoll.m4, m4/strtoull.m4, m4/strtoumax.m4, m4/symlink.m4:
	* m4/sys_stat_h.m4, m4/time_h.m4, m4/time_r.m4, m4/tm_gmtoff.m4:
	* m4/unistd_h.m4, m4/warnings.m4, m4/wchar_t.m4:
	Update from gnulib.

2012-05-22  Paul Eggert  <eggert@cs.ucla.edu>

	Remove src/m/*.
	* configure.in: Remove all mention of src/m/*.
	(machine, machfile, M_FILE, config_machfile, and_machfile): Remove.
	All uses removed.
	(BITS_PER_CHAR, BITS_PER_SHORT, BITS_PER_INT, BITS_PER_LONG)
	(BITS_PER_LONG_LONG): Move to src/lisp.h.
	* lib/makefile.w32-in: Remove dependencies on
	$(EMACS_ROOT)/src/m/intel386.h.
	* make-dist: Don't make links to src/m.

2012-05-22  Paul Eggert  <eggert@cs.ucla.edu>

	* Makefile.in (ACLOCAL_INPUTS): Fix up gnulib-comp.m4 name.  (Bug#11529)
	Without this further fix, aclocal was being invoked unnecessarily.

2012-05-22  Glenn Morris  <rgm@gnu.org>

	* Makefile.in (blessmail, install-arch-dep, uninstall):
	Check cd lib-src works.
	(install-arch-dep, uninstall): Remove unneeded subshells.

2012-05-21  Glenn Morris  <rgm@gnu.org>

	* update-subdirs: Move to build-aux/.
	* make-dist, Makefile.in (install-arch-indep): Update for this change.

	* Makefile.in (leimdir): New, set by configure.
	(COPYDIR, COPYDESTS): Add leim directories.
	(install-leim): Remove.
	(install-arch-indep): Handle leim installation directly.

	* vpath.sed: Remove unused file.
	* make-dist: No more vpath.sed.

2012-05-21  Paul Eggert  <eggert@cs.ucla.edu>

	Use full name for m4/gnulib-comp.m4.  (Bug#11529)
	Previously the file was named m4/gl-comp.m4 due to DOS 8+3 restrictions,
	even though the file's name in gnulib is m4/gnulib-comp.m4.
	This had a problem when merging from gnulib, as the code temporarily
	renamed it to the full name, causing problems when interrupted.
	Now the file has its full name, with the idea that we will find
	a solution for MS-DOS that does not affect the rest of Emacs.
	* m4/gnulib-comp.m4: Rename from m4/gl-comp.m4.

	Assume C89 or later.
	* configure.in (AC_C_PROTOTYPES, AC_C_VOLATILE, AC_C_CONST)
	(POINTER_TYPE, PROTOTYPES): Remove.

	Make merging from gnulib a script, not a makefile action.
	Putting it in a makefile has some problems with reflection, as
	merging from gnulib updates 'configure', which can update the makefile.
	Putting it in a standalone script breaks this loop.
	* Makefile.in (gnulib_srcdir, $(gnulib_srcdir), DOS_gnulib_comp.m4)
	(GNULIB_MODULES, GNULIB_TOOL_FLAGS, sync-from-gnulib):
	Remove, moving the actions to the script admin/merge-gnulib.

2012-05-21  Glenn Morris  <rgm@gnu.org>

	* configure.in (LEIM_INSTALLDIR):
	Rename to leimdir, treat like lispdir.

2012-05-21  Glenn Morris  <rgm@gnu.org>

	* Makefile.in (install-arch-indep, install-doc, install-info)
	(uninstall): Scrap superfluous subshells.

2012-05-19  Ulrich Müller  <ulm@gentoo.org>

	* Makefile.in (install-etc): Respect DESTDIR.  (Bug#11518)

2012-05-19  Paul Eggert  <eggert@cs.ucla.edu>

	* configure.in (AC_CHECK_FUNCS): Remove XSetWMProtocols,
	getdomainname, mblen (twice), mbrlen (twice), mbsinit, ualarm,
	getsockopt, setsockopt, mremap, mempcpy.

	* configure.in (machine): Do not set to 'vax', since src/m/vax.h
	is being removed.
	(AC_CHECK_FUNCS): Remove ftime.

2012-05-19  Glenn Morris  <rgm@gnu.org>

	* Makefile.in (install-arch-indep): Remove unneeded subshell.

	* Makefile.in (install-arch-indep): Remove unneeded chmod.
	Set permissions of lisp/subdirs.el.

	* Makefile.in (SUBDIR): Add leim.  Update users.

	* Makefile.in (lib, lib-src, lisp): Check cd return value.

	* Makefile.in (leim): No need to set PARALLEL.

2012-05-18  Glenn Morris  <rgm@gnu.org>

	* Makefile.in (install-arch-indep, install-info, install-man):
	Simplify some one-sided ifs.

	* Makefile.in: Install only the relevant DOC file.
	(install-arch-indep): Delete etc/DOC*.
	(install-doc): No more need to delete etc/DOC.

	* Makefile.in (install-arch-indep): Split into several rules.
	(install-doc, innstall-info, install-man): New rules.

	* configure.in (mandir): May as well include it in the NS app bundle.

	* configure.in (INSTALL_ARCH_INDEP_EXTRA): New output variable.
	* Makefile.in (INSTALL_ARCH_INDEP_EXTRA): New, set by configure.
	(install-arch-indep): Don't install-etc for self-contained ns builds.

	* configure.in (GCC_TEST_OPTIONS, NON_GCC_TEST_OPTIONS) <darwin>:
	No longer unconditonally add /sw directories.  (Bug#2280)

	* Makefile.in (install-arch-dep): Depend on install-arch-indep.
	(install-arch-indep): Depend on install-leim.
	(install): Remove explicit install-leim dependence.

	* Makefile.in (install-arch-indep):
	Move last element of mkdir rule here.
	(mkdir): Remove rule.

	* Makefile.in (install-arch-indep): Remove unneeded chmods.
	INSTALL_DATA does this for us.

	* Makefile.in (install-arch-dep): Ensure bindir exists.
	Drop mkdir dependency.
	(install-arch-indep): Ensure docdir, infodir, mandir exist.
	(install-leim): Drop mkdir dependency.
	(mkdir): Remove most directories, now made in relevant rules.

	* Makefile.in (install-arch-indep): Combine adjacent loops.

2012-05-17  Glenn Morris  <rgm@gnu.org>

	* Makefile.in (install-etc, mkdir):
	Make relevant directories in install-etc rather than mkdir.

	* Makefile.in (write_subdir): Create the directory if needed.
	(install-arch-dep, mkdir): No need to make site-lisp directories.

	* Makefile.in (write_subdir): New.
	(install-arch-indep, install-arch-dep): Use $write_subdir.

	* configure.in (docdir, etcdir, infodir, lispdir):
	For a self-contained ns build, set these to the appropriate values.
	* Makefile.in (install-arch-dep): No need to move info/ any more.

	* configure.in (ns_self_contained): New output variable.
	* Makefile.in (ns_self_contained): New, set by configure.
	(install-arch-dep): For a self-contained ns build,
	don't bother installing binaries then immediately deleting them.

	* Makefile.in (ns_appbindir, ns_appresdir):
	Move them before things that may refer to them.
	(install-arch-dep): No need to relocate self-contained ns libexec.

	* configure.in (archlibdir): Set it for self-contained ns builds.
	(libexecdir): Don't expand it now (this is mainly cosmetic).

2012-05-16  Paul Eggert  <eggert@cs.ucla.edu>

	* configure.in: Simplify by removing CPP etc.
	(CPP_TEST_OPTIONS, NON_GNU_CPP, cc_specified, SPECIFIED_CFLAGS)
	(SPECIFED_CPP, CPP, NON_GNU_CC, AC_PROG_CPP): Remove; not needed.
	In particular we no longer need to fiddle with CPP, since we don't
	use CPP specially any more.
	(gl_EARLY): Invoke this after adjusting CC, so that it uses the
	adjusted compiler.
	(AC_PROG_INSTALL, AC_PROG_MKDIR_P, AC_PROG_RANLIB): Comment out,
	since gl_EARLY and/or Autoconf already does these.

2012-05-16  Glenn Morris  <rgm@gnu.org>

	* configure.in: Try to fix building with gcc >= 4.6 on Darwin.
	(CPP): Do not unconditionally set it on Darwin.
	Instead, try to test if -no-cpp-precomp is accepted.
	(CPP_TEST_OPTIONS, SPECIFIED_CPP): New.  (Bug#9755)

2012-05-15  Glenn Morris  <rgm@gnu.org>

	* Makefile.in (install-arch-dep): Replace use of MV_DIRS.

	* Makefile.in (install-arch-dep): Do not hard-code version number.

	* Makefile.in (install-arch-dep): NS install no longer needs to
	symlink libexec/* into bin/, since 2012-05-14 ns_init_paths change.

2012-05-12  Glenn Morris  <rgm@gnu.org>

	* configure.in (ns_appbindir): Remove trailing "/".

	* configure.in (AC_PROG_MKDIR_P): Call it, to set MKDIR_P.
	(MKDEPDIR): Use $MKDIR_P.
	* Makefile.in (MKDIR_P): New, set by configure.
	(mkdir): Use $MKDIR_P.

2012-05-11  Glenn Morris  <rgm@gnu.org>

	* Makefile.in (install-arch-indep): There are no more Makefile.c files.
	Use INSTALL_DATA for the DOC file.
	Remove dead code for ./lisp that never executes.

2012-05-10  Glenn Morris  <rgm@gnu.org>

	* configure.in (LEIM_INSTALLDIR): New output variable.

2012-05-08  Stefan Monnier  <monnier@iro.umontreal.ca>

	* .dir-locals.el (log-edit-mode): Enable gnu-style checks.

2012-05-08  Glenn Morris  <rgm@gnu.org>

	* make-dist: No more doc/lispref/*.el.

2012-05-05  Andreas Schwab  <schwab@linux-m68k.org>

	* configure.in: Fix quoting bugs.

2012-05-04  Glenn Morris  <rgm@gnu.org>

	* configure.in (INFO_EXT, INFO_OPTS): New output variables.

2012-05-02  Glenn Morris  <rgm@gnu.org>

	* configure.in (LD_SWITCH_SYSTEM): Don't try to defeat
	the choices made by FreeBSD and NetBSD.  (Bug#10313)

	* Makefile.in (INFO_FILES): Remove variable.
	(INFO_NONMISC): New variable.
	(install-arch-indep, uninstall): Don't use $INFO_FILES.

	* Makefile.in (uninstall): Remove useless-use-of-for; that for
	some reason caused problems on an old Solaris.

	* Makefile.in (install-arch-indep, uninstall):
	Ensure that INSTALL-type commands are run from top-level.

	* info/dir: Make some entries consistent with the source texi files.

	* configure.in (LIBS_TERMCAP): Fix netbsd logic, broken 2012-03-04.

2012-05-02  Glenn Morris  <rgm@gnu.org>

	* Makefile.in (install-arch-indep):
	Combine adjacent install-data and install-info loops.

2012-05-01  Glenn Morris  <rgm@gnu.org>

	* Makefile.in (MAN_PAGES): Remove.
	(install-arch-indep, uninstall): Don't use $MAN_PAGES.

	* configure.in: Try libtinfo for tputs.
	(LIBS_TERMCAP) [gnu*]: Use libtinfo if it was found.  (Bug#9741)

	* configure.in: Combine adjacent $opsys case blocks.

	* configure.in (LIBS_TERMCAP): Remove unreachable branch for sol2.

	* configure.in: Invert the TERMINFO logic,
	since "yes" is far more common than "no".

	* configure.in (HAVE_LIBNCURSES): Remove; it is required to be true.

	* configure.in (LD_SWITCH_X_SITE_RPATH):
	Rename from LD_SWITCH_X_SITE_AUX_RPATH.

	* configure.in (LD_SWITCH_X_SITE_AUX): Remove; no longer used.

2012-04-26  Glenn Morris  <rgm@gnu.org>

	* make-dist: No more doc/lispref/tindex.pl.

2012-04-22  Michael Albinus  <michael.albinus@gmx.de>

	* configure.in (dbus_validate_bus_name, dbus_validate_path)
	(dbus_validate_interface, dbus_validate_member): Check also for
	these library functions.

2012-04-22  Paul Eggert  <eggert@cs.ucla.edu>

	* configure.in (doug_lea_malloc): Check for __malloc_initialize_hook.
	With glibc 2.14 or later, when compiled with GCC 4.7.0's
	-Werror=deprecated-declarations flag, use of hooks like
	__malloc_initialize_hook causes compilation to fail because these
	hooks are deprecated.  Modify 'configure' to check for these hooks too.
	Simplify the 'configure' code to test for all the hooks at once.
	(emacs_cv_var___after_morecore_hook): Remove, replacing with ...
	(emacs_cv_var_doug_lea_malloc): ... this new var.

2012-04-21  Paul Eggert  <eggert@cs.ucla.edu>

	Sync from gnulib version 4f11d6bebc3098c64ffde27079ab0d0cecfd0cdc
	dated 2011-10-07.  Regenerating from current gnulib would be a
	pervasive change, and currently the trunk isn't open to such changes.
	* configure.in (WARN_CFLAGS): Remove; no longer needed now
	that gnulib does it.
	* lib/gnulib.mk, m4/gl-comp.m4: Regenerate.

2012-04-21  Andreas Schwab  <schwab@linux-m68k.org>

	* m4/gl-comp.m4: Update.  (Bug#11285)

2012-04-20  Ludovic Courtès  <ludo@gnu.org>

	* configure.in: Don't use the -R option (Bug#11251).

2012-04-18  Paul Eggert  <eggert@cs.ucla.edu>

	configure: new option --enable-gcc-warnings (Bug#11207)
	I have been using this change for many months in my private copy
	of Emacs, and have used it to find several bugs.  It's mature
	enough to publish now.
	* Makefile.in (GNULIB_MODULES): Add warnings, manywarnings.
	* configure.in: Support --enable-gcc-warnings, in the style of
	other GNU packages such as coreutils.
	(C_WARNINGS_SWITCH): Remove, replacing with...
	(WARN_CFLAGS, GNULIB_WARN_CFLAGS): New variable.
	(PKG_CHECK_MODULES, C_SWITCH_X_SITE): Use -isystem rather than -I,
	when including system files with GCC.
	* INSTALL (DETAILED BUILDING AND INSTALLATION): Likewise.
	* lib/Makefile.am (AM_CFLAGS): New macro.
	* m4/manywarnings.m4, m4/warnings.m4: New files, from gnulib.

2012-04-17  Dmitry Antipov  <dmantipov@yandex.ru>

	* configure.in (AC_CHECK_FUNCS):
	Add getpwent, endpwent, getgrent, endgrent.  (Bug#7900)

2012-04-16  Glenn Morris  <rgm@gnu.org>

	* configure.in (NS_HAVE_NSINTEGER): Remove unnecessary variable.

	* configure.in: Remove X libs workaround for old autoconf.

2012-04-12  Ken Brown  <kbrown@cornell.edu>

	* configure.in: Warn that Cygwin 1.5 is unsupported.  (Bug#10398)

2012-04-11  Glenn Morris  <rgm@gnu.org>

	* configure.in (GNUSTEP_CFLAGS): Rename from C_SWITCH_X_SYSTEM.

2012-04-10  Glenn Morris  <rgm@gnu.org>

	* configure.in: Conditionally generate admin/unidata/Makefile.

2012-04-09  Teodor Zlatanov  <tzz@lifelogs.com>

	* info/dir, Makefile.in (INFO_FILES): Add emacs-gnutls manual.

2012-04-09  Glenn Morris  <rgm@gnu.org>

	* Makefile.in (leim): Check cd return value.  Pass fewer variables.
	(install-leim): Check cd return value.  Pass $MFLAGS.
	(install-strip): Pass $MFLAGS.

	* configure.in: Require makeinfo >= 4.7.  (Bug#10910)
	Eg org.texi has been using 4.7 functions for some time.

2012-04-07  Paul Eggert  <eggert@cs.ucla.edu>

	Check pkg-config exit status when configuring (Bug#10626).
	* configure.in (PKG_CHECK_MODULES): Do not assume that pkg-config
	works; check its exit status.  Reported by Jordi Gutiérrez Hermoso in
	<http://lists.gnu.org/archive/html/emacs-devel/2012-01/msg00787.html>.

2012-04-07  Glenn Morris  <rgm@gnu.org>

	* README, configure.in (AC_INIT): Bump version to 24.1.50.

2012-04-07  Eli Zaretskii  <eliz@gnu.org>

	* lib/makefile.w32-in (gnulib, all): Don't depend on stamp_BLD.

2012-03-04  Paul Eggert  <eggert@cs.ucla.edu>

	configure: fix ncurses 'configure' issue on Solaris 10 (Bug#10677)
	* configure.in (LIBS_TERMCAP): Default this to the result of
	the tputs library search.  Do a run-time test for the linkability
	of tputs unless cross-compiling, as that's more reliable if the
	link flags and libraries are messed up.  Don't change LIBS as
	a result of the test, as that may mess up later tests.

2012-02-05  Christoph Scholtes  <cschol2112@googlemail.com>

	* make-dist (README.W32): Include file in source tarball.  (Bug#9750)

	* lib/makefile.w32-in (PRAGMA_SYSTEM_HEADER): Move to platform
	specific makefiles to support getopt_.h generation with MSVC.

2012-02-04  Glenn Morris  <rgm@gnu.org>

	* Makefile.in (uninstall):
	Handle compressed info files and man pages.  (Bug#10718)

2012-02-02  Glenn Morris  <rgm@gnu.org>

	* configure.in [HAVE_NS]:
	Error if use --without-toolkit-scroll-bars.  (Bug#10673)

2012-02-01  Paul Eggert  <eggert@cs.ucla.edu>

	Port to older Solaris 10 versions (Bug#10677).
	Bug reported by Chong Yidong for SunOS 5.10 Generic_127111-11 sparc.
	I cannot reproduce it on SunOS 5.10 Generic_141444-09 sparc but
	possibly this is because Sun fixed the 'stat' bug in my version.
	* Makefile.in (GNULIB_TOOL_FLAGS): Do not avoid the pathmax module.
	* lib/pathmax.h, m4/pathmax.m4: New files, from gnulib.
	* lib/gnulib.mk, m4/gl-comp.m4: Regenerate.
	These changes are based on gnulib version
	4f11d6bebc3098c64ffde27079ab0d0cecfd0cdc dated 2011-10-07 20:59:10,
	because Emacs is in feature freeze and we do not want to merge any
	more-recent changes from gnulib.

2012-01-31  Glenn Morris  <rgm@gnu.org>

	* configure.in: Throw an explicit error if Motif toolkit was
	requested but requirements could not be found.

	* configure.in: Allow Emacs to actually be built with xaw scroll-bars.

2012-01-30  Eli Zaretskii  <eliz@gnu.org>

	* lib/makefile.w32-in ($(BLD)/sha1.$(O) $(BLD)/sha256.$(O)
	$(BLD)/sha512.$(O)): Depend on stamp_BLD.  Fixes a build failure
	with "make -j3".

2012-01-16  Juanma Barranquero  <lekktu@gmail.com>

	* .bzrignore: Ignore etc/__pycache__.

2011-12-17  Paul Eggert  <eggert@cs.ucla.edu>

	Port HAVE_PTHREAD configuration to MirBSD 10 (Bug#10201).
	* configure.in (HAVE_PTHREAD): Check for pthread_atfork if linking
	to gmalloc.c.  This should prevent a MirBSD 10 build failure reported
	by Nelson H. F. Beebe in
	<http://lists.gnu.org/archive/html/emacs-devel/2011-12/msg00065.html>.

2011-12-10  Juanma Barranquero  <lekktu@gmail.com>

	* update-subdirs: Don't set no-byte-compile twice (bug#10260).

2011-12-10  Jan Djärv  <jan.h.d@swipnet.se>

	* configure.in (HAVE_ALSA, HAVE_GSETTINGS): Save and restore LIBS
	instead of LDFLAGS (Bug#10230).

2011-12-03  Paul Eggert  <eggert@cs.ucla.edu>

	* INSTALL.BZR: Mention configure -C, --disable-maintainer-mode.

	Propagate configure flags to sub-configures.
	* Makefile.in (cache_file, MAINTAINER_MODE_FLAG, CONFIGUREFLAGS):
	New macros.
	(config.status, bootstrap): Use them to propagate configure flags
	to sub-configures.
	* configure.in (cache_file): AC_SUBST this, for Makefile.in.

2011-12-03  Paul Eggert  <eggert@cs.ucla.edu>

	* .bzrignore: Add config.cache.

2011-11-27  Jan Djärv  <jan.h.d@swipnet.se>

	* configure.in: Check for gtk_window_set_has_resize_grip.

2011-11-24  Juanma Barranquero  <lekktu@gmail.com>

	* configure.in (HAVE_XPM): Fix typo.

2011-11-22  Glenn Morris  <rgm@gnu.org>

	* configure.in (EMACSDATA, EMACSDOC): If set, print, since they can
	have confusing effects on the build.  (Bug#6401)

	* Makefile.in (install-arch-dep): Tweak previous change.

2011-11-22  Yavor Doganov  <yavor@gnu.org>

	Do not install arch-dependent files in the app bundle if
	--disable-ns-self-contained is requested.  (Bug#1335)
	* configure.in (exec_prefix, libexecdir): Define relative to
	`ns_appbindir' only if configured for a self-contained app.
	* Makefile.in (install-arch-dep): Test for the existence of
	libexec in the Emacs.app bundle before executing commands.

2011-11-20  Andreas Schwab  <schwab@linux-m68k.org>

	* configure.in: Remove reference to src/m/ibms390.h.

2011-11-13  Glenn Morris  <rgm@gnu.org>

	* INSTALL: Tiny updates for disk space used during installation.

2011-11-05  Eli Zaretskii  <eliz@gnu.org>

	* lib/makefile.w32-in (FRC): New dummy target.
	(TAGS): Depend on FRC.

2011-11-04  Glenn Morris  <rgm@gnu.org>

	* configure.in: Increase minimum GnuTLS version to 2.6.6.  (Bug#9929)
	Do not include GnuTLS version info in final summary message.

2011-10-31  Eli Zaretskii  <eliz@gnu.org>

	* config.bat: Use config.in and Makefile.in from src/ and lib/, if
	they exist there, else from autogen/.

	* make-dist (msdos): Add depfiles.bat and inttypes.h.

2011-10-25  Nali Toja  <nalitoja@gmail.com>  (tiny change)

	* configure.in (HAVE_GNU_MAKE): Respect MAKE env-var.  (Bug#9868)

2011-10-24  Paul Eggert  <eggert@cs.ucla.edu>

	* configure.in (LIB_PTHREAD): Prepend -lpthread to LIBS (Bug#9852)
	if the library is found.  Otherwise, later configure-time tests,
	such as the test for pthread_sigmask, generate the wrong results
	on some platforms.  Reported by Nali Toja for FreeBSD.

2011-10-20  Paul Eggert  <eggert@cs.ucla.edu>

	Time zone name fixes for non-ASCII locales (Bug#641, Bug#9794)
	* configure.in (AC_STRUCT_TM, AC_STRUCT_TIMEZONE, HAVE_TM_GMTOFF):
	Remove; no longer needed, now that we defer to strftime for time
	zone names.

2011-10-18  Jan Djärv  <jan.h.d@swipnet.se>

	* configure.in (GLIB_REQUIRED, GTK_REQUIRED): Set to 2.10 (Bug#9786).

2011-10-18  Chong Yidong  <cyd@gnu.org>

	* make-dist: Remove Cocoa/Emacs.xcodeproj from distribution.

2011-10-13  Glenn Morris  <rgm@gnu.org>

	* configure.in: Also look for tputs in libcurses.  (Bug#9736)

2011-10-12  Paul Eggert  <eggert@cs.ucla.edu>

	* configure.in: Remove check for -lintl (Bug#9713).
	The check could break 'configure' on GNU/Linux with a (broken) libintl.
	The check was helpful but not essential in Solaris 2.6 (1997),
	and is no longer needed in Solaris 8 (2000).  Solaris 2.6 is
	obsolete -- Sun dropped support for it in 2006 -- and without
	access to that Silurian platform we can't maintain the code anyway.

2011-10-07  Paul Eggert  <eggert@cs.ucla.edu>

	Merge from gnulib, fixing some 'configure' typos (Bug#9696).
	* lib/signal.in.h, lib/sigprocmask.c, m4/gl-comp.m4:
	* m4/gnulib-common.m4: Merge from gnulib.
	Without this, 'configure' would say "func_gl_gnulib_m4code_pathmax:
	command not found" on powerpc-apple-darwin9.8.0.

	* configure.in (GC_LISP_OBJECT_ALIGNMENT): Remove.
	This is now done by src/alloc.c.

2011-10-02  Richard Stallman  <rms@gnu.org>

	* configure.in: Rename xlinux_first_failure to xgnu_linux_first_failure
	and xlinux_second_failure to xgnu_linux_second_failure.

2011-09-29  Eli Zaretskii  <eliz@gnu.org>

	* .bzrignore: Add ./GNUmakefile.unix, lib/SYS, lib/alloca.in-h,
	lib/signal.in-h.

	* config.bat: Rename GNUmakefile, so it is not run on MS-DOS.
	Rename signal.in.h and alloca.in.h.

2011-09-28  Eli Zaretskii  <eliz@gnu.org>

	* INSTALL: Mention that m17n libraries and libotf are needed for
	Arabic shaping.

2011-09-26  Paul Eggert  <eggert@cs.ucla.edu>

	Merge from gnulib, improving some licensing wording.
	This clarifies and fixes some licensing issues raised by Glenn Morris
	<http://lists.gnu.org/archive/html/bug-gnulib/2011-09/msg00397.html>.
	It also merges the latest version of texinfo.tex and has some
	MSVC-related changes that don't affect Emacs.
	* Makefile.in (GNULIB_TOOL_FLAGS): Avoid msvc-inval, msvc-nothrow,
	pathmax, and raise, since these are needed only to address
	MSVC-related issues that Emacs doesn't have.
	* lib/dup2.c, lib/gnulib.mk, lib/signal.in.h:
	* lib/sigprocmask.c, lib/stat.c, lib/stdio.in.h, lib/sys_stat.in.h:
	* lib/unistd.in.h, m4/dup2.m4, m4/getloadavg.m4, m4/gl-comp.m4:
	* m4/include_next.m4, m4/signal_h.m4, m4/signalblocking.m4:
	* m4/stdint.m4, m4/stdio_h.m4, m4/sys_stat_h.m4, m4/time_h.m4:
	* m4/unistd_h.m4: Merge from gnulib.

2011-09-26  Andreas Schwab  <schwab@linux-m68k.org>

	* configure.in: Initialize HAVE_LIBXML2.

2011-09-26  Glenn Morris  <rgm@gnu.org>

	* make-dist: Add lib/makefile.w32-in.

2011-09-24  Glenn Morris  <rgm@gnu.org>

	* configure.in (CRT_DIR): Fix netbsd/openbsd handling.

2011-09-19  Lars Magne Ingebrigtsen  <larsi@gnus.org>

	* .dir-locals.el: Change the debbugs regexp to allow having the
	bug number as the first thing on a line.

2011-09-15  Glenn Morris  <rgm@gnu.org>

	* configure.in: Make configure work with recent GNUsteps.
	(_NATIVE_OBJC_EXCEPTIONS): New AC_DEFINE.
	(GNU_OBJC_CFLAGS): Add -fobjc-exceptions when needed.
	(C_SWITCH_X_SYSTEM): Enable GNUstep to find its headers.

2011-09-11  Paul Eggert  <eggert@cs.ucla.edu>

	Merge from gnulib, porting to Tru64.
	* lib/lstat.c, lib/stat.c, m4/include_next.m4, m4/nocrash.m4:
	* m4/signal_h.m4, m4/time_h.m4, m4/unistd_h.m4:
	Merge from gnulib.  This fixes a compilation error on Tru64 UNIX
	aka OSF/1 5.1 DTK cc.  There is also some mingw stuff here that
	doesn't affect Emacs.

2011-09-06  Paul Eggert  <eggert@cs.ucla.edu>

	* configure.in (isnan): Remove now-unnecessary check.

2011-09-06  Paul Eggert  <eggert@cs.ucla.edu>

	Merge from gnulib, using build-aux to remove clutter (Bug#9169).
	This is to fix the following problems:
	 . On FreeBSD 6.4, HP-UX 11.31, and Solaris 9, and when Emacs is
	   configured not to use gtk or any other thread-using library,
	   signals aren't blocked correctly.
	 . On IRIX 6.5 it fixes an unwanted clash between Emacs's
	   and IRIX's signal handling.
	 . On Cygwin 1.7.5 it works around an incompatibility with
	   the system pthread_sigmask.
	 . On MacOS X 10.5 (32-bit), files whose inode numbers
	   exceed 2**31 cannot be read or manipulated.
	 . pthread_sigmask: Actually use results of gl_THREADLIB.
	 . strtoimax, strtoumax: Avoid link error on OSF/1 with DTK cc.
	 . find 'ar' program that fits with --host argument.
	 . Allow the user to override the choice of AR, ARFLAGS, RANLIB.
	* autogen/README: Update destination list.
	* autogen/copy_autogen, autogen/update_autogen, .bzrignore:
	The autogenerated files compile, config.guess,
	config.sub, depcomp, install-sh, and missing are now in build-aux.
	* m4/largefile.m4: New file, so that Emacs does not mess up when
	accessing files with large inode numbers in MacOS X 10.5 and later.
	* m4/nocrash.m4: New file, to avoid triggering background debugger
	and/or create core dumps during 'configure'.
	* build-aux/move-if-change: Renamed from move-if-change.
	* build-aux/snippet/arg-nonnull.h: Renamed from arg-nonnull.h.
	* build-aux/snippet/c++defs.h: Renamed from c++defs.h.
	* build-aux/snippet/warn-on-use.h: Renamed from warn-on-use.h.
	* build-aux/snippet/_Noreturn.h: New file, for draft C1X _Noreturn.
	* Makefile.in (epaths-force, sync-from-gnulib):
	move-if-change is now in build-aux.
	(GNULIB_TOOL_FLAGS): Avoid threadlib; this is now a prerequisite
	of gnulib's pthread_sigmask module, but Emacs doesn't need it.
	(mkdir): install-sh is now in build-aux.
	* config.bat: c++defs.h is now in build-aux/snippets.
	* configure.in: Specify AC_CONFIG_AUX_DIR with build-aux (the
	usual parameter).
	* lib/gnulib.mk, m4/gl-comp.m4: Regenerate.
	* lib/makefile.w32-in (ARG_NONNULL_H): arg-nonnull.h moved
	to build-aux/snippet.
	* lib/pthread_sigmask.c, lib/stdlib.in.h, m4/extensions.m4:
	* m4/getopt.m4, m4/gnulib-common.m4, m4/pthread_sigmask.m4:
	Merge from gnuilib.  This fixes porting bugs on Cygwin, Irix, and
	Solaris, enables MacOS extensions, and enables nocrash during
	'configure'.
	* make-dist: Adjust to new build-aux and build-aux/snippit dirs.

2011-09-04  Paul Eggert  <eggert@cs.ucla.edu>

	* configure.in (snprintf): New check.

2011-08-30  Paul Eggert  <eggert@cs.ucla.edu>

	* configure.in (opsys): Change pattern to *-*-linux*
	to recognize powerpc-gnu-linux-uclibc (Bug#9403).
	Remove unreachable pattern hppa*-*-linux-gnu*.
	Also, remove ia64*-hp-hpux1[1-9]*, as it also sets machine=hp800,
	and that can't possibly work now that src/m/hp800.h no longer exists.

2011-08-26  Jan Djärv  <jan.h.d@swipnet.se>

	* configure.in: Add -MP to DEPFLAGS (Bug#9372).

2011-08-13  Jan Djärv  <jan.h.d@swipnet.se>

	* configure.in: Add header check: sys/socket.h (Bug#8477),
	ifaddrs.h, net/if_dl.h.  Check for getifaddrs and freeifaddrs.
	Check for sa_len in struct ifreq.ifr_addr (Bug#8477).

2011-08-04  Jan Djärv  <jan.h.d@swipnet.se>

	* configure.in (HAVE_PTHREAD): Add check for -lpthread (Bug#9216).
	(HAVE_GTK_AND_PTHREAD): Remove.

2011-07-28  Alp Aker  <alp.tekin.aker@gmail.com>

	* configure.in (HAVE_RSVG): Allow use of -lrsvg-2 for any NextStep
	build, not just GNUstep (Bug#9177).

2011-07-28  Paul Eggert  <eggert@cs.ucla.edu>

	Assume freestanding C89 headers, string.h, stdlib.h.
	Again, this simplifies the code, and all current platforms have these.
	* configure.in (AC_CHECK_HEADERS): Don't check for limits.h.
	(AC_HEADER_STDC): Remove.
	(AC_CHECK_FUNCS): No need to check for strchr, strrchr.
	(strchr, strrchr): Remove fallback macros.

	Assume support for memcmp, memcpy, memmove, memset.
	This simplifies the code a bit.  All current platforms have these,
	as they are required for C89.  If this turns into a problem we
	can add the gnulib modules for these (a 1-line change to Makefile.in).
	* configure.in: Don't check for memcmp, memcpy, memmove, memset.

2011-07-27  Paul Eggert  <eggert@cs.ucla.edu>

	* GNUmakefile: New file.
	This is for convenience, so that one can run GNU make in an
	unconfigured source tree, and get a default build.

2011-07-13  Jan Djärv  <jan.h.d@swipnet.se>

	* configure.in (GSETTINGS): Check for gio-2.0 >= 2.26.

2011-07-11  YAMAMOTO Mitsuharu  <mituharu@math.s.chiba-u.ac.jp>

	* configure.in (LD_SWITCH_SYSTEM_TEMACS): Add -fno-pie on Darwin
	so as to suppress address randomization (Bug#8395).

2011-07-09  Paul Eggert  <eggert@cs.ucla.edu>

	* lib/stdint.in.h: Merge from gnulib (Bug#9025).
	This fixes a build problem on older Mac OS X hosts.

	* m4/pthread_sigmask.m4 (gl_FUNC_PTHREAD_SIGMASK): Omit gl_THREADLIB
	test, which runs afoul of Automake installations where, for example,
	/usr/share/aclocal contains a copy of gl_THREADLIB.
	Reported by Sven Joachim in
	<http://lists.gnu.org/archive/html/emacs-devel/2011-07/msg00529.html>.
	This is just a quick temporary fix, specific to Emacs; I'll work
	with the other gnulib maintainers to get a more-permanent fix.

	Add gnulib's strtoimax module, needed on Solaris 8.
	* Makefile.in (GNULIB_MODULES): Add strtoimax.
	* lib/strtoll.c, m4/strtoimax.m4, m4/strtoll.m4: New files,
	automatically imported from gnulib.
	* lib/gnulib.mk, m4/gl-comp.m4: Regenerate.

2011-07-08  Paul Eggert  <eggert@cs.ucla.edu>

	Add gnulib support for pthread_sigmask (Bug#9010).
	* Makefile.in (GNULIB_MODULES): Add pthread_sigmask.
	* configure.in (AC_TYPE_UID_T): New dummy macro.
	Configure gnulib after adjusting LIBS,
	so that gnulib can assume the libraries in LIBS.
	* lib/signal.in.h, m4/pthread_sigmask.m4, m4/signal_h.m4:
	* lib/pthread_sigprocmask.c, lib/sigprocmask.c, m4/signalblocking.m4:
	* lib/pthread_sigmask.c:
	New files, automatically imported from gnulib.
	* lib/gnulib.mk, m4/gl-comp.m4: Automatically-imported update
	due to the above changes.
	* .bzrignore: Add lib/signal.h.

	* lib/getopt.c, lib/unistd.in.h, m4/getopt.m4: Merge from gnulib.

2011-07-07  Andreas Schwab  <schwab@linux-m68k.org>

	* configure.in (maintainer-mode): Reflect default in help string.

2011-07-07  Dan Nicolaescu  <dann@ics.uci.edu>

	* configure.in: Remove reference to iris4d.h.

2011-07-05  Jan Djärv  <jan.h.d@swipnet.se>

	* configure.in (HAVE_GCONF): Allow both HAVE_GCONF and HAVE_GSETTINGS.

2011-07-01  Glenn Morris  <rgm@gnu.org>

	* configure.in (SETTINGS_CFLAGS, SETTINGS_LIBS) [HAVE_GCONF]: Fix typo.

2011-06-30  Lars Magne Ingebrigtsen  <larsi@gnus.org>

	* configure.in (HAVE_GSETTINGS): Fix syntax for GSETTINGS tests,
	which made ./configure infloop.

2011-06-30  Jan Djärv  <jan.h.d@swipnet.se>

	* configure.in (gsettings): New option and check for GSettings.

2011-06-29  Glenn Morris  <rgm@gnu.org>

	* configure.in: Try to test for the required crt*.o files.

2011-06-27  Bill Wohler  <wohler@newt.com>

	* .bzrignore: Add lisp/mh-e/mh-autoloads.el and lisp/mh-e/mh-cus-load.el.

2011-06-25  Paul Eggert  <eggert@cs.ucla.edu>

	Use gnulib's dup2 module instead of rolling our own.
	* Makefile.in (GNULIB_MODULES): Add dup2.
	* configure.in: Do not check for dup2; gnulib does that now.
	* lib/dup2.c, m4/dup2.m4: New files, from gnulib.

2011-06-23  Paul Eggert  <eggert@cs.ucla.edu>

	* lib/getopt.c, lib/stat.c, m4/gl-comp.m4: Merge from gnulib.

2011-06-22  Paul Eggert  <eggert@cs.ucla.edu>

	Use gnulib's alloca-opt module.
	* .bzrignore: Add lib/alloca.h.
	* Makefile.in (GNULIB_MODULES): Add alloca-opt.
	* configure.in (AC_FUNC_ALLOCA): Remove almost all the alloca stuff,
	as gnulib now does that for us.  Put alloca check in config.h.
	Include <alloca.h> before any other include file, for AIX 3.
	* lib/gnulib.mk, m4/gl-comp.m4: Regenerate.
	* lib/alloca.in.h, m4/alloca.m4: New files, from gnulib.

2011-06-21  Leo Liu  <sdl.web@gmail.com>

	* m4/sha256.m4:
	* m4/sha512.m4:
	* m4/gl-comp.m4:
	* lib/u64.h:
	* lib/sha256.c:
	* lib/sha256.h:
	* lib/sha512.c:
	* lib/sha512.h:
	* lib/makefile.w32-in (GNULIBOBJS):
	* lib/gnulib.mk:
	* Makefile.in (GNULIB_MODULES): Add crypto/sha256 and
	crypto/sha512 modules from gnulib.

2011-06-19  Paul Eggert  <eggert@cs.ucla.edu>

	* lib/unistd.in.h, m4/getloadavg.m4: Merge from gnulib.

2011-06-17  Glenn Morris  <rgm@gnu.org>

	* configure.in: Restore the behavior of checking crt-dir only
	when the user specified it (not all platforms use it).

2011-06-16  Paul Eggert  <eggert@cs.ucla.edu>

	* m4/lstat.m4: Merge from gnulib (Bug#8878).

2011-06-16  Miles Bader  <miles@gnu.org>

	* configure.in: Try to determine CRT_DIR automatically when
	using gcc.

2011-06-15  Paul Eggert  <eggert@cs.ucla.edu>

	* lib/ftoastr.c, lib/stdio.in.h, lib/verify.h:
	* lib/gnulib.mk, m4/c-strtod.m4, m4/filemode.m4, m4/getloadavg.m4:
	* m4/getopt.m4, m4/gl-comp.m4, m4/lstat.m4, m4/md5.m4, m4/mktime.m4:
	* m4/readlink.m4, m4/sha1.m4, m4/stat.m4, m4/strftime.m4:
	* m4/strtoull.m4, m4/strtoumax.m4, m4/symlink.m4, m4/time_r.m4:
	Merge from gnulib.

2011-06-14  Jan Djärv  <jan.h.d@swipnet.se>

	* configure.in: Add emacsgtkfixed.o to GTK_OBJ if HAVE_GTK3.

2011-06-08  Paul Eggert  <eggert@cs.ucla.edu>

	* lib/gnulib.mk, m4/gnulib-common.m4: Merge from gnulib.

2011-06-07  Paul Eggert  <eggert@cs.ucla.edu>

	* configure.in: Add --with-wide-int.
	* INSTALL: Mention this.

2011-06-06  Paul Eggert  <eggert@cs.ucla.edu>

	Merge from gnulib.
	* lib/careadlinkat.c, lib/careadlinkat.h, m4/gnulib-common.m4: Merge.

2011-06-02  Paul Eggert  <eggert@cs.ucla.edu>

	* lib/allocator.h, lib/careadlinkat.c: Merge from gnulib.

2011-05-30  Paul Eggert  <eggert@cs.ucla.edu>

	Use 'inline', not 'INLINE'.
	* configure.in (INLINE): Remove.

2011-05-29  Paul Eggert  <eggert@cs.ucla.edu>

	Adjust to recent gnulib change for @GUARD_PREFIX@.
	* lib/makefile.w32-in (getopt_h): Substitute @GUARD_PREFIX@, too.
	All uses of _GL_ for guard prefixes in lib/*.h replaced with
	_@GUARD_PREFIX@_.

2011-05-27  Paul Eggert  <eggert@cs.ucla.edu>

	* lib/getopt.c, lib/intprops.h: Merge from gnulib.

2011-05-24  Glenn Morris  <rgm@gnu.org>

	* Makefile.in (check): Just give a message if no test/ directory.

	* configure.in: Avoid using variables inside AC_CONFIG_FILES.

	* configure.in (OPT_MAKEFILES_IN): Remove.
	(SUBDIR_MAKEFILES): New variable, passed to AC_CONFIG_FILES.
	(SUBDIR_MAKEFILES_IN): New output variable.
	* Makefile.in (OPT_MAKEFILES_IN): Remove.
	(SUBDIR_MAKEFILES_IN): Let configure set it.

2011-05-24  Leo Liu  <sdl.web@gmail.com>

	* m4/sha1.m4:
	* m4/gl-comp.m4:
	* lib/sha1.h:
	* lib/sha1.c:
	* lib/makefile.w32-in (GNULIBOBJS):
	* lib/gnulib.mk:
	* Makefile.in (GNULIB_MODULES): Add crypto/sha1 module.

2011-05-24  Glenn Morris  <rgm@gnu.org>

	* configure.in: Remove test for already configured source directory.
	AM_INIT_AUTOMAKE has already done a more stringent test.  (Bug#953)

	* Makefile.in (TAGS, tags, check): Pass MFLAGS to sub-makes.

2011-05-24  Glenn Morris  <rgm@gnu.org>

	* make-dist: Don't distribute test/.  (Bug#8107)
	* configure.in (OPT_MAKEFILES_IN): New output variable.
	(AC_CONFIG_FILES): Conditionally include test/automated/Makefile.
	* Makefile.in (OPT_MAKEFILES_IN): New, set by configure.
	(SUBDIR_MAKEFILES_IN): Use $OPT_MAKEFILES_IN.
	(check): Give an explicit error if test/ is not present.

	* Makefile.in (SUBDIR_MAKEFILES_IN): New variable.
	(SUBDIR_MAKEFILES): Derive from $SUBDIR_MAKEFILES_IN.
	(Makefile): Use $SUBDIR_MAKEFILES_IN.

2011-05-23  Paul Eggert  <eggert@cs.ucla.edu>

	* lib/verify.h: Merge from gnulib.

2011-05-22  Paul Eggert  <eggert@cs.ucla.edu>

	* lib/intprops.h, lib/stdint.in.h, m4/mktime.m4, m4/readlink.m4:
	Merge from gnulib.

2011-05-21  Andreas Schwab  <schwab@linux-m68k.org>

	* Makefile.in (AUTOMAKE_INPUTS): Add $(srcdir)/lib/gnulib.mk.

2011-05-20  Eli Zaretskii  <eliz@gnu.org>

	* .bzrignore: Add lib/stdio.in-h, lib/stdbool.h, and lib/stdint.h.

	* config.bat: Concatenate lisp.mk onto the end of src/Makefile.

2011-05-20  Glenn Morris  <rgm@gnu.org>

	* configure.in (lisp_frag): New output file.

2011-05-19  Glenn Morris  <rgm@gnu.org>

	* configure.in (NS_SUPPORT, MOUSE_SUPPORT, TOOLTIP_SUPPORT)
	(WINDOW_SUPPORT): Remove output variables that are no longer used.

2011-05-17  Paul Eggert  <eggert@cs.ucla.edu>

	* lib/gnulib.mk:
	* lib/intprops.h:
	* lib/unistd.in.h:
	* m4/inttypes.m4:
	* m4/stdint.m4:
	* m4/unistd_h.m4: Sync from gnulib.

2011-05-14  Glenn Morris  <rgm@gnu.org>

	* configure.in: Treat failure to find an X toolkit the same way we treat
	failure to find X and image support.

2011-05-12  Glenn Morris  <rgm@gnu.org>

	* Makefile.in (src, install-arch-indep, bootstrap-clean)
	(check-declare): Shell portability fixes.  (Bug#8642)

2011-05-09  Teodor Zlatanov  <tzz@lifelogs.com>

	* configure.in: Require GnuTLS 2.6.x or higher.

2011-05-06  Paul Eggert  <eggert@cs.ucla.edu>

	Use C99's va_copy to avoid undefined behavior on x86-64 GNU/Linux.
	* Makefile.in (GNULIB_MODULES): Add stdarg, for va_copy.
	* lib/stdarg.in.h, m4/stdarg.m4: New files, from gnulib.

	* Makefile.in (GNULIB_TOOL_FLAG): Add --conditional-dependencies.
	This new gnulib-tool option saves 'configure' the trouble of
	checking for strtoull when strtoumax exists.

	* configure.in (BITS_PER_LONG_LONG): New macro.

2011-05-05  Glenn Morris  <rgm@gnu.org>

	* Makefile.in (bootstrap-clean): Save config.log.  (Bug#765)
	(top_distclean): Delete config.log~.

2011-04-27  Ben Key  <bkey76@gmail.com>

	* configure.in: Fixed a bug that caused configure with
	--enable-checking=stringoverrun to have no effect.

2011-04-26  Paul Eggert  <eggert@cs.ucla.edu>

	* configure.in: Suppress unnecessary checks for size_t.
	(AC_TYPE_SIZE_T): Define an empty macro, to suppress obsolescent test.
	(size_t): Do not check for this, and do not typedef.  This code
	is never exercised now.

	* Makefile.in (GNULIB_MODULES): Add strtoumax.
	This is needed for the new integer-reading code in lread.c.
	It automatically pulls in the following gnulib files, which
	are used on old-fashioned platforms that don't have strtoumax:
	lib/inttypes.in.h, lib/strtoimax.c, lib/strtol.c, lib/strtoul.c,
	lib/strtoull.c, lib/strtoumax.c, lib/verify.h, m4/inttypes.m4,
	m4/strtoull.m4, m4/strtoumax.m4.
	* .bzrignore: Add lib/inttypes.h.

2011-04-24  Teodor Zlatanov  <tzz@lifelogs.com>

	* configure.in: Check for GnuTLS certificate verify callbacks.

2011-04-20  Stefan Monnier  <monnier@iro.umontreal.ca>

	* Makefile.in (config.status): Don't erase in case of error.
	In case it disappeared, rebuild it with `configure'.

2011-04-20  Ken Brown  <kbrown@cornell.edu>

	* configure.in (use_mmap_for_buffers): Set to yes on Cygwin.

2011-04-12  Glenn Morris  <rgm@gnu.org>

	* configure.in: Require ImageMagick >= 6.2.8.  (Bug#7955)

2011-04-09  Paul Eggert  <eggert@cs.ucla.edu>

	* lib/allocator.c: New file, automatically generated by gnulib.

2011-04-07  Glenn Morris  <rgm@gnu.org>

	* autogen/update_autogen: Ignore comment diffs in ldefs-boot.el.

2011-04-06  Eli Zaretskii  <eliz@gnu.org>

	* lib/makefile.w32-in ($(BLD)/careadlinkat.$(O), GNULIBOBJS):
	Revert last change.

2011-04-06  Juanma Barranquero  <lekktu@gmail.com>

	* lib/makefile.w32-in (GNULIBOBJS): Add careadlinkat.$(O).
	($(BLD)/careadlinkat.$(O)): New target.
	($(BLD)/dtoastr.$(O), $(BLD)/getopt.$(O), $(BLD)/getopt1.$(O))
	($(BLD)/strftime.$(O), $(BLD)/time_r.$(O), $(BLD)/md5.$(O)):
	Update dependencies.

2011-04-06  Paul Eggert  <eggert@cs.ucla.edu>

	Fix more problems found by GCC 4.6.0's static checks.

	* configure.in (ATTRIBUTE_FORMAT, ATTRIBUTE_FORMAT_PRINTF): New macros.

	Replace 2 copies of readlink code with 1 gnulib version (Bug#8401).
	* Makefile.in (GNULIB_MODULES): Add careadlinkat.
	* lib/allocator.h, lib/careadlinkat.c, lib/careadlinkat.h:
	* m4/ssize_t.m4: New files, automatically generated from gnulib.

2011-04-06  Glenn Morris  <rgm@gnu.org>

	* autogen/update_autogen: Handle loaddefs-like files as well.
	(usage): Add -l, -C.
	(clean, ldefs_flag, ldefs_in, ldefs_out): New variables.
	With -l, check status of lisp/ as well.
	With -C, clean before building.
	(autoreconf): Only pass -f in the `clean' case.
	(commit): New function.

2011-03-28  Glenn Morris  <rgm@gnu.org>

	* autogen/update_autogen: Pass -f to autoreconf.

	* autogen.sh (get_version): Discard "not found" lines.
	(check_version): Respect $AUTOCONF etc environment variables.

2011-03-27  Glenn Morris  <rgm@gnu.org>

	* configure.in (AC_TYPE_SIGNAL): Remove obsolete macro.
	(AH_BOTTOM): Do not define SIGTYPE.

2011-03-26  Glenn Morris  <rgm@gnu.org>

	* configure.in: Replace obsolete macros AC_TRY_COMPILE, AC_TRY_LINK,
	AC_TRY_RUN with AC_COMPILE_IFELSE, AC_LINK_IFELSE, AC_RUN_IFELSE.

2011-03-25  Andreas Schwab  <schwab@linux-m68k.org>

	* autogen/update_autogen: Remove useless function keyword.

2011-03-25  Eli Zaretskii  <eliz@gnu.org>

	* config.bat: Generate src/config.h and lib/Makefile from
	autogen/config.in and autogen/Makefile.in.

2011-03-25  Glenn Morris  <rgm@gnu.org>

	* compile, config.guess, config.sub, depcomp, install-sh, missing:
	Remove; autoreconf can supply them.
	* Makefile.in (sync-from-gnulib): Don't sync config.sub,
	config.guess, install-sh.  Pass -i to autoreconf.
	* autogen/update_autogen (genfiles): Add compile, config.guess,
	config.sub, depcomp, install-sh, missing.  Pass -i to autoreconf.
	Discard non-error output from autoreconf in -q case.
	* autogen/compile, autogen/config.guess, autogen/config.sub:
	* autogen/depcomp, autogen/install-sh, autogen/missing: New.
	* autogen/copy_autogen: Add compile, config.guess, config.sub, depcomp,
	install-sh, missing.

2011-03-23  Glenn Morris  <rgm@gnu.org>

	* autogen/update_autogen: Fix typo.
	(msg): Remove function; use `exec' instead.

	* Makefile.in (mkdir): Use `install-sh -d' instead of mkinstalldirs.
	(sync-from-gnulib): Don't sync mkinstalldirs.
	* make-dist: Don't distribute mkinstalldirs.

2011-03-23  Paul Eggert  <eggert@cs.ucla.edu>

	Fix more problems found by GCC 4.5.2's static checks.
	* Makefile.in (GNULIB_MODULES): Add socklen.
	* configure.in: Do not check for sys/socket.h, since socklen does that.
	* m4/socklen.m4: New automatically-generated file, from gnulib.

	fakemail: Remove dependency on ignore-value.
	* Makefile.in (GNULIB_MODULES): Add stdio.
	* lib/stdio.in.h, m4/stdio_h.m4: New files, automatically
	imported from gnulib.
	* .bzrignore: Add lib/stdio.h.

2011-03-22  Glenn Morris  <rgm@gnu.org>

	* autogen/copy_autogen: Work from ./ or ../.
	Fix time-stamps.
	* autogen.sh: Doc fix.

2011-03-20  Glenn Morris  <rgm@gnu.org>

	* autogen/: New directory, to be excluded from releases.
	* autogen/copy_autogen, autogen/update_autogen: New scripts.
	* autogen/README: New file.
	* autogen/aclocal.m4, autogen/config.in, autogen/configure:
	* autogen/Makefile.in: Add auto-updated generated files.
	* autogen.sh: No longer a no-op, now it tests for autotools
	and runs them as necessary.
	* configure.in: Default maintainer-mode to on.
	* aclocal.m4, configure, lib/Makefile.in: Remove files.

2011-03-13  Paul Eggert  <eggert@cs.ucla.edu>

	Update for gnulib.
	* Makefile.in (GNULIB_MODULES): Add intprops, as Emacs now
	includes <intprops.h> directly.
	* lib/sys_stat.in.h: New version from Gnulib, which fixes a bug
	when building Emacs on Solaris 9 and running it on Solaris 10.

2011-03-08  Jan Djärv  <jan.h.d@swipnet.se>

	* configure.in: Require 3.0 for --with-gtk3.  Add HAVE_GTK3.

2011-03-07  Chong Yidong  <cyd@stupidchicken.com>

	* Version 23.3 released.

2011-03-06  Glenn Morris  <rgm@gnu.org>

	* configure.in (FREETYPE_LIBS): Actually set it to something.

2011-03-02  Paul Eggert  <eggert@cs.ucla.edu>

	Work around some portability problems with symlinks.

	* Makefile.in (GNULIB_MODULES): Add lstat, readlink, symlink.
	* configure.in (lstat, HAVE_LSTAT): Remove special hack.
	* lib/dosname.h, lib/lstat.c, lib/readlink.c, lib/stat.c:
	* lib/symlink.c, m4/lstat.m4, m4/readlink.m4, m4/stat.m4:
	* m4/symlink.m4:
	New files, automatically generated from gnulib.
	* aclocal.m4, configure, lib/Makefile.in, lib/gnulib.mk:
	* m4/gl-comp.m4, src/config.in, config.sub: Regenerate.

2011-02-26  Eli Zaretskii  <eliz@gnu.org>

	* .bzrignore: Ignore new lib/*.in-h files.

	* config.bat: Rename stdint.in.h and sys_stat.in.h.
	Call depfiles.bat even if lib/deps already exist.

2011-02-25  Paul Eggert  <eggert@cs.ucla.edu>

	* configure, lib/Makefile.in, lib/getopt_int.h, lib/gnulib.mk:
	* lib/stdlib.in.h, m4/stdlib_h.m4: Regenerate to incorporate
	recent changes to configure.in and to gnulib.

2011-02-24  Glenn Morris  <rgm@gnu.org>

	* configure.in: Replace obsolete AC_OUTPUT() with AC_CONFIG_FILES(),
	AC_CONFIG_COMMANDS(), and AC_OUTPUT sans arguments.

2011-02-22  Paul Eggert  <eggert@cs.ucla.edu>

	Assume S_ISLNK etc. work, since gnulib supports this.
	* Makefile.in (GNULIB_MODULES): Add sys_stat.
	* configure.in: Check for lstat and set HAVE_LSTAT=0 if not.
	Pretend to be using the gnulib lstat module for benefit of sys/stat.h.
	* configure, lib/Makefile.in, lib/gnulib.mk: Regenerate.

2011-02-21  Paul Eggert  <eggert@cs.ucla.edu>

	* lib/min-max.h: New file, for "min" and "max".

2011-02-21  Christoph Scholtes  <cschol2112@gmail.com>

	* lib/makefile.w32-in ($(BLD)/md5.$(O)): Add dependency on
	$(EMACS_ROOT)/nt/inc/stdint.h.

2011-02-21  Eli Zaretskii  <eliz@gnu.org>

	* lib/makefile.w32-in ($(BLD)/filemode.$(O)): Move from
	src/makefile.w32-in and adapt.  Depend on stamp_BLD.
	(GNULIBOBJS): Add $(BLD)/filemode.$(O).

2011-02-21  Paul Eggert  <eggert@cs.ucla.edu>

	Import filemode module from gnulib.
	* .bzrignore: Add lib/sys/.
	* Makefile.in (GNULIB_MODULES): Add filemode.
	* lib/Makefile.am (MOSTLYCLEANDIRS): New macro.
	* lib/filemode.c: Renamed from src/filemode.c and regenerated
	from gnulib.  This adds support for some more file types, e.g.,
	Cray DMF migrated files.
	* lib/filemode.h, lib/sys_stat.in.h, m4/filemode.m4, m4/st_dm_mode.m4:
	* m4/sys_stat_h.m4: New files, generated from gnulib.
	* aclocal.m4, configure, lib/Makefile.in, lib/gnulib.mk, m4/gl-comp.m4:
	Regenerate.

2011-02-20  Eli Zaretskii  <eliz@gnu.org>

	* lib/makefile.w32-in ($(BLD)/md5.$(O)): Don't depend on
	$(EMACS_ROOT)/nt/inc/sys/stat.h.

2011-02-20  Paul Eggert  <eggert@cs.ucla.edu>

	* configure.in (C_WARNINGS_SWITCH): Do not prepend -Wno-pointer-sign.
	This undoes the 2006-01-02 change.  The -Wno-pointer-sign option
	is no longer needed, due to the recent SSDATA and related changes.
	Perhaps -Wno-pointer-sign should also be removed from
	nextstep/Cocoa/Emacs.xcodeproj/project.pbxproj but I have no easy
	way to test this so I left it alone.
	* configure: Regenerate.

2011-02-20  Christoph Scholtes  <cschol2112@gmail.com>

	* lib/makefile.w32-in ($(BLD)/md5.$(O)): New recipe, moved from
	src/makefile.w32-in.

2011-02-20  Paul Eggert  <eggert@cs.ucla.edu>

	Import crypto/md5 and stdint modules from gnulib.
	* aclocal.m4, configure, lib/Makefile.in, lib/gnulib.mk, m4/gl-comp.m4:
	Regenerate.
	* lib/md5.c, lib/md5.h: Rename from src/md5.h and lib/md5.h.
	Import the new versions from gnulib; they assume a C99-style
	<stdint.h>, supplied by the stdint module.
	* lib/stdint.in.h, m4/longlong.m4, m4/stdint.m4, m4/md5.m4: New files,
	imported from gnulib.
	* Makefile.in (MAKEFILE_MODULES): Add crypto/md5.

2011-02-19  Eli Zaretskii  <eliz@gnu.org>

	* .bzrignore: Ignore cxxdefs.h and lib/*.in-h files.
	Add lib/deps/.

	* config.bat: Configure in `lib'.
	Generate *.Po files in lib/deps.

2011-02-18  Paul Eggert  <eggert@cs.ucla.edu>

	Import IRIX 6.5 getloadavg fixes from gnulib.
	* configure, lib/getloadavg.c, m4/getloadavg.m4: Regenerate.

2011-02-16  Paul Eggert  <eggert@cs.ucla.edu>

	Import getloadavg module from gnulib.
	* .bzrignore: Add lib/stdlib.h.
	* Makefile.in (GNULIB_MODULES): Add getloadavg.
	* configure.in (LIBS_SYSTEM): Omit -lkstat on sol2*; gnulib does this.
	(AC_CONFIG_LIBOBJ_DIR, AC_FUNC_GETLOADAVG, GETLOADAVG_FILES):
	Remove; gnulib does this now.
	* lib/getloadavg.c: Rename from src/getloadavg.c, and sync
	from gnulib.  This adds support for several other systems, such
	as Tru64 4.0D, QNX, AIX perfstat, etc.  It also fixes a potential
	buffer overrun on Linux hosts under very high load, and on hosts
	that maintain a channel to the load average file it makes sure
	the file descriptor is close-on-exec (on hosts that support this)
	and is not stdin, stdout, or stderr.
	* lib/stdlib.in.h, m4/getloadavg.m4, m4/stdlib_h.m4: New files,
	from gnulib.
	* aclocal.m4, configure, lib/Makefile.in, lib/gnulib.mk, m4/gl-comp.m4:
	Regenerate.

2011-02-15  Paul Eggert  <eggert@cs.ucla.edu>

	Merge from gnulib.

	* install-sh: Update to scriptversion 2011-01-19.21.

	2011-02-13  Bruno Haible  <bruno@clisp.org>

	Consistent macro naming for macros that use GCC __attribute__.
	* lib/ignore-value.h (_GL_ATTRIBUTE_DEPRECATED): Rename from
	ATTRIBUTE_DEPRECATED.

	2011-02-12  Bruno Haible  <bruno@clisp.org>

	setlocale: Prefer gnulib's override over libintl's override.
	* lib/gettext.h (setlocale): Redefine to rpl_setlocale if
	GNULIB_defined_setlocale is set.

2011-02-13  Glenn Morris  <rgm@gnu.org>

	* make-dist: Exclude generated file src/globals.h.

2011-02-10  Paul Eggert  <eggert@cs.ucla.edu>

	* arg-nonnull.h, c++defs.h, warn-on-use.h: Fix licenses.
	Sync from gnulib, which has been patched to fix the problem
	with the license notices.  Reported by Glenn Morris in
	<http://lists.gnu.org/archive/html/emacs-devel/2011-02/msg00403.html>.

2011-02-09  Stefan Monnier  <monnier@iro.umontreal.ca>

	* .bzrignore: Ignore globals.h and related stamp.

2011-02-09  Paul Eggert  <eggert@cs.ucla.edu>

	* lib/Makefile.in, lib/gnulib.mk: Regenerate.
	This merges the following fix from gnulib:

	2011-02-08  Bruno Haible  <bruno@clisp.org>

	Split large sed scripts, for HP-UX sed.

2011-02-08  Tom Tromey  <tromey@redhat.com>

	* configure: Rebuild.
	* configure.in (NS_OBJC_OBJ): New subst.

2011-02-06  Paul Eggert  <eggert@cs.ucla.edu>

	gnulib: allow multiple gnulib generated replacements to coexist
	This defines a few preprocessor symbols that should not affect Emacs.
	* lib/getopt.in.h, lib/time.in.h, lib/unistd.in.h: Regenerate
	via "make sync-from-gnulib".

	gnulib: undo previous change
	The upstream _HEADERS change was backed out of gnulib (see the
	same thread).  Stay in sync with gnulib.

	gnulib: adjust to upstream _HEADERS change
	* lib/Makefile.am (EXTRA_HEADERS, nodist_pkginclude_HEADERS):
	New empty macros, to accommodate recent changes to gnulib.  See
	<http://lists.gnu.org/archive/html/bug-gnulib/2011-02/msg00068.html>.
	* c++defs.h, lib/Makefile.in, lib/ftoastr.h, lib/getopt.in.h:
	* lib/gnulib.mk, lib/ignore-value.h, lib/stdbool.in.h, lib/stddef.in.h:
	* lib/time.in.h, lib/unistd.in.h:
	Regenerate.

2011-02-05  Paul Eggert  <eggert@cs.ucla.edu>

	sync from gnulib to remove HAVE_STDBOOL_H
	* m4/stdbool.m4 (AC_CHECK_HEADER_STDBOOL): Rename from
	AC_HEADER_STDBOOL.  All uses changed.  Do not define
	HAVE_STDBOOL_H, as gnulib does not need this.  This change is
	imported from the latest Autoconf git.  It was motivated by Emacs,
	which uses gnulib but does not need HAVE_STDBOOL_H.
	* configure, src/config.in: Regenerate.
	* config.guess, config.sub: Sync to 2011-02-02 versions (whitespace)

2011-02-03  Paul Eggert  <eggert@cs.ucla.edu>

	allow C code to suppress warnings about ignored return values
	* Makefile.in (GNULIB_MODULES): Add ignore-value.
	* configure, lib/Makefile.in, lib/gnulib.mk, m4/gl-comp.m4: Regenerate.
	* lib/ignore-value.h: New file.

2011-01-31  Chong Yidong  <cyd@stupidchicken.com>

	* configure.in: Test existence of xaw3d library, not just the
	header (Bug#7642).

2011-01-31  Eli Zaretskii  <eliz@gnu.org>

	* lib/makefile.w32-in (GNULIBOBJS): Add $(BLD)/strftime.$(O) and
	$(BLD)/time_r.$(O).
	($(BLD)/dtoastr.$(O)): Depend on $(EMACS_ROOT)/src/s/ms-w32.h and
	$(EMACS_ROOT)/src/m/intel386.h.
	($(BLD)/strftime.$(O))
	($(BLD)/time_r.$(O)): Define prerequisites.

2011-01-31  Paul Eggert  <eggert@cs.ucla.edu>

	src/emacs.c now gets version number from configure.in
	* configure.in (version): Set this from $PACKAGE_VERSION,
	which is set from AC_INIT, rather than scouting through src/emacs.c.
	* configure: Regenerate.
	* make-dist (version): Get it from configure.in, not src/emacs.c.

2011-01-30  Paul Eggert  <eggert@cs.ucla.edu>

	strftime: import from gnulib
	* Makefile.in (GNULIB_MODULES): Add strftime.
	* configure.in (AC_FUNC_STRFTIME, my_strftime): Remove; no longer
	needed.
	* aclocal.m4, configure, lib/Makefile.in, lib/gnulib.mk, m4/gl-comp.m4:
	Regenerate.
	* lib/strftime.c, lib/strftime.h, lib/stdbool.in.h: New files,
	imported from gnulib.
	* m4/strftime.m4, m4/stdbool.m4, m4/tm_gmtoff.m4: Likewise.
	This incorporates many changes from gnulib, including simpler
	handling of multibyte formats, porting to mingw32 and other
	platforms, and support for higher-resolution time stamps.
	Emacs does not yet use the higher-resolution interface.

2011-01-30  Paul Eggert  <eggert@cs.ucla.edu>

	gnulib: import mktime and move-if-change fixes from gnulib

	* configure: Regenerate from the following.

	2011-01-30  Paul Eggert  <eggert@cs.ucla.edu>

	mktime: clarify long_int width checking
	* lib/mktime.c (long_int_is_wide_enough): Move this assertion to
	the top level, to make it clearer that the assumption about
	long_int width is being checked.  See
	<http://lists.gnu.org/archive/html/bug-gnulib/2011-01/msg00554.html>.

	2011-01-29  Paul Eggert  <eggert@cs.ucla.edu>

	TYPE_MAXIMUM: avoid theoretically undefined behavior
	* lib/intprops.h (TYPE_MINIMUM, TYPE_MAXIMUM): Do not shift a
	negative number, which the C Standard says has undefined behavior.
	In practice this is not a problem, but might as well do it by the book.
	Reported by Rich Felker and Eric Blake; see
	<http://lists.gnu.org/archive/html/bug-gnulib/2011-01/msg00493.html>.
	* m4/mktime.m4 (AC_FUNC_MKTIME): Likewise.
	* lib/mktime.c (TYPE_MAXIMUM): Redo slightly to match the others.

	mktime: #undef mktime before #defining it
	* lib/mktime.c (mktime) [DEBUG]: #undef mktime before #defining it.

	mktime: systematically normalize tm_isdst comparisons
	* lib/mktime.c (isdst_differ): New function.
	(__mktime_internal): Use it systematically for all isdst comparisons.
	This completes the fix for libc BZ #6723, and removes the need for
	normalizing tm_isdst.
	See <http://sourceware.org/bugzilla/show_bug.cgi?id=6723>
	(not_equal_tm) [DEBUG]: Use isdst_differ here, too.

	mktime: fix some integer overflow issues and sidestep the rest

	This was prompted by a bug report by Benjamin Lindner for MinGW
	<http://lists.gnu.org/archive/html/bug-gnulib/2011-01/msg00472.html>.
	His bug is due to signed integer overflow (0 - INT_MIN), and I
	I scanned through mktime.c looking for other integer overflow
	problems, fixing all the bugs I found.

	Although the C Standard says the resulting code is still not safe
	in the presence of integer overflow, in practice it should be good
	enough for all real-world two's-complement implementations, except
	for debugging environments that deliberately trap on integer
	overflow (e.g., gcc -ftrapv).

	* lib/mktime.c (WRAPV): New macro.
	(SHR): Also check that long_int and time_t shift right in the
	usual way, before using the fast-but-unportable method.
	(TYPE_ONES_COMPLEMENT, TYPE_SIGNED_MAGNITUDE): Remove, no longer
	used.  The code already assumed two's complement, so there's
	no need to test for alternatives.  All uses removed.
	(TYPE_MAXIMUM): Don't rely here on overflow behavior not defined by
	the C standard.  Reported by Rich Felker in
	<http://lists.gnu.org/archive/html/bug-gnulib/2011-01/msg00488.html>.
	(twos_complement_arithmetic): Also check long_int and time_t.
	(time_t_avg, time_t_add_ok, time_t_int_add_ok): New functions.
	(guess_time_tm, ranged_convert, __mktime_internal): Use them.
	(__mktime_internal): Avoid integer overflow with unary subtraction
	in two instances where -1 - X is an adequate replacement for -X,
	since the calculations are approximate.

	2011-01-29  Eric Blake  <eblake@redhat.com>

	mktime: avoid infinite loop
	* m4/mktime.m4 (AC_FUNC_MKTIME): Avoid overflow on possibly-signed
	type; behavior is still undefined but portable to all known targets.
	Reported by Rich Felker.

	2011-01-28  Paul Eggert  <eggert@cs.ucla.edu>

	mktime: avoid problems on NetBSD 5 / i386
	* lib/mktime.c (long_int): New type.  This works around a problem
	on NetBSD 5 / i386, where 'long int' and 'int' are both 32 bits
	but time_t is 64 bits, and where I expect the existing code is
	wrong in some cases.
	(leapyear, ydhms_diff, guess_time_tm, __mktime_internal): Use it.
	(ydhms_diff): Bring back the compile-time check for wide-enough
	year and yday.

	mktime: fix misspelling in comment
	* lib/mktime.c (__mktime_internal): Fix misspelling in comment.
	This merges all recent glibc changes of importance.

	2011-01-28  Ralf Wildenhues  <Ralf.Wildenhues@gmx.de>

	move-if-change: cope with concurrent mv of identical file.
	* move-if-change (CMPPROG): Accept environment
	variable as an override for `cmp'.
	(usage): Document CMPPROG.
	Adjust comparison to drop stdout.  Cope with failure of mv if
	the target file exists and is identical to the source, for
	parallel builds.
	Report from H.J. Lu against binutils in PR binutils/12283.

2011-01-29  Eli Zaretskii  <eliz@gnu.org>

	* lib/makefile.w32-in:
	* lib/getopt_.h: New files.

2011-01-28  Paul Eggert  <eggert@cs.ucla.edu>

	improve fix for MS-DOS file name clash
	* Makefile.in (DOS_gnulib_comp.m4): Rename from DOS-gnulib-comp.m4,
	for portability to POSIX make.  Reported by Bruno Haible.
	(sync-from-gnulib): Copy gl-comp.m4 (if present) back to
	gnulib-comp.m4 before running gnulib-tool, to prevent old gnulib
	files from accumulating as garbage.  Also reported by Bruno Haible.

2011-01-27  Paul Eggert  <eggert@cs.ucla.edu>

	fix two m4/gnulib-*.m4 file names that clashed under MS-DOS
	* Makefile.in (DOS-gnulib-comp.m4): New macro.
	(sync-from-gnulib): Rename m4/gnulib-comp.m4 to m4/gl-comp.m4 to avoid
	problems with MS-DOS 8+3 file name restrictions.
	Remove m4/gnulib-cache.m4, as we can live without it.  If we kept
	it, it would also cause problems when extracting Emacs distribution
	tarballs on MS-DOS hosts.
	(ACLOCAL_INPUTS): Adjust to file renaming.
	* aclocal.m4, configure, lib/Makefile.in, src/config.in: Regenerate.
	* config.guess, config.sub: Sync from gnulib.
	* m4/gnulib-cache.m4: Remove from repository.
	* m4/gl-comp.m4: Rename from m4/gnulib-comp.m4.

2011-01-25  Glenn Morris  <rgm@gnu.org>

	* README: Add a note about ranges in copyright years.

	* configure.in: Set CANNOT_DUMP on ia64 hpux (port from emacs-23).

2011-01-25  Peter O'Gorman  <bug-gnu-emacs@mlists.thewrittenword.com>  (tiny change)

	* configure.in: Add HP-UX on IA64 (Bug#6811).

2011-01-24  Paul Eggert  <eggert@cs.ucla.edu>

	Remove HAVE_RAW_DECL_CHOWN etc. from config.h
	* Makefile.in (sync-from-gnulib): Remove m4/warn-on-use.m4,
	as it is no longer needed.
	* aclocal.m4, configure, lib/Makefile.in, src/config.in: Regenerate.
	* configure.in: Invoke the new gnulib macro
	gl_ASSERT_NO_GNULIB_POSIXCHECK, which removes the need for
	warn-on-use.m4 and for the HAVE_RAW_DECL_* symbols in config.h.
	* m4/getopt.m4: Sync from gnulib; this removes the need for
	HAVE_DECL_OPTRESET and HAVE_DECL_GETOPT_CLIP from config.h.
	* m4/gnulib-common.m4 (gl_ASSERT_NO_GNULIB_POSIXCHECK):
	New macro, synced from gnulib.
	* m4/warn-on-use.m4: Remove.

2011-01-22  Paul Eggert  <eggert@cs.ucla.edu>

	aclocal.m4: put this file back into repository
	This way, we don't have to assume that the maintainer has
	the automake package installed.  See
	<http://lists.gnu.org/archive/html/emacs-devel/2011-01/msg00746.html>.
	* .bzrignore: Remove aclocal.m4, undoing the previous change.
	* Makefile.in (top_maintainer_clean): Do not remove aclocal.m4,
	undoing the previous change.
	* aclocal.m4: New file (actually, resurrected).

2011-01-22  Miles Bader  <miles@gnu.org>

	* configure.in: Don't zero-out FONTCONFIG_CFLAGS and
	FONTCONFIG_LIBS when building with XFT (doing so is incorrect, as
	Emacs directly uses fontconfig, and breaks building when using a
	strict linker).

2011-01-21  Paul Eggert  <eggert@cs.ucla.edu>

	src/config.in: shrink slightly
	* configure.in: Invoke the new gnulib macro gl_ASSERT_NO_GNULIB_TESTS.
	This makes src/config.in a bit smaller, by removing identifiers
	like GNULIB_TEST_MKTIME that Emacs does not need.
	* m4/getopt.m4, m4/gnulib-common.m4, m4/include_next.m4:
	* m4/multiarch.m4, m4/stddef_h.m4, m4/time_h.m4, m4/unistd_h.m4:
	Sync from gnulib.  This removes a few more unnecessary symbols from
	src/config.in, such as AA_APPLE_UNIVERSAL_BUILD and HAVE_STDDEF_H.
	* configure, src/config.in: Regenerate.

	aclocal.m4: tweaks to regenerate more conveniently
	This attempts to act better when the source is in a weird state.  See
	<http://lists.gnu.org/archive/html/emacs-devel/2011-01/msg00734.html>.
	* Makefile.in (am--refresh): Add aclocal.m4, configure, config.in.
	* .bzrignore: Add aclocal.m4.

2011-01-20  Paul Eggert  <eggert@cs.ucla.edu>

	aclocal.m4: omit auto-generated file from repository
	* Makefile.in (top_maintainer_clean): Remove aclocal.m4; this undoes
	the most recent change here.
	* aclocal.m4: Remove from bzr repository.  This file is
	auto-generated and isn't needed to run 'configure'.  See
	<http://lists.gnu.org/archive/html/emacs-devel/2011-01/msg00698.html>.

2011-01-19  Paul Eggert  <eggert@cs.ucla.edu>

	Minor Makefile.in tweaks to build from gnulib better.
	<http://lists.gnu.org/archive/html/emacs-devel/2011-01/msg00673.html>
	* Makefile.in (sync-from-gnulib): Also run autoreconf -I m4.
	(top_maintainer_clean): Don't remove aclocal.m4.

2011-01-18  Paul Eggert  <eggert@cs.ucla.edu>

	Minor cleanups for 'bzr status'
	* .bzrignore: Add emacs-*/, the output of make-dist, and stamp-h1,
	the output of config.guess.
	* Makefile.in (top_distclean): Remove stamp-h1 too.

	* configure.in (HAVE_ATTRIBUTE_ALIGNED): Arrange for this to be
	defined if the compiler supports GCC-style __attribute__
	((__aligned__ ...)).  IBM AIX and Oracle Solaris Studio support
	this syntax.

2011-01-17  Paul Eggert  <eggert@cs.ucla.edu>

	Makefile.in: tidy up the building of lib
	* Makefile.in (am--refresh): Mark as .PHONY.
	(top_maintainer_clean): Don't remove lib/gnulib.mk m4/gnulib-cache.m4,
	as they're not rebuilt unless you do a "make sync-from-gnulib"
	and the former is needed for "configure".
	(maintainer-clean): Don't recurse into lib, as "make bootstrap-clean"
	has already removed lib/Makefile.

	* Makefile.in (GNULIB_MODULES): Change ftoastr to dtoastr.
	This avoids building ftoastr and ldtoastr, which aren't needed.  See
	<http://lists.gnu.org/archive/html/bug-gnulib/2011-01/msg00199.html>.

	* .bzrignore: Add .h files that are host-dependent.
	Add lib/.deps/, lib/arg-nonnull.h, lib/c++defs.h, lib/getopt.h,
	lib/time.h, lib/unistd.h, lib/warn-on-use.h.  These are
	host-dependent and are built as part of an ordinary 'make', and
	should not be checked in.

	* lib/Makefile.in: Regenerate.
	* lib/COPYING: New file, a copy of COPYING.

	* configure: Regenerate.
	* configure.in (AC_USE_SYSTEM_EXTENSIONS): Remove: gnulib does this.

	Regenerate.
	* lib/getopt.c, lib/getopt.in.h, lib/getopt1.c, lib/getopt_int.h:
	* lib/gettext.h, lib/unistd.in.h, m4/unistd_h.m4:
	New files, copied from gnulib by gnulib-tool.
	* aclocal.m4, configure, lib/Makefile.in, m4/getopt.m4:
	* m4/gnulib-cache.m4, m4/gnulib-comp.m4, src/config.in:
	Regenerate.

	Use gnulib's getopt-gnu module.
	* Makefile.in (GNULIB_MODULES): Add getopt-gnu.
	(AUTOCONF_INPUTS): Remove getopt.m4; aclocal.m4 is a good-enough
	representative of the dependencies.
	* configure.in: Do not configure getopt, as gnulib does that now.
	* make-dist: Do not worry about lib-src/getopt.h, as gnulib handles
	getopt now, in lib.

	Regenerate.
	* arg-nonnull.h, c++defs.h, lib/mktime-internal.h, lib/mktime.c:
	* lib/stddef.in.h, lib/time.h, lib/time.in.h, lib/time_r.c:
	* m4/extensions.m4, m4/include_next.m4, m4/mktime.m4:
	* m4/multiarch.m4, m4/stddef_h.m4, m4/time_h.m4, m4/time_r.m4:
	* m4/extensions.m4, m4/include_next.m4, m4/mktime.m4, m4/multiarch.m4:
	* m4/stddef_h.m4, m4/time_h.m4, m4/time_r.m4, m4/warn-on-use.m4:
	* m4/wchar_t.m4, warn-on-use.h:
	New files, copied from gnulib by gnulib-tool.
	* aclocal.m4, configure, lib/Makefile.in, lib/gnulib.mk:
	* m4/gnulib-cache.m4, m4/gnulib-comp.m4, src/config.in:
	Regenerate.

	Use gnulib's mktime module.
	* Makefile.in (GNULIB_MODULES): Add mktime.
	* configure.in: Remove code no longer needed, as gnulib now does it.
	(AC_CHECK_FUNCS): Remove mktime.
	(AC_FUNC_MKTIME, BROKEN_MKTIME): Remove.
	(__restrict): Remove, as this now gets in the way of the C99
	support for 'restrict' pulled in by the gnulib mktime module.
	Code should now use 'restrict' and not '__restrict".
	(mktime): Remove.
	* make-dist: Put gnulib-generated files arg-nonnull.h, c++defs.h,
	and warn-on-use.h into the distribution.

	Regenerate.
	* lib/dtoastr.c, lib/ftoastr.c, lib/ftoastr.h, lib/intprops.h:
	* lib/ldtoastr.c, m4/c-strtod.m4:
	New files, copied from gnulib by gnulib-tool.
	* lib/dummy.c: Remove.
	* aclocal.m4, configure, lib/Makefile.in, lib/gnulib.mk:
	* m4/gnulib-cache.m4, m4/gnulib-comp.m4, src/config.in:
	Regenerate.

	Use gnulib's ftoastr module.
	* Makefile.in (GNULIB_MODULES): Add ftoastr.  Remove dummy.

	Regenerate.
	* aclocal.m4, compile, depcomp, lib/Makefile.in, lib/dummy.c:
	* lib/gnulib.mk, m4/00gnulib.m4, m4/gnulib-cache.m4:
	* m4/gnulib-common.m4, m4/gnulib-comp.m4, m4/gnulib-tool.m4, missing:
	New files, generated automatically, with 'make sync-from-gnulib'
	followed by 'make'.
	* configure: Regenerate.

	Automate syncing from gnulib.
	* INSTALL, README: Document new subdirectory 'lib'.
	* Makefile.in (SUBDIR): Add lib.
	(SUBDIR_MAKEFILES): Add lib/Makefile.
	(lib-src, src, TAGS, tags): Depend on lib.
	(gnulib_srcdir, GNULIB_MODULES, GNULIB_TOOL_FLAGS): New macros.
	($(gnulib_srcdir)): New rule.
	(sync-from-gnulib): New rule, which is .PHONY.
	(lib): New rule, which is like lib-src.
	(Makefile): Depend on lib/Makefile.in.
	(AUTOCONF_INPUTS): Depend on aclocal.m4.
	(ACLOCAL_INPUTS, AUTOMAKE_INPUTS): New macros.
	($(srcdir)/aclocal.m4, $(srcdir)/lib/Makefile.in): New rules.
	(am--refresh): New rule, to pacify Automake.
	(mostlyclean, clean, distclean, bootstrap-clean, maintainer-clean):
	Clean lib, too.
	(top_maintainer_clean): New macro, to remove gnulib-tool and Automake
	droppings.
	(maintainer-clean, extraclean): Use it.
	* configure.in: Initialize for automake and gnulib, by invoking
	AM_INIT_AUTOMAKE, AM_PROG_CC_C_O, gl_EARLY, and gl_INIT.  Output
	lib/Makefile, too.  Use automake to build gnulib, as gnulib works
	more conveniently with automake.
	* lib/Makefile.am: New file.
	* make-dist: Also put into the distribution aclocal.m4,
	compile, depcomp, missing, and the files under lib/.

2011-01-15  Glenn Morris  <rgm@gnu.org>

	* Makefile.in (epaths-force): No more arch-tag to edit.

2011-01-15  Chong Yidong  <cyd@stupidchicken.com>

	* configure.in: Bump min libxml2 version to 2.6.17 (Bug#7603).

2011-01-14  Paul Eggert  <eggert@cs.ucla.edu>

	* make-dist: Distribute test/ files too.
	Distribute every file under test/ that is under version control,
	using patterns like *.el to capture files that are added later.
	Without this change, "configure" would fail, because it would
	attempt to build from a Makefile.in that was not distributed.

2011-01-13  Christian Ohler  <ohler@gnu.org>

	* Makefile.in (INFO_FILES): Add ERT.

	* Makefile.in (check): Run tests in test/automated.

	* Makefile.in:
	* configure.in: Add test/automated/Makefile.

2011-01-07  Paul Eggert  <eggert@cs.ucla.edu>

	* install-sh, mkinstalldirs, move-if-change: Update from master
	source in gnulib.

	* config.guess, config.sub: Updated from master source.

2011-01-05  Andreas Schwab  <schwab@linux-m68k.org>

	* configure.in: Check for __builtin_unwind_init.

2011-01-05  Glenn Morris  <rgm@gnu.org>

	* configure.in (HAVE_MAKEINFO): New output variable.
	(MAKEINFO): Reset to "makeinfo" if not found.
	* Makefile.in (install-arch-indep, info):
	Replace MAKEINFO = off with HAVE_MAKEINFO = no.

2010-12-29  Ulrich Müller  <ulm@gentoo.org>

	* configure.in: Make gameuser configurable (Bug#7717).

2010-12-15  Glenn Morris  <rgm@gnu.org>

	* Makefile.in (install-arch-dep, uninstall): Remove code relating to the
	long absent lib-src/fns-*.el.

2010-12-11  Glenn Morris  <rgm@gnu.org>

	* make-dist: Exclude etc/*.pyc.

2010-12-10  Andreas Schwab  <schwab@linux-m68k.org>

	* configure.in: Don't double machfile in final message.

2010-12-04  Chong Yidong  <cyd@stupidchicken.com>

	* configure.in: Fix last change.

2010-12-04  Andreas Schwab  <schwab@linux-m68k.org>

	* configure.in: Remove reference to removed machine description
	files and allow $machine and $machfile to be empty.
	Substitute M_FILE/S_FILE instead of machfile/opsysfile.

2010-12-03  Glenn Morris  <rgm@gnu.org>

	* make-dist: Remove EMACS_UNIBYTE unsetting; it does nothing.

2010-11-23  Dan Nicolaescu  <dann@ics.uci.edu>

	* configure.in <AC_CHECK_HEADERS>: Remove sys/ioctl.h.
	(EXTERNALLY_VISIBLE): New definition.

2010-11-21  Dan Nicolaescu  <dann@ics.uci.edu>

	* configure.in (INLINE): Do not depend on OPTIMIZE, unused.

2010-11-15  Dan Nicolaescu  <dann@ics.uci.edu>

	* configure.in: Do not check for unconditionally included headers.

2010-11-09  Stefan Monnier  <monnier@iro.umontreal.ca>

	* .dir-locals.el (log-edit-mode): Set log-edit-rewrite-fixes.

2010-11-09  Michael Albinus  <michael.albinus@gmx.de>

	* configure.in: Don't write a warning for D-Bus anymore.

2010-11-06  Andreas Schwab  <schwab@linux-m68k.org>

	* configure.in: Fix indentation.

2010-10-31  Ken Brown  <kbrown@cornell.edu>

	* configure.in (checking whether localtime caches TZ):
	Use unsetenv instead of modifying environment directly.

2010-10-25  Andreas Schwab  <schwab@linux-m68k.org>

	* configure.in (checking for -znocombreloc): Use AC_LANG_PROGRAM
	to avoid warning.

2010-10-24  Lars Magne Ingebrigtsen  <larsi@gnus.org>

	* configure.in: Remove the BROKEN annotation from GnuTLS.

2010-10-22  Glenn Morris  <rgm@gnu.org>

	* make-dist: Avoid listing .el files twice.  Don't try to run
	autoconf if --no-update.

2010-10-20  Glenn Morris  <rgm@gnu.org>

	* make-dist: No longer create lisp/MANIFEST.

2010-10-14  Glenn Morris  <rgm@gnu.org>

	* BUGS, INSTALL.BZR, README: Updates.

2010-10-13  Glenn Morris  <rgm@gnu.org>

	* make-dist: Remove --compress.  Check for the appropriate
	gzip-like executable, and if not found, don't compress.
	Check version number in README, don't change it.
	Use find for nt/inc/*.h.

2010-10-12  Dan Nicolaescu  <dann@ics.uci.edu>

	* configure (ns_appdir, OLDXMENU, TOOLTIP_SUPPORT):
	Remove trailing / from directory names.

2010-10-12  Glenn Morris  <rgm@gnu.org>

	* make-dist: Update and simplify.

2010-10-12  Eli Zaretskii  <eliz@gnu.org>

	* make-dist: Don't distribute src/buildobj.h.  (Bug#7167)

2010-10-10  Dan Nicolaescu  <dann@ics.uci.edu>

	* configure.in (PROFILING_LDFLAGS): Do not define, remove all uses.

2010-10-09  Glenn Morris  <rgm@gnu.org>

	* make-dist: No more doc/emacs/*.texi.in.

	* configure.in (AC_OUTPUT): Remove doc/emacs/emacsver.texi.

2010-10-09  Glenn Morris  <rgm@gnu.org>

	* configure.in: Combine some conditionals.

	* configure.in (AC_OUTPUT): Add doc/emacs/emacsver.texi.
	* make-dist: Include doc/emacs/*.texi.in.

	* INSTALL, make-dist: Remove references to b2m.
	* Makefile.in (MAN_PAGES): Remove b2m.1.

2010-10-05  Glenn Morris  <rgm@gnu.org>

	* .dir-locals.el: The Emacs convention is sentence-end-double-space.

2010-10-03  Dan Nicolaescu  <dann@ics.uci.edu>

	* configure.in (NO_INLINE, noinline): Move here from src/xterm.c.

2010-10-01  Dan Nicolaescu  <dann@ics.uci.edu>

	* configure.in: Include stdlib.h and string.h unconditionally.

2010-09-29  Romain Francoise  <romain@orebokech.com>

	* configure.in: Don't enable ImageMagick unless HAVE_X11.

2010-09-28  Glenn Morris  <rgm@gnu.org>

	* configure.in (HAVE_GNUTLS): Add a description to make autoheader
	happy.

2010-09-27  Lars Magne Ingebrigtsen  <larsi@gnus.org>

	* configure.in: Enable imagemagick by default.

2010-09-26  Lars Magne Ingebrigtsen  <larsi@gnus.org>

	* configure.in (HAVE_GNUTLS): Don't break if we don't have the
	GnuTLS libraries.

2010-09-26  Teodor Zlatanov  <tzz@lifelogs.com>

	* configure.in: Set up GnuTLS.

2010-09-22  Chong Yidong  <cyd@stupidchicken.com>

	* configure.in: Announce whether libxml2 is linked to.

2010-09-20  Dan Nicolaescu  <dann@ics.uci.edu>

	* configure.in (LINKER): Rename to LD_FIRSTFLAG, do not include $(CC).

2010-09-18  Eli Zaretskii  <eliz@gnu.org>

	* config.bat: Detect that libxml2 is installed and if so, build
	with it.

2010-09-13  Lars Magne Ingebrigtsen  <larsi@gnus.org>

	* configure.in (HAVE_LIBXML2): Check that the libxml2 we found can
	be used.  This fixes a conf problem on Mac OS X.

2010-09-10  Lars Magne Ingebrigtsen  <larsi@gnus.org>

	* configure.in: Check for libxml2.

2010-09-09  Glenn Morris  <rgm@gnu.org>

	* make-dist: No more TODO files under lisp/.

2010-09-04  Eli Zaretskii  <eliz@gnu.org>

	* config.bat: Produce lisp/gnus/_dir-locals.el from
	lisp/gnus/.dir-locals.el.

2010-08-23  Andreas Schwab  <schwab@linux-m68k.org>

	* configure.in: Fix check for librsvg, imagemagick and
	MagickExportImagePixels.

2010-08-18  Joakim Verona  <joakim@verona.se>

	* Makefile.in, configure.in: Checks for ImageMagick.

2010-08-10  Dan Nicolaescu  <dann@ics.uci.edu>

	* configure.in (AC_PREREQ): Require autoconf 2.65.

2010-08-09  Dan Nicolaescu  <dann@ics.uci.edu>

	* configure.in (AC_PREREQ): Require autoconf 2.66 to stop version churn.

2010-08-09  Andreas Schwab  <schwab@linux-m68k.org>

	* configure.in: Add AC_C_BIGENDIAN.

2010-08-09  Dan Nicolaescu  <dann@ics.uci.edu>

	* configure.in (ORDINARY_LINK): Use on hpux* too.

2010-08-06  Jan Djärv  <jan.h.d@swipnet.se>

	* configure.in: Check for util.h.
	Use -Wimplicit-function-declaration if compiler supports it.

2010-08-05  Eli Zaretskii  <eliz@gnu.org>

	* configure.in (UNEXEC_OBJ): Rename unexec.o => unexcoff.o.

2010-08-04  Andreas Schwab  <schwab@linux-m68k.org>

	* configure.in: Restore accidentally removed use of
	GCC_TEST_OPTIONS/NON_GCC_TEST_OPTIONS.

2010-07-29  Chad Brown  <yandros@mit.edu>

	* configure.in: Check for dirent.h.

2010-07-29  Dan Nicolaescu  <dann@ics.uci.edu>

	* configure.in: Remove reference to usg5-4, unused.

2010-07-25  Andreas Schwab  <schwab@linux-m68k.org>

	* configure.in: Check for __executable_start.

2010-07-24  Ken Brown  <kbrown@cornell.edu>

	* configure.in (LINKER, LIB_GCC): Remove cygwin special cases (Bug#6715)

2010-07-24  Juanma Barranquero  <lekktu@gmail.com>

	* .bzrignore, .gitignore: Ignore README.W32 on the root directory.

2010-07-24  Ken Brown  <kbrown@cornell.edu>  (tiny change)

	* configure.in (START_FILES) [cygwin]: Set to pre-crt0.o (Bug#6715).

2010-07-12  Andreas Schwab  <schwab@linux-m68k.org>

	* configure.in (C_WARNINGS_SWITCH, PROFILING_CFLAGS)
	(PROFILING_LDFLAGS): Substitute, don't add them to CFLAGS/LDFLAGS.
	(C_OPTIMIZE_SWITCH): Remove.
	(TEMACS_LDFLAGS2): Add ${PROFILING_LDFLAGS}.

2010-07-11  Andreas Schwab  <schwab@linux-m68k.org>

	* configure.in: Don't check for index and rindex, check for strchr
	and strrchr.  Define strchr and strrchr as index and rindex,
	resp., in src/config.h if not available.

2010-07-08  Dan Nicolaescu  <dann@ics.uci.edu>

	* configure.in: Use -Wold-style-definition if available.
	This helps with the transition to standard C code, it can be
	removed when done.

	* configure.in (PRE_EDIT_LDFLAGS, POST_EDIT_LDFLAGS): Remove.

	* configure.in (UNEXEC_OBJ): Add comment about values for MSDOS
	and MSWindows.

2010-07-07  Andreas Schwab  <schwab@linux-m68k.org>

	* configure.in: Don't check for bcopy, bcmp, bzero.  Don't include
	<strings.h> and don't define bcopy, bzero, BCMP in config.h.

2010-07-07  Dan Nicolaescu  <dann@ics.uci.edu>

	* configure.in (getenv): Remove K&R declaration.

2010-07-02  Jan Djärv  <jan.h.d@swipnet.se>

	* configure.in: Remove define __P.

2010-07-02  Dan Nicolaescu  <dann@ics.uci.edu>

	* configure.in (--enable-use-lisp-union-type): New flag.

2010-06-30  Dan Nicolaescu  <dann@ics.uci.edu>

	Fix CFLAGS for non-GCC compilers.
	* configure.in (CFLAGS): Always use -g like it was done before the
	2010-03-30 change.
	(REAL_CFLAGS): Use CFLAGS for non-GCC to get optimization flags.
	(Bug#6538)

2010-06-30  Glenn Morris  <rgm@gnu.org>

	* configure.in (HAVE_SOUND, HAVE_X_I18N, HAVE_X11R6_XIM):
	Set with AC_DEFINE rather than AH_BOTTOM.

	* configure.in (C_OPTIMIZE_SWITCH, CANNOT_DUMP, SYSTEM_MALLOC)
	(USE_MMAP_FOR_BUFFERS, C_WARNING_SWITCH, CFLAGS, REAL_CFLAGS):
	Set with shell, not cpp.
	(LIBX): Remove, just use -lX11 in the one place this was used.
	(cannot_dump): Replace with CANNOT_DUMP.

2010-06-28  Jan Djärv  <jan.h.d@swipnet.se>

	* configure.in: Add --with-x-toolkit=gtk3.  Remove HAVE_GTK_MULTIDISPLAY,
	check for gtk_file_chooser_dialog_new, and HAVE_GTK_FILE_BOTH (implied
	by minimum required Gtk+ 2.6).  Add checks for functions introduced
	in Gtk+ 2.14 or newer (bug#6505).

2010-06-26  Eli Zaretskii  <eliz@gnu.org>

	* config.bat: Remove white space around "+" in COPY commands.

2010-06-23  Glenn Morris  <rgm@gnu.org>

	* info/dir: Start descriptions in column 32, per Texinfo convention.

2010-06-16  Chong Yidong  <cyd@stupidchicken.com>

	* INSTALL: Update font information (Bug#6389).

2010-06-16  Glenn Morris  <rgm@gnu.org>

	* INSTALL: General update.

2010-06-12  Glenn Morris  <rgm@gnu.org>

	* Makefile.in (install-arch-indep): Delete any old info .gz files first.

2010-06-11  Glenn Morris  <rgm@gnu.org>

	* configure.in (--without-compress-info): New option.
	(GZIP_INFO): New output variable.

	* Makefile.in (GZIP_INFO): New, set by configure.
	(install-arch-indep): Don't gzip info pages if GZIP_INFO is nil.
	Handle man pages in the same way.

2010-06-10  Glenn Morris  <rgm@gnu.org>

	* Makefile.in (install-arch-indep): Gzip the info files too.

	* make-dist: Remove references to non-existent directories and files.

2010-06-08  Dan Nicolaescu  <dann@ics.uci.edu>

	* configure.in: Include <strings.h> and <string.h> instead of
	"strings.h" and "string.h".

2010-06-06  Dan Nicolaescu  <dann@ics.uci.edu>

	* configure.in: Remove code dealing with BSTRING.

2010-06-03  Dan Nicolaescu  <dann@ics.uci.edu>

	* configure.in (AC_PREREQ): Require autoconf 2.65.

	* configure.in (unxec): Do not define and substitute.
	(UNEXEC_OBJ): New output variable, replaces cpp UNEXEC.

2010-06-03  Glenn Morris  <rgm@gnu.org>

	* configure.in (AH_BOTTOM): Remove NOT_C_CODE test, it is always true.

2010-06-02  Dan Nicolaescu  <dann@ics.uci.edu>

	Fix alloca definition when using gcc on non-gnu systems.
	* configure.in: Use the code sequence indicated by "info autoconf"
	for alloca (bug#6170).

2010-05-30  Stefan Monnier  <monnier@iro.umontreal.ca>

	* .bzrignore: Ignore new files from trunk, which appear if you use
	colocated branches (i.e. "bzr switch").

2010-05-28  Glenn Morris  <rgm@gnu.org>

	* configure.in: Simplify some of the $canonical tests.

2010-05-27  Glenn Morris  <rgm@gnu.org>

	* config.bat: Do not preprocess src/Makefile.in.

	* configure.in: Do not preprocess src/Makefile.in.
	(cpp_undefs, CPP_NEED_TRADITIONAL): Remove.
	(AC_EGREP_CPP): Test no longer needed.

	* make-dist: No more Makefile.c files.

2010-05-26  Glenn Morris  <rgm@gnu.org>

	* configure.in (YMF_PASS_LDFLAGS): Remove.
	(PRE_EDIT_LDFLAGS, POST_EDIT_LDFLAGS): New output variables.

	* configure.in (CPPFLAGS, CFLAGS, REAL_CFLAGS):
	Add $GNUSTEP_LOCAL_HEADERS.
	(LDFLAGS, LD_SWITCH_SYSTEM_TEMACS): Add $GNUSTEP_LOCAL_LIBRARIES.

	* configure.in (NS_IMPL_GNUSTEP_INC, NS_IMPL_GNUSTEP_TEMACS_LDFLAGS)
	(GNUSTEP_MAKEFILES): Remove.
	(LD_SWITCH_SYSTEM_TEMACS): Move NS_IMPL_GNUSTEP_TEMACS_LDFLAGS
	stuff to here.

2010-05-25  Glenn Morris  <rgm@gnu.org>

	* configure.in (LD_SWITCH_SYSTEM): Move some gnu-linux stuff...
	(LD_SWITCH_SYSTEM_TEMACS): ... to here.

	* configure.in (LD_SWITCH_SYSTEM_EXTRA): Remove.
	(LD_SWITCH_SYSTEM_TEMACS): Put darwin stuff from LD_SWITCH_SYSTEM_EXTRA
	here instead.

2010-05-24  Romain Francoise  <romain@orebokech.com>

	* make-dist: Look for version in src/emacs.c.
	Use lisp/subr.el rather than lisp/version.el for location check.

2010-05-21  Glenn Morris  <rgm@gnu.org>

	* configure.in (MKDEPDIR): Parallel build tweak.

	* configure.in (ns_frag): New output file.

	* configure.in (OLDXMENU): Set to "nothing" if !HAVE_X11 || USE_GTK.
	(OLDXMENU_TARGET): Set to empty if USE_GTK.

	* configure.in (cannot_dump): New output variable.

2010-05-20  enami tsugutomo  <tsugutomo.enami@jp.sony.com>

	* configure.in: On NetBSD, if terminfo is found, use it in
	preference to termcap.  (Bug#6190)

2010-05-20  Glenn Morris  <rgm@gnu.org>

	* make-dist (src): Include *.mk.
	* config.bat: Concatenate deps.mk onto the end of src/Makefile.
	* configure.in (DEPFLAGS, MKDEPDIR): New output variables.
	(deps_frag): New output file.
	(AUTO_DEPEND): Remove this definition.

	* configure.in (--with-gtk, --with-gcc): Remove option stubs.

2010-05-19  Glenn Morris  <rgm@gnu.org>

	* configure.in (LINKER, YMF_PASS_LDFLAGS): New output variables.
	(ORDINARY_LINK): New AC_DEFINE.
	(LIB_GCC): No need to set if ORDINARY_LINK.

2010-05-18  Glenn Morris  <rgm@gnu.org>

	* configure.in (POST_ALLOC_OBJ) [cygwin]: Omit vm-limit.o.
	(POST_ALLOC_OBJ) [!cygwin]: Set to empty.

	* config.bat (RALLOC_OBJ): Edit to empty if sys_malloc.
	* configure.in (REL_ALLOC): Unset on gnu, gnu-linux if DOUG_LEA_MALLOC.
	(RALLOC_OBJ): New output variable.

	* config.bat (GMALLOC_OBJ, VMLIMIT_OBJ): Edit to empty if sys_malloc.
	* configure.in (GMALLOC_OBJ, VMLIMIT_OBJ): New output variables.

2010-05-17  Stefan Monnier  <monnier@iro.umontreal.ca>

	* Makefile.in (src): Provide the name of the VCS file that witnesses
	a pull.
	($(srcdir)/src/config.in): Handle accidental removal of src/config.in.

2010-05-17  Glenn Morris  <rgm@gnu.org>

	* configure.in (OLDXMENU_DEPS): New output variable.

2010-05-16  Glenn Morris  <rgm@gnu.org>

	* configure.in (ns_appbindir, ns_appresdir): Set using $ns_appdir.

	* configure.in (ns_appdir, ns_appbindir): Add trailing "/" to value.
	* Makefile.in (install-arch-dep): Update for above change.

	* Makefile.in (ns_appdir): Remove.
	(install-arch-dep): Test $ns_appresdir instead of $ns_appdir.

	* configure.in (TEMACS_LDFLAGS2): New output variable.

	* configure.in (NS_IMPL_GNUSTEP_TEMACS_LDFLAGS): New output variable.
	(START_FILES): Set to empty if NS_IMPL_GNUSTEP.
	(GNUSTEP_SYSTEM_HEADERS, GNUSTEP_SYSTEM_LIBRARIES): Do not output,
	nothing uses.

2010-05-16  Dan Nicolaescu  <dann@ics.uci.edu>

	* configure.in: Remove references to usg5-4 and bsd-common, $opsys
	does not use them.
	(X11R5_INHIBIT_I18N): Remove, unused.

2010-05-15  Glenn Morris  <rgm@gnu.org>

	* configure.in (LIBXMENU): Set to empty if !HAVE_X_WINDOWS.

	* configure.in (FONT_OBJ): Set to empty if !HAVE_X_WINDOWS.

2010-05-15  Ken Raeburn  <raeburn@raeburn.org>

	* configure.in: Look for version string in its new location.

2010-05-15  Eli Zaretskii  <eliz@gnu.org>

	* config.bat: Remove support for DJGPP v1.x.

2010-05-15  Glenn Morris  <rgm@gnu.org>

	* configure.in (OLDXMENU_TARGET): New output variable.

	* Makefile.in (install-arch-dep): Update odd NS rule for Emacs version.

	* Makefile.in (install-arch-indep): Remove references to RCS, CVS,
	and other files that no longer exist.

2010-05-14  Glenn Morris  <rgm@gnu.org>

	* configure.in (cpp_undefs): Add mktime, register, X11.

	* configure.in (GPM_MOUSE_SUPPORT): Remove.
	(MOUSE_SUPPORT, TOOLTIP_SUPPORT, WINDOW_SUPPORT): New output variables.
	(HAVE_WINDOW_SYSTEM, HAVE_MOUSE): Move out of AC_BOTTOM.

	* configure.in (NS_IMPL_GNUSTEP_INC): New output variable.
	(GNUSTEP_MAKEFILES): Do not output.

2010-05-13  Glenn Morris  <rgm@gnu.org>

	* configure.in: Fix some paren typos.

	* configure.in (OLDXMENU, LIBXMENU): Set to empty if !HAVE_MENUS.

	* configure.in (LD_SWITCH_X_SITE, C_SWITCH_X_SITE): Do not define.

2010-05-12  Glenn Morris  <rgm@gnu.org>

	* configure.in (LIB_SRC_EXTRA_INSTALLABLES): Remove, unused.

	* configure.in (LIB_GCC): New output variable.

2010-05-11  Glenn Morris  <rgm@gnu.org>

	* make-dist (msdos): No more mainmake.

	* configure.in: Generate lib-src/Makefile directly, do not run cpp.
	* config.bat: Do not run cpp on lib-src/Makefile.in.

	* config.bat [HAVE_X11]: Run sed3x.inp on lib-src/Makefile.

2010-05-10  Glenn Morris  <rgm@gnu.org>

	* configure.in (LIBS_SYSTEM): New output variable, replacing cpp.

	* configure.in (MAIL_USE_FLOCK, MAIL_USE_LOCKF): New AC_DEFINEs.
	(BLESSMAIL_TARGET): New output variable.

2010-05-08  Štěpán Němec  <stepnem@gmail.com>  (tiny change)

	* INSTALL: Fix typos.

2010-05-08  Chong Yidong  <cyd@stupidchicken.com>

	* configure.in: Add check for buggy version of GCC (Bug#6031).

2010-05-08  Glenn Morris  <rgm@gnu.org>

	* configure.in (HAVE_LIBNCURSES): New local variable.
	(TERMINFO, LIBS_TERMCAP, TERMCAP_OBJ): New output variables,
	replacing cpp in src/s/*.h and src/Makefile.in.

2010-05-07  Chong Yidong  <cyd@stupidchicken.com>

	* Version 23.2 released.

2010-05-07  Stefan Monnier  <monnier@iro.umontreal.ca>

	* configure.in: Add tests for `isnan' and `copysign'.

2010-05-07  Eli Zaretskii  <eliz@gnu.org>

	* config.bat: Allow for 2 leading `#'s in comments in
	src/Makefile.in.

2010-05-07  Glenn Morris  <rgm@gnu.org>

	* configure.in (LD_SWITCH_SYSTEM): Set with configure, not cpp.
	Merges logic from src/s/* and src/Makefile.in.
	(LD_SWITCH_SYSTEM_TEMACS): New output variable.

2010-05-07  Dan Nicolaescu  <dann@ics.uci.edu>

	Define START_FILES and LIB_STANDARD using autoconf.
	* configure.in (START_FILES, LIB_STANDARD): New definitions, moved
	here from src/s/*.h.
	(HAVE_CRTIN): Remove, inline logic in the netbsd
	START_FILES/LIB_STANDARD computation.

2010-05-06  Glenn Morris  <rgm@gnu.org>

	* configure.in (AC_PROG_LN_S): Remove test, nothing uses @LN_S@.

	* Makefile.in (CPP, C_SWITCH_SYSTEM, ALLOCA, LN_S, C_SWITCH_X_SITE)
	(LD_SWITCH_X_SITE): Remove unused variables.

2010-05-04  Glenn Morris  <rgm@gnu.org>

	* configure.in (LD_SWITCH_X_SITE_AUX): Use AC_SUBST only, not AC_DEFINE
	as well.
	(LD_SWITCH_X_SITE_AUX_RPATH): New output variable.

	* configure.in (LD_SWITCH_SYSTEM_TEMACS): New output variable.

	* configure.in (C_SWITCH_MACHINE, C_SWITCH_SYSTEM): New output
	variables, replacing c_switch_machine, c_switch_system.
	* Makefile.in (C_SWITCH_SYSTEM): Use @C_SWITCH_SYSTEM@ rather than
	@c_switch_system@.

2010-05-03  Glenn Morris  <rgm@gnu.org>

	* configure.in (LIBXT_OTHER, LIBX_OTHER): New output variables.

	* make-dist: There are no more src/m/*.inp files.

2010-05-01  Dan Nicolaescu  <dann@ics.uci.edu>

	* configure.in (LD_SWITCH_MACHINE, ld_switch_machine): Remove, unused.
	(ac_link): Do not use ld_switch_machine.

2010-05-01  Glenn Morris  <rgm@gnu.org>

	* configure.in (OTHER_OBJ): Remove.
	(PRE_ALLOC_OBJ, POST_ALLOC_OBJ): New output variables.

2010-04-30  Glenn Morris  <rgm@gnu.org>

	* configure.in (OTHER_OBJ): Always include vm-limit.o on Cygwin.
	Elsewhere, maybe include it.

	* configure.in (TOOLKIT_LIBW) [HAVE_GTK]: Set to $GTK_LIBS.
	(OLDXMENU, LIBXMENU): New output variables.

	* configure.in (OTHER_OBJ): New output variable.

2010-04-28  Glenn Morris  <rgm@gnu.org>

	* configure.in (CYGWIN_OBJ): New output variable.

	* configure.in (GPM_MOUSE_SUPPORT): New output variable.

	* configure.in (FONT_OBJ): New output variable.

	* configure.in (LIBXMU): New output variable.

	* configure.in (NS_OBJ, NS_SUPPORT): New output variables.

	* configure.in (machine, canonical): On amdx86-64, check for a 32-bit
	userland and maybe change values to i386 (move test from s/amdx86-64.h).

2010-04-27  Glenn Morris  <rgm@gnu.org>

	* configure.in (LIBXTR6): New output variable.  Move unixware special
	case here from src/s/unixware.h.

	* configure.in (LUCID_LIBW, MOTIF_LIBW): No longer substitute
	in Makefiles.
	(TOOLKIT_LIBW): New output variable, replacing LUCID_LIBW/MOTIF_LIBW.

	* configure.in (HAVE_MOTIF_2_1): Remove unused variable.
	(LIBXP): No longer substitute in Makefiles.
	(MOTIF_LIBW): New output variable.  Move system-specific settings here
	from src/s files.

2010-04-27  Dan Nicolaescu  <dann@ics.uci.edu>

	Reduce CPP usage.
	* configure.in (LIB_X11_LIB): Remove, inline in the only user.
	(unexec): Define unconditionally, all platforms define
	UNEXEC.  AC_SUBST it.
	(UNEXEC_SRC): Remove, unused.
	(C_SWITCH_X_SYSTEM): Define using autoconf, not cpp.

2010-04-27  Glenn Morris  <rgm@gnu.org>

	* configure.in (HAVE_MOTIF_2_1, HAVE_LIBXP): Remove unused AC_DEFINEs,
	replaced by LIBXP.

	* configure.in (--with-crt-dir): Doc fix (now valid for all platforms).
	(CRT_DIR): On (powerpc64|sparc64)-*-linux-gnu*, default to /usr/lib64.
	On hpux10-20, default to /lib.

	* configure.in (LUCID_LIBW, LIBXP, WIDGET_OBJ): New output variables.

2010-04-26  Dan Nicolaescu  <dann@ics.uci.edu>

	* configure.in (LIBS_MACHINE): Remove, unused.

	* configure.in (LIB_MATH): New output variable.  Set it for some systems.

2010-04-24  Glenn Morris  <rgm@gnu.org>

	* configure.in (CRT_DIR): New output variable.
	(--with-crt-dir): New option.  (Bug#5655)
	(HAVE_LIB64_DIR): Remove.

2010-04-22  Dan Nicolaescu  <dann@ics.uci.edu>

	* configure.in (REAL_CFLAGS, CFLAGS): Restore -g for gcc.

2010-04-22  Miles Bader  <miles@gnu.org>

	* configure.in: Get rid of "unix" pre-defined macro when
	preprocessing Makefile.  (Bug#5857)

2010-04-21  Andreas Schwab  <schwab@linux-m68k.org>

	Avoid non-portable shell command negation
	* configure.in: Revert last change.

2010-04-21  Jan Djärv  <jan.h.d@swipnet.se>

	* configure.in: Change "if test ! -f" to "if ! test -f".

2010-04-21  Glenn Morris  <rgm@gnu.org>

	* configure.in (LIBSELINUX_LIBS): Always substitute in Makefiles.
	(GTK_OBJ, DBUS_OBJ, LIBXSM, XMENU_OBJ, XOBJ): New output variables.

2010-04-21  Karel Klíč  <kklic@redhat.com>

	* configure.in: New option: --with(out)-selinux, on by default.
	Set HAVE_LIBSELINUX if we find libselinux, and substitute
	LIBSELINUX_LIBS in Makefiles.

2010-04-01  Dan Nicolaescu  <dann@ics.uci.edu>

	* configure.in: Remove all references to LIBX11_SYSTEM.

2010-03-30  Dan Nicolaescu  <dann@ics.uci.edu>

	* configure.in: Remove all references to C_DEBUG_SWITCH.

2010-03-27  Eli Zaretskii  <eliz@gnu.org>

	* config.bat <lib-src>: Edit out lines that begin with several #
	characters.

2010-03-20  Dan Nicolaescu  <dann@ics.uci.edu>

	* configure.in: Remove support for old UNIX System V systems and
	for Unixware on non-x86 machines.

	* configure.in: Remove support for Solaris on PPC and for old versions.

	* configure.in: Remove non-working lynxos port.

2010-03-19  Dan Nicolaescu  <dann@ics.uci.edu>

	* .dir-locals.el (c-mode): Turn on whitespace-mode for diff-mode.

2010-03-19  Glenn Morris  <rgm@gnu.org>

	* configure.in (HAVE_LIBNCURSES): Add a description to make autoheader
	happy.

2010-03-18  Jan Djärv  <jan.h.d@swipnet.se>

	* configure.in: Check for tputs and friends, abort if not
	found (bug#5735).

2010-03-18  Glenn Morris  <rgm@gnu.org>

	* configure.in (--with-x-toolkit): In the help text, say which options
	are synonyms.

	* configure.in (--with-mmdf, --with-mail-unlink):
	New options, off by default.
	(--with-mailhost): New option to set default POP host.
	(LIBXPM, LIBJPEG, LIBPNG, LIBTIFF, LIBGIF, LIBGPM, LIBS_MAIL)
	(LIBHESIOD, LIBRESOLV, COM_ERRLIB, CRYPTOLIB, KRB5LIB, DESLIB, KRB4LIB):
	New variables, substituted in Makefiles.
	(try_libungif, ac_gif_lib_name): Replace with HAVE_GIF=maybe, LIBGIF.
	(LIBGIF): Use AC_SUBST rather than AC_DEFINE.
	(HAVE_LIBMAIL, HAVE_LIBLOCKFILE, HAVE_LIBCOM_ERR, HAVE_LIBCRYPTO)
	(HAVE_LIBK5CRYPTO, HAVE_LIBKRB5, HAVE_LIBDES425, HAVE_LIBDES)
	(HAVE_LIBKRB4, HAVE_LIBKRB): New AC_DEFINEs.

2010-03-18  Tetsurou Okazaki  <okazaki@be.to>  (tiny change)

	* Makefile.in (uninstall): Handle the case where archlibdir does not
	exist.  (Bug#5720)

2010-03-12  Eli Zaretskii  <eliz@gnu.org>

	These changes remove termcap.c from the build on POSIX platforms.
	* configure.in <AC_CHECK_HEADERS>: Remove termcap.h.

	* configure: Regenerated.

2010-03-10  Chong Yidong  <cyd@stupidchicken.com>

	* Branch for 23.2.

2010-01-31  Juri Linkov  <juri@jurta.org>

	* .bzrignore: Add TAGS-LISP.

2010-01-23  Giorgos Keramidas  <keramida@ceid.upatras.gr>  (tiny change)

	* configure.in: Check for utmp.h availability (FreeBSD 9.x lacks
	this header file).

2010-01-12  Juanma Barranquero  <lekktu@gmail.com>

	* .bzrignore: Ignore all .exe, instead of individual files.

2010-01-12  Chong Yidong  <cyd@stupidchicken.com>

	* configure.in: Explicitly check for and link to -lXrender.

2010-01-12  Glenn Morris  <rgm@gnu.org>

	* INSTALL.BZR, README: Use bug-gnu-emacs rather than emacs-pretest-bug
	for bug reports for development versions.

2010-01-02  Eli Zaretskii  <eliz@gnu.org>

	* .bzrignore: Add more ignored patterns, including for the MS-DOS
	build.

2009-12-27  Karl Fogel  <kfogel@red-bean>

	* INSTALL.BZR: Rename from INSTALL.CVS; edit to talk about Bazaar.
	* INSTALL, autogen.sh, configure.in, configure: Adjust accordingly.

2009-12-17  Glenn Morris  <rgm@gnu.org>

	* .dir-locals.el (bug-reference-url-format): Change to debbugs.gnu.org.

2009-12-15  Glenn Morris  <rgm@gnu.org>

	* info/dir: Add EDT entry.
	* Makefile.in (INFO_FILES): Add edt.

2009-12-10  Jan Djärv  <jan.h.d@swipnet.se>

	* configure.in: Check for RSVG if GNUstep is used.

2009-12-09  Jan Djärv  <jan.h.d@swipnet.se>

	* configure.in: Don't check for RSVG or GConf unless X11 is used.

2009-12-09  Ken Brown  <kbrown@cornell.edu>  (tiny change)

	* configure.in: Allow compiling Emacs with GTK on Cygwin.

2009-12-01  Glenn Morris  <rgm@gnu.org>

	* make-dist: Add etc/images/mpc directory.

2009-11-21  Jan Djärv  <jan.h.d@swipnet.se>

	* configure.in: Don't check for GConf unless X is used.

2009-11-20  Dan Nicolaescu  <dann@ics.uci.edu>

	* configure.in: Use -Wdeclaration-after-statement if available.

2009-11-17  Jan Djärv  <jan.h.d@swipnet.se>

	* configure.in: New option: --with(out)-gconf.
	Set HAVE_GCONF if we find gconf.

2009-11-17  Glenn Morris  <rgm@gnu.org>

	* Makefile.in (INFO_FILES): Add semantic.

2009-11-16  Chong Yidong  <cyd@stupidchicken.com>

	* info/dir: Add Semantic.

2009-11-16  Glenn Morris  <rgm@gnu.org>

	* Makefile.in (install-arch-indep): Use a more restrictive Makefile
	pattern, so as not to exclude makefile*.el.  (Bug#4912)

2009-11-14  Jan Djärv  <jan.h.d@swipnet.se>

	* configure.in: --enable-autodepend is new.  Check for GNU Make
	and that gcc supports -MMD -MF.  Define AUTO_DEPEND if we can use
	gcc and GNU make to generate dependencies.

2009-10-27  Glenn Morris  <rgm@gnu.org>

	* make-dist: Make links to doc/lispintro/*.pdf.

2009-10-23  Jim Meyering  <meyering@redhat.com>

	* configure.in: Invoke $CPP with -P when creating Makefile and
	src/Makefile.  Without this, gcc 4.4.2 converts each
	backslash-newline pair in the input to a bare newline, yielding
	invalid Makefiles.

	* configure: Regenerate.

2009-10-19  Dan Nicolaescu  <dann@ics.uci.edu>

	* configure.in (vax-dec-vms): Remove, not supported anymore.

2009-10-15  Adrian Robert  <Adrian.B.Robert@gmail.com>

	* configure.in (NS_HAVE_NSINTEGER): Back out previous change.
	(*-apple-darwin*): Add x86_64 architecture.

2009-10-14  Dan Nicolaescu  <dann@ics.uci.edu>

	* config.guess, config.sub: Updated from master source.

2009-10-11  Adrian Robert  <Adrian.B.Robert@gmail.com>

	* configure.in (NS_HAVE_NSINTEGER): Remove this test and define.

2009-10-07  Edward Trumbo  <etrumbo@comcast.net>  (tiny change)

	* Makefile.in (INFO_FILES): Add EDE and EIEIO.

2009-09-29  Glenn Morris  <rgm@gnu.org>

	* make-dist (check): Update for two new levels of subdirectory in lisp/.

2009-09-17  Dan Nicolaescu  <dann@ics.uci.edu>

	* config.guess, config.sub: Updated from master source.

	* configure.in (OTHER_FILES): Define using autoconf not cpp.

2009-09-14  Dan Nicolaescu  <dann@ics.uci.edu>

	* .dir-locals.el (change-log-mode): Restore bug-reference-mode.

2009-09-13  Chong Yidong  <cyd@stupidchicken.com>

	* INSTALL: Update URL for GNU FreeFont.

2009-09-09  Glenn Morris  <rgm@gnu.org>

	* Makefile.in (install-arch-indep): Don't recursively change perms of
	site-lisp and infodir.  There may be non-Emacs files in here, and the
	files supplied by Emacs are all handled explicitly already.  (Bug#3800)
	(mkdir): Set umask to world-readable before creating directories.
	mkinstalldirs already checks if dirs exist, don't duplicate this test.

2009-08-29  Glenn Morris  <rgm@gnu.org>

	* Makefile.in (info-real): Don't ignore errors from doc Makefiles.
	(info): Don't give an error in the absence of makeinfo - let the doc
	Makefiles do that, if the info files need rebuilding.  (Bug#3982)

2009-08-23  Ken Raeburn  <raeburn@raeburn.org>

	* Makefile.in (install-arch-indep): If the versioned DOC-####
	generated during loadup+dump isn't found, install the plain DOC
	file that always gets generated, in case CANNOT_DUMP is set.

	* configure.in: Warn if package version specified here doesn't
	match the version in version.el.
	* configure: Regenerate.

2009-08-22  Michael Albinus  <michael.albinus@gmx.de>

	* configure.in: AC_CHECK_FUNCS dbus_watch_get_unix_fd.

	* configure: Regenerate.

2009-08-19  Glenn Morris  <rgm@gnu.org>

	* INSTALL: Remove reference to cvtmail.

2009-08-15  CHENG Gao  <chenggao@gmail.com>

	* Makefile.in (install-arch-indep): Remove .DS_Store files (MacOSX).

2009-08-02  Kevin Ryde  <user42@zip.com.au>

	* INSTALL: Fix free fonts URL.

2009-07-22  Glenn Morris  <rgm@gnu.org>

	* configure.in (AC_PREREQ): Require autoconf 2.62.

2009-07-04  Andreas Schwab  <schwab@linux-m68k.org>

	* configure.in (--enable-checking, --enable-profiling):
	Use AS_HELP_STRING.

2009-07-03  Dan Nicolaescu  <dann@ics.uci.edu>

	* configure.in (--enable-profiling): New option.
	(mips-*-netbsd*, mipsel-*-netbsd*, mipseb-*-netbsd*): Use machine=mips.

2009-06-27  Glenn Morris  <rgm@gnu.org>

	* configure.in: Restore netbsd on mips, mipsel, mipseb.

2009-06-26  Dan Nicolaescu  <dann@ics.uci.edu>

	* configure.in (--enable-checking): New option.

2009-06-24  Glenn Morris  <rgm@gnu.org>

	* make-dist: Warn if subdir does not exist in source.
	(nextstep/Cocoa/Emacs.base/Contents/Resources/preferences.nib)
	(nextstep/GNUstep/Emacs.base/Resources/preferences.gorm):
	No longer make links.

2009-06-24  Yavor Doganov  <yavor@gnu.org>

	* make-dist (tempdir): Don't create directories preferences.gorm
	and preferences.nib, they are no longer required.

2009-06-21  Chong Yidong  <cyd@stupidchicken.com>

	* Branch for 23.1.

2009-06-12  Chong Yidong  <cyd@stupidchicken.com>

	* configure.in: Delete mac-fix-env target, which has been
	removed (Bug#3531).

2009-05-06  Stefan Monnier  <monnier@iro.umontreal.ca>

	* configure.in: Don't define CANNOT_DUMP for GNUstep any more.

2009-05-05  Per Starbäck  <per@starback.se>  (tiny change)

	* BUGS: Use new binding of view-emacs-problems.

2009-05-04  Simon Leinen  <simon.leinen@switch.ch>  (tiny change)

	* Makefile.in (install-arch-dep): Avoid using $$(..) construct,
	for Solaris compatibility.

2009-04-25  Chong Yidong  <cyd@stupidchicken.com>

	* configure: Regenerate.

	* configure.in: Disable use of FreeType without libXft.

2009-04-19  Jan Djärv  <jan.h.d@swipnet.se>

	* configure.in (HAVE_GTK_FILE_SELECTION, HAVE_GTK_FILE_CHOOSER):
	Check if it is declared in gtk.h.

2009-04-12  Andreas Schwab  <schwab@linux-m68k.org>

	* Makefile.in (install-arch-indep): Remove .gitignore files.

2009-04-03  Kenichi Handa  <handa@m17n.org>

	* INSTALL: Make the section "Complex Text Layout support
	libraries" the first of "ADDITIONAL DISTRIBUTION FILES".

2009-03-06  Dan Nicolaescu  <dann@ics.uci.edu>

	* configure.in (rs6000-ibm-aix6*): Fix typo.

2009-03-04  Glenn Morris  <rgm@gnu.org>

	* Makefile.in (INFO_FILES): Add auth.

2009-03-03  Glenn Morris  <rgm@gnu.org>

	* info/dir: Add Auth-source.

2009-02-28  Stefan Monnier  <monnier@iro.umontreal.ca>

	* Makefile.in (src): Fix last change so the first `cd' doesn't affect
	the second.

2009-02-28  Eli Zaretskii  <eliz@gnu.org>

	* config.bat: Copy .dbxinit to _dbxinit.

	* make-dist (Making links to `info'): Remove .gitignore.

2009-02-28  Stefan Monnier  <monnier@iro.umontreal.ca>

	* Makefile.in (lib-src, lisp): Use simpler rule.
	(src): Be more specific to avoid recompiling all the .elc files just
	because the bootstrap-emacs is missing.

2009-02-26  Chong Yidong  <cyd@stupidchicken.com>

	* configure.in: Require librsvg >= 2.11.

2009-02-23  Adrian Robert  <Adrian.B.Robert@gmail.com>

	* configure.in (HAVE_XFT, HAVE_FREETYPE, HAVE_LIBOTF)
	(HAVE_M17N_FLT): Don't check for these unless HAVE_X11.

2009-02-04  Adrian Robert  <Adrian.B.Robert@gmail.com>

	* configure.in (COCOA_EXPERIMENTAL_CTRL_G): Drop.

2009-02-03  Glenn Morris  <rgm@gnu.org>

	* make-dist: Add some missing files, remove some that are no longer
	present.

2009-02-02  Glenn Morris  <rgm@gnu.org>

	* make-dist: Add some missing nextstep/ files.

2009-01-22  Yavor Doganov  <yavor@gnu.org>  (tiny change)

	* configure.in (HAVE_RSVG): Use librsvg under HAVE_NS also.  (Bug#616)

2009-01-22  Dan Nicolaescu  <dann@ics.uci.edu>

	* configure.in: Add support for m68k-*-netbsd.

2009-01-14  Juri Linkov  <juri@jurta.org>

	* .dir-locals.el (change-log-mode): Remove bug-reference-mode.

	* .dir-locals.el (change-log-mode): Add bug-reference-url-format
	and bug-reference-mode.

2009-01-11  Juri Linkov  <juri@jurta.org>

	* INSTALL.CVS: Move configuration explicitly to the first step.

2009-01-09  Glenn Morris  <rgm@gnu.org>

	* .dir-locals.el: Don't set indent-tabs-mode.

2008-12-30  Kenichi Handa  <handa@m17n.org>

	* configure.in: Define HAVE_OTF_GET_VARIATION_GLYPHS if libotf has
	the function OTF_get_variation_glyphs.

2008-12-30  Jan Djärv  <jan.h.d@swipnet.se>

	* Makefile.in (install-arch-dep): Remove old directories in
	ns_app* before moving new directories there.

2008-12-27  Dan Nicolaescu  <dann@ics.uci.edu>

	* .dir-locals.el: Remove non-working entry for pmail.
	(fill-column): Fix typo.
	(change-log-mode): Add fill column.

2008-12-26  Eli Zaretskii  <eliz@gnu.org>

	* config.bat: Produce _dir-locals.el from .dir-locals.el.

2008-12-23  Dan Nicolaescu  <dann@ics.uci.edu>

	* make-dist (tempdir): Distribute .dir-locals.el.

	* .dir-locals.el: New file.

2008-12-19  Eli Zaretskii  <eliz@gnu.org>

	* config.bat (--with-system-malloc): New option; see msdos/INSTALL
	for rationale.

2008-12-13  Glenn Morris  <rgm@gnu.org>

	* Makefile.in (install-arch-indep): Add new man-pages.
	(manext): Remove variable.
	(MAN_PAGES): New variable.
	(install-arch-indep, uninstall): Use MAN_PAGES for list of files to add
	and remove.
	(uninstall): Remove desktop file and icons, game scores if empty.

2008-12-11  Dan Nicolaescu  <dann@ics.uci.edu>

	* config.guess, config.sub: Updated from master source.

2008-12-10  Dan Nicolaescu  <dann@ics.uci.edu>

	* Makefile.in (install-arch-indep): Install ebrowse.1.

2008-12-09  Ali Bahrami  <ali_gnu@emvision.com>  (tiny change)

	* configure.in: Add Solaris on x86_64.

2008-12-09  Dan Nicolaescu  <dann@ics.uci.edu>

	* config.guess, config.sub: Updated from master source.

2008-12-08  Eli Zaretskii  <eliz@gnu.org>

	* info/dir: Fix last change.

2008-12-07  Eli Zaretskii  <eliz@gnu.org>

	* info/dir: Untabify.

2008-11-28  Ulrich Müller  <ulm@gentoo.org>

	* configure.in: Fix last change.

2008-11-28  Richard M Stallman  <rms@gnu.org>

	* configure.in (mips64-*-linux-gnu*, mips64el-*-linux-gnu*):
	New configurations.

2008-11-20  Josh Elsasser  <josh@elsasser.org>  (tiny change)

	* configure.in: Add hppa-*-openbsd* with machine hp800; mistakenly
	removed while misclassified as now unsupported hp9000s300.  (Bug#1365)

2008-11-15  Eli Zaretskii  <eliz@gnu.org>

	* Makefile.in (INFO_FILES): Remove ns-emacs.

	* info/dir (NS-Emacs): Remove entry.

2008-11-08  Eli Zaretskii  <eliz@gnu.org>

	* INSTALL: Move MS-DOS specific instructions to msdos/INSTALL.

2008-11-07  Glenn Morris  <rgm@gnu.org>

	* configure.in (HAVE_LIB64_DIR): Check for crtn.o.  (Bug#1287)

2008-10-31  Eli Zaretskii  <eliz@gnu.org>

	* config.bat: Tell user to expect one "File not found" message
	while the `doc' directory is being configured.

2008-10-30  Chong Yidong  <cyd@stupidchicken.com>

	* update-subdirs: Put obsolete directory last.

2008-10-30  Emanuele Giaquinta  <emanuele.giaquinta@gmail.com>

	* configure.in: Check fontconfig always.

2008-10-30  Dan Nicolaescu  <dann@ics.uci.edu>

	* configure (*-solaris2.[7-9]*): Fix typo.

2008-10-24  Glenn Morris  <rgm@gnu.org>

	* configure.in (--without-sync-input, --with-pkg-config-prog):
	Help strings start with lower case.
	(--with-gnustep-conf): New option.
	(GNUSTEP_CONFIG_FILE): Use, instead of fixed /etc/GNUstep/GNUstep.conf.

2008-10-24  Yavor Doganov  <yavor@gnu.org>  (tiny change)

	* configure.in: Use `.' instead of `source' to source GNUstep.conf.
	Exit with an error if `--with-ns' was specified but <AppKit/AppKit.h>
	is not found.  (Bug#1230)

2008-10-23  Ali Bahrami  <ali_gnu@emvision.com>  (tiny change)

	* configure (*-sunos5*, *-solaris*): Use the new file sol2-10.h.
	Use sol2-6.h for Solaris 7-9.

2008-10-18  Ulrich Müller  <ulm@gentoo.org>

	* configure.in: Add support for GNU/Linux on SuperH.

2008-10-12  Andreas Schwab  <schwab@suse.de>

	* configure.in: Only check for m17n-flt if HAVE_LIBOTF.

2008-10-03  Adrian Robert  <Adrian.B.Robert@gmail.com>

	* configure.in: Report USE_TOOLKIT_SCROLLBARS as such (not mentioning
	"X") to avoid confusion.

	* configure: Regenerate.

2008-09-07  Romain Francoise  <romain@orebokech.com>

	* make-dist: Distribute doc/man/ChangeLog.

2008-08-28  Chong Yidong  <cyd@stupidchicken.com>

	* configure.in: Disable XFT and Freetype when without X.

	* configure: Regenerate.

2008-08-24  Dan Nicolaescu  <dann@ics.uci.edu>

	* configure.in (NS_IMPL_GNUSTEP): Increase pure size.

2008-08-21  Christian Faulhammer  <opfer@gentoo.org>  (tiny change)

	* configure.in (GNUSTEP_SYSTEM_HEADERS):
	Define GNUSTEP_SYSTEM_HEADERS and GNUSTEP_SYSTEM_LIBRARIES.

	* configure: Regenerate.

2008-08-20  Eli Zaretskii  <eliz@gnu.org>

	* configure.in: Move "#define subprocesses" before
	config_opsysfile is included.

2008-08-19  Kenichi Handa  <handa@m17n.org>

	* INSTALL (Extra fonts): Mention local fonts, don't mention
	mule-unicode.

2008-08-16  Chong Yidong  <cyd@stupidchicken.com>

	* make-dist: Omit info/.arch-inventory.

2008-08-16  Jason Rumney  <jasonr@gnu.org>

	* make-dist (tempdir/nt): Link emacsclient.rc.

2008-08-07  Dan Nicolaescu  <dann@ics.uci.edu>

	* configure.in (LIB_SRC_EXTRA_INSTALLABLES): New variable.
	AC_SUBST it.
	(GNU_OBJC_CFLAGS): Define as a shell variable instead of #define.
	AC_SUBST it.
	(OTHER_FILES): Always define for HAVE_NS.
	(C_SWITCH_X_SYSTEM): Don't define as empty for NS_IMPL_COCOA.
	* configure: Regenerate.

2008-08-07  Andreas Schwab  <schwab@suse.de>

	* configure.in: Correctly handle
	--enable-cocoa-experimental-ctrl-g=no and
	--enable-ns-self-contained=yes.

2008-08-06  Adrian Robert  <Adrian.B.Robert@gmail.com>

	* configure.in (NS_HAVE_INTEGER): Rename to NS_HAVE_NSINTEGER.
	(C_SWITCH_X_SYSTEM): Drop -MMD -MP under NS_IMPL_GNUstep.
	Don't bother undef'ing since won't have desired effect.

2008-08-06  Andreas Schwab  <schwab@suse.de>

	* configure.in: Fix quoting.

2008-08-06  Chong Yidong  <cyd@stupidchicken.com>

	* configure.in (COCOA_EXPERIMENTAL_CTRL_G): Fix 2008-08-04 change.

2008-08-05  Ulrich Müller  <ulm@gentoo.org>

	* configure.in: Add checks for krb5_error.text and
	krb5_error.e_text struct members.

2008-08-04  Chong Yidong  <cyd@stupidchicken.com>

	* configure.in: Test for existence of NSInteger.
	Suggested by Yavor Doganov.

2008-08-02  Romain Francoise  <romain@orebokech.com>

	* Makefile.in (INFO_FILES): Add mairix-el.

2008-07-31  Dan Nicolaescu  <dann@ics.uci.edu>

	* make-dist:
	* README: Remove VMS support.
	* vms: Remove directory.

2008-07-31  Dan Nicolaescu  <dann@ics.uci.edu>

	* configure.in (MULTI_KBOARD): Remove.

2008-07-30  Dan Nicolaescu  <dann@ics.uci.edu>

	* configure.in (DO_BLOCK_INPUT): Remove, unused.

2008-07-29  Chong Yidong  <cyd@stupidchicken.com>

	* info/dir (File): Add mairix-el.

2008-07-27  Dan Nicolaescu  <dann@ics.uci.edu>

	Remove support for Mac Carbon.
	* mac: Remove directory.
	* make-dist:
	* configure.in:
	* README:
	* Makefile.in:
	* INSTALL: Remove code for Carbon.
	* configure: Regenerate.

2008-07-26  Adrian Robert  <Adrian.B.Robert@gmail.com>

	* Makefile.in (install-arch-dep): Fix typo in NS installation commands.

2008-07-25  Chong Yidong  <cyd@stupidchicken.com>

	* configure.in: Check for getrlimit.

	* configure: Regenerate.

2008-07-23  Dan Nicolaescu  <dann@ics.uci.edu>

	* configure.in (LD_SWITCH_SITE): Remove, set the values directly
	in src/Makefile.in.
	(static): Remove, autoconf would always comment it out anyway.
	(subprocesses): Define unconditionally.

2008-07-19  Yavor Doganov  <yavor@gnu.org>  (tiny change)

	* configure.in: Fix typo in GNUSTEP_MAKEFILES setting for HAVE_NS
	compilation under GNUstep.

2008-07-18  Kenichi Handa  <handa@m17n.org>

	* INSTALL (Complex Text Layout support libraries): Delete the
	paragraph about --enable-font-backend.

2008-07-17  Adrian Robert  <Adrian.B.Robert@gmail.com>

	* configure.in: Print out some info to user for NeXTstep builds.
	(ns-app): Remove enable option.
	(ns-self-contained): Add enable option.
	(ns_appbindir, ns_appresdir, ns_appsrc): Set them based on Cocoa or
	GNUstep, use to set install prefixes, and substitute in Makefiles.
	* configure: Regenerate.
	* Makefile.in (install-arch-dep): Perform post-install cleanup inside
	NS app bundle.

2008-07-17  Stefan Monnier  <monnier@iro.umontreal.ca>

	* configure.in: Extract and substitute GNUSTEP_MAKEFILES.

2008-07-16  Adrian Robert  <Adrian.B.Robert@gmail.com>

	* configure.in: Change GNUSTEP to NS_IMPL_GNUSTEP, COCOA to
	NS_IMPL_COCOA.

2008-07-16  Glenn Morris  <rgm@gnu.org>

	* configure.in (with_kerberos, with_kerberos5, with_hesiod):
	Fix tests for OPTION_DEFAULT_OFF (variables never unset).
	(with_carbon, with_ns): Remove dead code, since OPTION_DEFAULT_OFF means
	never unset.

	* make-dist: Add nextstep/ directories.
	(src, lib-src): Add .m files.

2008-07-16  Dan Nicolaescu  <dann@ics.uci.edu>

	* configure.in (freebsd, kfreebsd): Undo part of previous change.
	(USER_FULL_NAME): Remove, not used anymore.
	* configure: Regenerate.

2008-07-15  Adrian Robert  <Adrian.B.Robert@gmail.com>

	Changes and additions for NeXTstep windowing system (Cocoa and
	GNUstep) support.

	* configure.in: Add support for NS window system: --with-ns (default
	off), --enable-ns-app, --enable-cocoa-experimental-ctrl-g; improve add
	sparc detection for FreeBSD variants, checks for Cocoa and GNUstep,
	disable font backend if window system is "none", not if !HAVE_X11.
	* Makefile.in: Add ns-emacs to INFO_FILES, add ns_appdir variable.
	(install-arch-dep): Add commands to assemble NS .app package.

2008-07-10  Dan Nicolaescu  <dann@ics.uci.edu>

	* configure.in: Use macppc for Darwin.  Remove references to
	desupported systems.
	* configure: Regenerate.

2008-07-05  Glenn Morris  <rgm@gnu.org>

	* make-dist (EMACS): Doc fix.
	(lisp): There are no *.dat or image files here any more.
	(src): There are no *.s files here any more.
	(etc/images, etc/images/*): Link to most regular files.

2008-07-04  Emanuele Giaquinta  <emanuele.giaquinta@gmail.com>  (tiny change)

	* configure.in: Remove reference to deleted $USE_FONT_BACKEND.

2008-07-01  Glenn Morris  <rgm@gnu.org>

	* configure.in (cpp_undefs): Rename from `undefs', update uses.
	Use $srcdir rather than $top_srcdir.  Set before calling AC_OUTPUT,
	and explicitly export there.  (Bug#507.)

2008-06-26  Dan Nicolaescu  <dann@ics.uci.edu>

	* configure.in:
	* configure: Remove references to obsolete systems.

2008-06-25  Stefan Monnier  <monnier@iro.umontreal.ca>

	* Makefile.in (Makefile): Use it for its timestamp value as well, and
	make it depend on all other */.in files.
	(src/Makefile, src/config.stamp, lib-src/Makefile)
	(doc/emacs/Makefile, doc/misc/Makefile, doc/lispref/Makefile)
	(doc/lispintro/Makefile, oldXMenu/Makefile, lwlib/Makefile)
	(leim/Makefile, lisp/Makefile): Remove those overlapping targets.
	(leim, ${SUBDIR}, blessmail): Only depend on Makefile now.

	* configure.in: Don't create src/config.stamp any more.

2008-06-22  Stefan Monnier  <monnier@iro.umontreal.ca>

	* Makefile.in (${SUBDIR}): Pass additional BOOTSTRAPEMACS argument.

2008-06-22  Glenn Morris  <rgm@gnu.org>

	* Makefile.in (top_bootclean): Remove obsolete references to lock/.

2008-06-21  Romain Francoise  <romain@orebokech.com>

	* Makefile.in (INFO_FILES): Add sasl.

2008-06-21  Stefan Monnier  <monnier@iro.umontreal.ca>

	* Makefile.in (maybe_bootstrap, src/bootstrap-emacs${EXEEXT})
	(bootstrap-build): Remove.
	(top_bootclean): New var.
	(top_distclean, bootstrap-clean): Use it.
	(bootstrap): Don't recheck config.  Make normally.

2008-06-20  Stefan Monnier  <monnier@iro.umontreal.ca>

	* Makefile.in (SUBDIR): Include `lisp'.
	(lisp): Depend on `src'.
	(top_distclean): Don't remove config.status.
	(bootstrap-clean): New target.
	(maintainer-clean): Use it.
	(bootstrap): Use bootstrap-clean.  Re-run config.status.
	(src/bootstrap-emacs${EXEEXT}): New target.
	(bootstrap-build): Use it.  Don't use bootstrap-prepare because
	src/Makefile now takes care of it.
	(bootfast, bootstrap-clean-before, bootstrap-clean-before-fast): Remove.

2008-06-15  Glenn Morris  <rgm@gnu.org>

	* info/dir: Add sasl.

2008-06-09  Alan Mackenzie  <acm@muc.de>

	* INSTALL.CVS: Clarify why `make bootstrap' sometimes fails.

2008-06-08  Eric S. Raymond  <esr@snark.thyrsus.com>

	* INSTALL.CVS: Indicate when "cvs update -d" may be needed.

2008-06-07  Glenn Morris  <rgm@gnu.org>

	* Makefile.in (bootstrap-build): Remove mostlyclean, since it seems to
	serve no purpose.

2008-06-01  Dan Nicolaescu  <dann@ics.uci.edu>

	* configure.in (USE_LUCID, USE_MOTIF): Don't use "==".
	* configure: Regenerate.

2008-05-28  Stefan Monnier  <monnier@iro.umontreal.ca>

	* update-subdirs: Don't touch subdirs.el if it is unchanged.

2008-05-14  Kenichi Handa  <handa@m17n.org>

	* configure: Regenerate.

	* configure.in: Don't handle --disable-font-backend.  Don't print
	a message about a font backend.

2008-05-09  Glenn Morris  <rgm@gnu.org>

	* configure.in: Make absence of makeinfo a fatal error only if the info
	files don't exist.
	* Makefile.in (install-arch-indep, info): Handle MAKEINFO == off.

2008-05-07  Eli Zaretskii  <eliz@gnu.org>

	* config.bat: Fix last change: don't use < and > in "rem" lines,
	they are interpreted as redirection by DOS shells.

2008-05-04  YAMAMOTO Mitsuharu  <mituharu@math.s.chiba-u.ac.jp>

	* configure.in: Check availability of AvailabilityMacros.h
	if HAVE_CARBON.

	* configure: Regenerate.

2008-05-03  Glenn Morris  <rgm@gnu.org>

	* configure.in (x_libraries): Remove standard 64-bit directories -
	experimental workaround for minor autoconf bug.

	* configure.in (--without-makeinfo): New option.  If set,
	absence of suitable makeinfo is not a fatal error.
	* Makefile.in (MAKEINFO): New, set by configure.
	(install-arch-indep): Without makeinfo, ignore any missing manuals.
	(info-real): New target.
	(info): Without makeinfo, do nothing, else call `info-real'.

2008-04-23  Dan Nicolaescu  <dann@ics.uci.edu>

	* configure.in: Remove hpux10.20 from the desupported list.

2008-04-18  Stefan Monnier  <monnier@iro.umontreal.ca>

	* configure.in: Define USE_LUCID/USE_MOTIF in config.h.

2008-04-16  Stefan Monnier  <monnier@iro.umontreal.ca>

	* configure.in (SYNC_INPUT): Use OPTION_DEFAULT_ON and AC_DEFINE
	rather than change CPPFLAGS.
	(HAVE_GTK): Rename to USE_GTK.

2008-04-16  Yavor Doganov  <yavor@gnu.org>  (tiny change)

	* configure.in: Replace the obsolete macros AC_AIX and
	AC_GNU_SOURCE with AC_USE_SYSTEM_EXTENSIONS.

2008-04-05  Andreas Schwab  <schwab@suse.de>

	* configure.in: No longer create admin/unidata/Makefile.

2008-03-28  Andreas Schwab  <schwab@suse.de>

	* Makefile.in (SUBDIR_MAKEFILES): Add lisp/Makefile.
	(lisp/Makefile): New rule.

2008-03-13  Glenn Morris  <rgm@gnu.org>

	* configure.in (AC_INIT): Fix version number.
	(sync-input): Reword the option, since it's on by default.

2008-03-11  Jan Djärv  <jan.h.d@swipnet.se>

	* configure.in: Add --enable-sync-input, default yes.

2008-03-11  Glenn Morris  <rgm@gnu.org>

	* Makefile.in (install-etc, mkdir): Handle directory
	etc/images/icons/hicolor/*/mimetypes/.

	* make-dist: Handle icons/hicolor/scalable directory.

2008-03-05  Glenn Morris  <rgm@gnu.org>

	* configure.in: Enable font-backend by default.
	(USE_FONT_BACKEND): Set to "no" in absence of X.
	(PKG_CONFIG): Don't set multiple times, once is enough.
	(HAVE_FREETYPE, HAVE_LIBOTF, HAVE_M17N_FLT): Tweak config.in text.

2008-03-03  Glenn Morris  <rgm@gnu.org>

	* Makefile.in (iconsrcdir): New variable.
	(install-etc, mkdir): Use $iconsrcdir.  Handle the `scalable' icon
	directory.

2008-02-29  Glenn Morris  <rgm@gnu.org>

	* test/: New directory.

2008-02-27  Jan Djärv  <jan.h.d@swipnet.se>

	* configure.in (HAVE_GTK): Print a warning if gtk version is < 2.10.

2008-02-25  Dan Nicolaescu  <dann@ics.uci.edu>

	* configure.in: Print an error for systems that we think are obsolete
	and are proposed to be removed.  Remove some more unused systems.
	Add support for powerpc-ibm-aix6*.

2008-02-24  Dan Nicolaescu  <dann@ics.uci.edu>

	* configure.in: Remove references to obsolete variables and systems.

2008-02-21  Glenn Morris  <rgm@gnu.org>

	* Makefile.in (set_installuser): New.
	(install-arch-indep): Use set_installuser to avoid duplicate code.

	* README.unicode: Split into admin/notes/unicode,font-backend and
	remove.

2008-02-10  Matthew Luckie  <mjl@luckie.org.nz>  (tiny change)

	* configure.in (arm*-*-freebsd*): Add.

2008-02-09  Dan Nicolaescu  <dann@ics.uci.edu>

	* configure.in (LIBX11_MACHINE, HAVE_XFREE386): Remove code
	dealing with obsolete variables.

2008-02-08  Glenn Morris  <rgm@gnu.org>

	* Makefile.in (check-info-dir): New target.

2008-02-08  Michael Olson  <mwolson@gnu.org>

	* Makefile.in (INFO_FILES): Add epa.

	* info/dir: Add EasyPG Assistant manual to the "Emacs misc
	features" section.

2008-02-06  Glenn Morris  <rgm@gnu.org>

	* configure.in (--with-gcc): Give an error saying this option has
	been removed.
	(--with-gtk): Remove this option.

2008-02-06  Tom Tromey  <tromey@redhat.com>

	* configure.in (--with-gcc): Remove.
	* INSTALL (DETAILED BUILDING AND INSTALLATION): Remove --with-gcc.

2008-02-05  Ulrich Müller  <ulm@gentoo.org>

	* INSTALL: Recommend giflib, not libungif.

2008-02-05  Tom Tromey  <tromey@redhat.com>

	* configure.in (--with-dbus): Default to enabled.

2008-02-05  Kenichi Handa  <handa@ni.aist.go.jp>

	* INSTALL (Complex Text Layout support libraries): New section.

2008-02-04  Dan Nicolaescu  <dann@ics.uci.edu>

	* make-dist: Remove references to files in mac/ that have been
	deleted.

2008-02-02  Thien-Thi Nguyen  <ttn@gnuvola.org>

	* configure.in: For libotf and m17n-flt checks, set shell vars
	HAVE_LIBOTF and HAVE_M17N_FLT instead of pkg_check_libotf and
	pkg_check_m17n_flt, respectively, for the sake of the summary output.
	Reported by Ulrich Müller.

2008-02-02  Eli Zaretskii  <eliz@gnu.org>

	* configure.in: If admin/unidata/UnicodeData.txt is present, copy
	admin/unidata/Makefile.in to Makefile.

2008-02-02  Glenn Morris  <rgm@gnu.org>

	* configure.in (HAVE_XFT): Ensure it is either "yes" or "no".
	(USE_FONT_BACKEND, HAVE_FREETYPE, HAVE_M17N_FLT, HAVE_LIBOTF)
	(HAVE_XFT): Add "Does Emacs use..." messages at end.

2008-02-01  Miles Bader  <miles@gnu.org>

	* configure.in: Use OPTION_DEFAULT_ON for [freetype], [xft],
	[libotf], and [m17n-flt] options.

2008-02-01  Kenichi Handa  <handa@ni.aist.go.jp>

	* configure.in: Add EMACS_ARG_N([libotf]...), and
	EMACS_ARG_N([m17n-flt].  Set back OLD_CPPFLAGS to CPPFLAGS (not
	CFLAGS) in XFT checking part.  Don't alter C_SWITCH_X_SITE,
	CFLAGS, and LIBS in checking of m17n-flt.

2008-02-01  Kenichi Handa  <handa@ni.aist.go.jp>

	* configure.in: Check the availability of m17n-flt library.

2008-02-01  Kenichi Handa  <handa@m17n.org>

	* configure.in: Don't define HAVE_LIBOTF if OTF_get_features is
	not available.

2008-02-01  Kenichi Handa  <handa@m17n.org>

	* configure.in: New args --enable-font-backend, --with-xft,
	--with-freetyp.  New AC_DEFINEs USE_FONT_BACKEND, HAVE_XFT,
	HAVE_FREETYPE, HAVE_LIBOTF.  New AC_SUBSTs XFT_LIBS,
	FREETYPE_CFLAGS, FREETYPE_LIBS, FONTCONFIG_CFLAGS,
	FONTCONFIG_LIBS, LIBOTF_CFLAGS, LIBOTF_LIBS.

2008-02-01  Kenichi Handa  <handa@m17n.org>

	* make-dist: Include etc/charsets in tarball.

2008-02-01  Kenichi Handa  <handa@m17n.org>

	* configure.in: While running cpp on junk.c, include
	-DHAVE_UNIDATA in CPPFLAGS if admin/unidata/UnicodeData.txt
	exists.

2008-01-29  Dan Nicolaescu  <dann@ics.uci.edu>

	* configure.in (xtensa): Match more configurations.

2008-01-27  Dan Nicolaescu  <dann@ics.uci.edu>

	* configure.in: Update comment.

2008-01-26  Glenn Morris  <rgm@gnu.org>

	* configure.in (--without-gcc): By default, neither off nor on.
	(--with-carbon): Tone down rhetoric in help text.

2008-01-25  Glenn Morris  <rgm@gnu.org>

	* configure.in: Correct usage of OPTION_DEFAULT_ON,
	OPTION_DEFAULT_OFF so that the defaults are as they used to be.
	Default `Carbon' to off (it's unsupported).

2008-01-24  Glenn Morris  <rgm@gnu.org>

	* configure.in: Standardize dbus-related messages.

2008-01-23  Michael Olson  <mwolson@gnu.org>

	* configure.in (pkg-config-prog): Remove initial whitespace.

2008-01-23  Tom Tromey  <tromey@redhat.com>

	* configure.in (OPTION_DEFAULT_ON, OPTION_DEFAULT_OFF): New macros.
	(EMACS_ARG_Y, EMACS_ARG_N): Remove.
	Update all users.

2008-01-21  Dan Nicolaescu  <dann@ics.uci.edu>

	* config.guess, config.sub: Updated from master source.

2008-01-17  Andreas Schwab  <schwab@suse.de>

	* configure.in (HAVE_LIB64_DIR): Rename from HAVE_X86_64_LIB64_DIR.

2008-01-17  Glenn Morris  <rgm@gnu.org>

	* configure.in (HAVE_X86_64_LIB64_DIR): Also set on s390x systems.

2008-01-16  Dan Nicolaescu  <dann@ics.uci.edu>

	* configure.in: Remove more references to unsupported systems.

2008-01-16  Sven Joachim  <svenjoac@gmx.de>

	* make-dist: Add --lzma.

2008-01-16  Glenn Morris  <rgm@gnu.org>

	* Makefile.in (maybe_bootstrap): Remove texinfo message, since
	configure checks for this.

2008-01-13  Dan Nicolaescu  <dann@ics.uci.edu>

	* configure.in: Remove more references to unsupported systems.

2008-01-06  Romain Francoise  <romain@orebokech.com>

	* configure.in: Delete extra semicolons.

2008-01-06  Dan Nicolaescu  <dann@ics.uci.edu>

	* configure.in: Remove references to unsupported systems.

2008-01-05  Romain Francoise  <romain@orebokech.com>

	* make-dist: Add --bzip2.  Update copyright.

2008-01-05  Dan Nicolaescu  <dann@ics.uci.edu>

	* configure.in: Remove support for Masscomp.

2008-01-05  Glenn Morris  <rgm@gnu.org>

	* Makefile.in (desktopdir, icondir): New variables.
	(install-arch-indep): Also depend on `install-etc'.
	(install-etc): New target.
	(mkdir): Also create the `applications' and `icons' directories.

2008-01-04  Glenn Morris  <rgm@gnu.org>

	* make-dist: Update for new etc/images/icons/hicolor directory.

2007-12-09  Andreas Schwab  <schwab@suse.de>

	* configure.in: D-Bus is not enabled by default.

2007-12-06  Jan Djärv  <jan.h.d@swipnet.se>

	* configure.in: Add AC_CONFIG_SRCDIR which was lost in the previous
	change.

2007-12-04  Jan Djärv  <jan.h.d@swipnet.se>

	* configure.in: Give package name and version to AC_INIT.

2007-12-03  Magnus Henoch  <mange@freemail.hu>

	* configure.in: Use PKG_CHECK_MODULES to check for D-Bus.

2007-12-03  Michael Albinus  <michael.albinus@gmx.de>

	* configure.in: No need for DBUS_INFO anymore.

	* Makefile.in (INFO_FILES): Use dbus unconditionally.

2007-12-02  Michael Albinus  <michael.albinus@gmx.de>

	* configure.in: Add D-Bus checks.  D-Bus is disabled by default.

	* Makefile.in (INFO_FILES): Add dbus.

2007-12-02  Romain Francoise  <romain@orebokech.com>

	* make-dist: Fix last change.

2007-11-28  Petr Salinger  <Petr.Salinger@seznam.cz>  (tiny change)

	* configure.in: Add support for gnu-kfreebsd.

2007-11-28  Glenn Morris  <rgm@gnu.org>

	* make-dist: Add etc/nxml.

2007-11-24  Romain Francoise  <romain@orebokech.com>

	* Makefile.in (INFO_FILES): Add nxml-mode.

2007-11-23  Romain Francoise  <romain@orebokech.com>

	* make-dist: Include nXML.  Don't try to copy FTP, it was removed on
	2007/10/17.  Don't special-case alloca.c which is no longer in CVS.

2007-11-20  Andreas Schwab  <schwab@suse.de>

	* configure.in: Always include <resolv.h> when checking for res_init.

2007-11-17  Andreas Schwab  <schwab@suse.de>

	* update-subdirs: Atomically update subdirs.el.

2007-11-17  Glenn Morris  <rgm@gnu.org>

	* Makefile.in (check-declare): New target.

2007-11-07  Glenn Morris  <rgm@gnu.org>

	* configure.in: Deprecate Mac Carbon port.

2007-11-01  Jan Djärv  <jan.h.d@swipnet.se>

	* configure.in: Remove HAVE_X11R5 check.

2007-10-31  Glenn Morris  <rgm@gnu.org>

	* Makefile.in (install-arch-indep): Fallback to $USER and `id -un'
	when changing ownership of installed files.

2007-10-30  Glenn Morris  <rgm@gnu.org>

	* make-dist: Add new directory etc/gnus.

2007-10-30  Michael Olson  <mwolson@gnu.org>

	* Makefile.in (INFO_FILES): Alphabetize.  Add remember.

2007-10-29  Glenn Morris  <rgm@gnu.org>

	* make-dist: Add new directories etc/images/smilies/grayscale,medium.

2007-10-23  Glenn Morris  <rgm@gnu.org>

	* MAINTAINERS: Move to admin/.

2007-10-17  Chong Yidong  <cyd@stupidchicken.com>

	* configure.in (HAVE_RES_INIT): Define if res_init() exists.
	(HAVE_LIBRESOLV): Also define if we are using res_init().

2007-10-17  Glenn Morris  <rgm@gnu.org>

	* FTP: Remove file, since it's just a duplicate of one in etc/.

2007-10-05  Eli Zaretskii  <eliz@gnu.org>

	* config.bat: Fix configuring `doc' due to changes in the
	directory structure.

2007-09-16  Peter O'Gorman  <bug-gnu-emacs@mlists.thewrittenword.com>  (tiny change)

	* configure.in: Don't use -lpthread on HP-UX.

2007-09-16  Glenn Morris  <rgm@gnu.org>

	* make-dist: File gfdl.1 has been removed.

2007-09-15  Glenn Morris  <rgm@gnu.org>

	* configure.in: Fix makeinfo version regexp.

2007-09-12  Glenn Morris  <rgm@gnu.org>

	* configure.in (AC_FUNC_ALLOCA): Throw an error if a system
	implementation of alloca is not found.

	* Makefile.in (SOURCES, unlock, relock): Delete.
	(install-arch-indep): Do not exclude the etc/ Makefiles.

2007-09-09  Juri Linkov  <juri@jurta.org>

	* make-dist: Remove AUTHORS and CONTRIBUTE (moved to etc).

	* README: Add doc/ to documentation directories.

2007-09-08  Michael Olson  <mwolson@gnu.org>

	* MAINTAINERS: Add myself for ERC and tq.el.
	Update for new doc/ directory layout.

2007-09-06  Romain Francoise  <romain@orebokech.com>

	* make-dist: Update for new doc/ directory layout.

2007-09-06  Glenn Morris  <rgm@gnu.org>

	* Makefile.in (mansrcdir): New variable.
	(SUBDIR_MAKEFILES): Update for new doc/ directory layout.
	(man/Makefile, lispref/Makefile, lispintro/Makefile): Rename and
	update these targets for new doc/ directory layout.
	(doc/misc/Makefile): New target.
	(install-arch-indep): Use mansrcdir for new location of manpages.
	(mostlyclean, clean, distclean, maintainer-clean, unlock)
	(relock, info, dvi): Update targets for new doc/ directory layout.

	* configure.in (AC_OUTPUT): Update names of generated Makefiles
	for new doc/ directory layout.

2007-09-02  Andreas Schwab  <schwab@suse.de>

	* configure.in: Use AS_HELP_STRING throughout.
	* configure: Regenerate.

2007-09-02  Jan Djärv  <jan.h.d@swipnet.se>

	* configure.in: Require Gtk/Glib 2.6.

2007-09-02  Thien-Thi Nguyen  <ttn@gnuvola.org>

	* configure.in (EMACS_ARG_Y, EMACS_ARG_N): New AC_DEFUNs.
	Use them throughout in place of AC_ARG_WITH calls.
	* configure: Regenerate.

2007-09-01  Andreas Schwab  <schwab@suse.de>

	* configure.in: Put quotes around nested macro calls.

2007-08-31  Ulrich Müller  <ulm@gentoo.org>  (tiny change)

	* configure.in: Fix typo.
	* configure: Regenerate.

2007-08-30  Glenn Morris  <rgm@gnu.org>

	* configure.in (AH_BOTTOM): Copy some manual changes made to
	src/config.in here so they are not lost when it regenerates.

	* README.multi-tty: Move to admin/notes/multi-tty, with some edits.

2007-08-29  Károly Lőrentey  <karoly@lorentey.hu>

	* README.multi-tty: New file.

2007-08-29  Glenn Morris  <rgm@gnu.org>

	* README: Increase version to 23.0.50.

2007-08-29  Jan Djärv  <jan.h.d@swipnet.se>

	* configure.in: New option: --without-xaw3d.

2007-08-24  Glenn Morris  <rgm@gnu.org>

	* configure.in: Check for a suitably recent makeinfo.

2007-08-23  Johannes Weiner  <hannes@saeurebad.de>  (tiny change)

	* configure.in (Check for required libraries): Typo.

2007-08-23  YAMAMOTO Mitsuharu  <mituharu@math.s.chiba-u.ac.jp>

	* configure.in: Check librsvg2 also for Mac Carbon.

2007-08-22  Romain Francoise  <romain@orebokech.com>

	* make-dist: Follow reorganization of files in etc/.

2007-08-22  Paul Pogonyshev  <pogonyshev@gmx.net>

	* configure.in: Add support for SVG images through librsvg2.

2007-07-28  Eli Zaretskii  <eliz@gnu.org>

	* Makefile.in (install-arch-indep): Use "rm -f" for removing DOC,
	to avoid an error message if there is no DOC there.

2007-07-25  Glenn Morris  <rgm@gnu.org>

	* Relicense all FSF files to GPLv3 or later.

	* COPYING, info/COPYING: Switch to GPLv3.

2007-06-20  Jan Djärv  <jan.h.d@swipnet.se>

	* configure.in: Complain if X seems to be installed but no
	development files were found.

2007-06-20  Glenn Morris  <rgm@gnu.org>

	* configure.in: Prefer libgif over libungif.

2007-06-14  Jan Djärv  <jan.h.d@swipnet.se>

	* configure.in: Check for all image libraries before exiting.

2007-06-13  Jan Djärv  <jan.h.d@swipnet.se>

	* configure.in: Exit with error if image libraries aren't found.

2007-06-13  Chong Yidong  <cyd@stupidchicken.com>

	* configure.in: Merge xaw3d and libXaw checks.  Check xaw3d even
	when compiling without scrollbars.

2007-06-12  Glenn Morris  <rgm@gnu.org>

	* configure.in (HAVE_GIF): If -lungif fails, try -lgif.

2007-06-11  Jan Djärv  <jan.h.d@swipnet.se>

	* configure.in: Change wording about yes/gtk and lucid/athena
	being synonyms.

2007-06-08  Glenn Morris  <rgm@gnu.org>

	* configure.in: Make gtk the default toolkit.

2007-06-07  Glenn Morris  <rgm@gnu.org>

	* configure.in (NON_GNU_CPP): On Solaris, set using a proper check
	for a Sun C compiler.

	* Makefile.in (install-arch-indep): Install only the DOC- file
	specific to the build, if possible, rather than DOC-*.

2007-06-02  Chong Yidong  <cyd@stupidchicken.com>

	* Version 22.1 released.

2007-05-25  Chong Yidong  <cyd@stupidchicken.com>

	* mkinstalldirs: Sync to version in automake CVS.

2007-05-22  Andreas Schwab  <schwab@suse.de>

	* configure.in: Prefer build_alias over host when host_alias is not set.
	* configure: Regenerate.

2007-05-20  Andreas Schwab  <schwab@suse.de>

	* configure.in: Remove empty AC_SUBST.
	* configure: Regenerate.

2007-05-20  Nick Roberts  <nickrob@snap.net.nz>

	* configure.in: Use HAVE_GPM instead of HAVE_GPM_H and implement
	it like others.
	* configure: Regenerate.

2007-05-20  Nick Roberts  <nickrob@snap.net.nz>

	* configure.in (AC_CHECK_HEADERS): Add gpm.h.
	(AC_CHECK_LIB): Add -lgpm.
	* configure: Regenerate.

2007-05-03  Glenn Morris  <rgm@gnu.org>

	* configure: Tweak message about the absence of shell functions.

2007-04-27  Andreas Schwab  <schwab@suse.de>

	* Makefile.in (config.status): Depend on ${srcdir}/lisp/version.el.

2007-04-26  Glenn Morris  <rgm@gnu.org>

	* README: Increase version to 22.1.50.

2007-04-24  Juanma Barranquero  <lekktu@gmail.com>

	* INSTALL (DETAILED BUILDING AND INSTALLATION): Fix typo.

2007-04-19  Glenn Morris  <rgm@gnu.org>

	* configure.in: Signal error if Xaw libs are missing in a Lucid build.

2007-04-18  Glenn Morris  <rgm@gnu.org>

	* INSTALL: Mention CPP.

2007-04-15  Glenn Morris  <rgm@gnu.org>

	* FTP: Replace with a pointer to the web version.

2007-04-13  Glenn Morris  <rgm@gnu.org>

	* INSTALL: In lib-src, timer, wakeup, yow are removed.

2007-04-04  Glenn Morris  <rgm@gnu.org>

	* configure.in (NON_GNU_CPP): Use associated preprocessor when
	compiling with Sun Studio on Solaris.

2007-03-23  Glenn Morris  <rgm@gnu.org>

	* configure.in: Restore support for hp800 (removed 2007-01-27)
	following clarification of legal status.

2007-03-22  Joe Buehler  <jbuehler@spirentcom.com>  (tiny change)

	* configure.in: Add support for AIX4.3 on IBM RS6000.

	* configure: Regenerate.

2007-03-20  Richard Stallman  <rms@gnu.org>

	* configure.in: Fix previous change.

2007-03-19  Deanna Phillips  <deanna@sixbit.org>  (tiny change)

	* configure.in (arm-*-openbsd*, hppa-*-openbsd*)
	(m88k-*-openbsd*, mips64-*-openbsd*, sh-*-openbsd*): Add.
	(ns32k-*-openbsd*, ns32k-*-openbsd*): Delete.

2007-03-19  Chong Yidong  <cyd@stupidchicken.com>

	* configure.in: Don't define KERBEROS, KERBEROS5, or HESIOD if the
	user specifies "without".

	* configure: Regenerate.

2007-03-18  Jan Djärv  <jan.h.d@swipnet.se>

	* configure.in: Warning for Gtk+ and Cygwin added.
	(HAVE_XFT): OLD_CFLAGS changed to OLD_CPPFLAGS.

2007-02-27  Glenn Morris  <rgm@gnu.org>

	* make-dist (oldXMenu): Remove Imakefile.
	(etc/images): Add README.

2007-02-25  Dan Nicolaescu  <dann@ics.uci.edu>

	* configure.in (xtensa-*-linux-gnu*): New configuration.

	* configure: Regenerate.

2007-02-22  Dan Nicolaescu  <dann@ics.uci.edu>

	* config.guess, config.sub: Updated from master source.

2007-01-31  Sascha Wilde  <wilde@sha-bang.de>  (tiny change)

	* configure.in (PKG_CHECK_MODULES): Change ///* to / in cflags and libs.

2007-01-29  Chong Yidong  <cyd@stupidchicken.com>

	* configure.in: Restore support for hp800's not running HP-UX.

	* configure: Regenerate.

2007-01-27  Chong Yidong  <cyd@stupidchicken.com>

	* configure.in: Remove support for hp800 and sr2k machine types.

	* configure: Regenerate.

2007-01-26  Jan Djärv  <jan.h.d@swipnet.se>

	* configure.in: Add check for libXft.

2007-01-18  Bruno Haible  <bruno@clisp.org>  (tiny change)

	* INSTALL: Info files moved to share/info.

2007-01-02  Stephen C. Gilardi  <scgilardi@gmail.com>  (tiny change)

	* configure.in: Detect and use fink-installed in intel-based Mac
	builds; change Apple Darwin section to support both PowerPC and
	Intel-based Macs.

2006-12-26  Andreas Schwab  <schwab@suse.de>

	* Makefile.in (datarootdir): Define.

2006-12-24  Richard Stallman  <rms@gnu.org>

	* configure.in: Require Autoconf 2.61.

2006-12-22  Mark Davies  <mark@mcs.vuw.ac.nz>

	* configure.in: Add support for NetBSD on x86-64, hp800 and sh3el.
	Remove redundant entry for powerpc-apple-netbsd.

	* configure: Regenerate.

2006-12-22  Chong Yidong  <cyd@stupidchicken.com>

	* configure: Regenerate with autoconf 2.61.

2006-12-20  Jan Djärv  <jan.h.d@swipnet.se>

	* configure.in: Detect alsa/asoundlib.h also.
	* configure: Regenerate.

2006-12-19  Jan Djärv  <jan.h.d@swipnet.se>

	* configure.in: Check if GTK+ compiles at all.

2006-12-10  Andreas Schwab  <schwab@suse.de>

	* configure.in: Remove check for struct timezone, its result is
	never used.

2006-12-08  NAKAJI Hiroyuki  <nakaji@jp.freebsd.org>  (tiny change)

	* configure.in: Add support for Solaris 10 on x86-64.

2006-12-08  Jan Djärv  <jan.h.d@swipnet.se>

	* INSTALL (DETAILED BUILDING AND INSTALLATION): Document usage
	of PKG_CONFIG_PATH.

2006-12-04  YAMAMOTO Mitsuharu  <mituharu@math.s.chiba-u.ac.jp>

	* configure.in (HAVE_SYNC): New test.

2006-12-03  Glenn Morris  <rgm@gnu.org>

	* Makefile.in: Fix Copyright format.

	* configure.in (AH_TOP): Add missing Copyright year.

	* update-subdirs: Add missing Copyright years.

2006-11-27  Chris Moore  <christopher.ian.moore@gmail.com>

	* Makefile.in: Touch only the parts of the share/emacs directory
	specific to this version.

2006-11-26  Chong Yidong  <cyd@stupidchicken.com>

	* configure.in (HAVE_X86_64_LIB64_DIR): New test.

2006-11-14  YAMAMOTO Mitsuharu  <mituharu@math.s.chiba-u.ac.jp>

	* configure.in (HAVE_CANCELMENUTRACKING): Remove test.

2006-11-08  YAMAMOTO Mitsuharu  <mituharu@math.s.chiba-u.ac.jp>

	* configure.in: Prefer X11 to Carbon only when some X-specific
	option is specified (Thanks to Jan Djärv and Andreas Schwab).

2006-11-04  Romain Francoise  <romain@orebokech.com>

	* Makefile.in (bootstrap-clean-before): Fix typo.
	Use new target `bootstrap-clean' in the leim subdirectory.

2006-11-03  Giorgos Keramidas  <keramida@ceid.upatras.gr>  (tiny change)

	* configure.in: Enable sparc64/ia64/powerpc FreeBSD builds.

2006-10-30  Chong Yidong  <cyd@stupidchicken.com>

	* make-dist: Add makefile.w32-in to the man, lispref and lispintro
	directories.

2006-10-29  Jeramey Crawford  <jeramey@jeramey.com>

	* configure.in: Enable x86-64 OpenBSD compilation.

2006-10-28  Glenn Morris  <rgm@gnu.org>

	* AUTHORS: Add cal-html.el author.

2006-10-28  YAMAMOTO Mitsuharu  <mituharu@math.s.chiba-u.ac.jp>

	* make-dist: Make links to mac/make-package and
	mac/Emacs.app/Contents/Resources/Emacs.icns.

2006-10-27  Chong Yidong  <cyd@stupidchicken.com>

	* README: Bump version number to 22.0.90.

2006-10-23  Andreas Schwab  <schwab@suse.de>

	* configure.in: Make sure x_default_search_path is always set even
	when x_libraries is empty, and look in .../share as well for each
	library directory.

2006-09-28  Kenichi Handa  <handa@m17n.org>

	* configure.in (locallisppath): Don't include leim dir.
	(lisppath): Include leim dir.

2006-09-15  Jay Belanger  <belanger@truman.edu>

	* COPYING: Replace "Library Public License" by "Lesser Public
	License" throughout.

2006-09-11  Paul Eggert  <eggert@cs.ucla.edu>

	* make-dist (EMACS): Exit and fail if the EMACS environment
	variable is set to something other than an absolute file name.

2006-08-16  Andreas Schwab  <schwab@suse.de>

	* configure.in (PKG_CHECK_MODULES): Use AS_MESSAGE_LOG_FD instead
	of hardcoding it.

2006-08-16  Richard Stallman  <rms@gnu.org>

	* INSTALL.CVS: Clean up wording.

2006-07-14  Eli Zaretskii  <eliz@gnu.org>

	* configure.in (PKG_CHECK_MODULES): Redirect the output of
	$PKG_CONFIG --exists "$2" to config.log.
	* configure: Regenerate.

2006-07-09  Richard Stallman  <rms@gnu.org>

	* INSTALL (DETAILED BUILDING AND INSTALLATION): Minor corrections.

2006-07-09  Kim F. Storm  <storm@cua.dk>

	* CONTRIBUTE: Use outline format.
	Add section on copyright years (from admin/notes/years).

2006-07-08  Eli Zaretskii  <eliz@gnu.org>

	* configure.in (PKG_CHECK_MODULES): Redirect stderr of pkg-config
	to /dev/null, since we don't need the error message, just the
	exit status.

2006-07-07  Eli Zaretskii  <eliz@gnu.org>

	* CONTRIBUTE: Slight formatting changes and typo fixes.
	Add description of NEWS markings.

2006-07-07  Kim F. Storm  <storm@cua.dk>

	* CONTRIBUTE: Mention INSTALL.CVS.

2006-07-05  Romain Francoise  <romain@orebokech.com>

	* make-dist (top-level): Add CONTRIBUTE.

2006-07-04  Richard Stallman  <rms@gnu.org>

	* CONTRIBUTE: Much rewrite.

2006-07-04  Nick Roberts  <nickrob@snap.net.nz>

	* CONTRIBUTE: New file.

2006-06-24  Eli Zaretskii  <eliz@gnu.org>

	* INSTALL: Mention www.nongnu.org pages that list free Unicode fonts.

2006-05-18  Jan Djärv  <jan.h.d@swipnet.se>

	* configure.in: Add check for ALSA.

2006-05-06  Eli Zaretskii  <eliz@gnu.org>

	* Makefile.in (INFO_FILES): Remove emacs-xtra.

	* info/dir: Remove the Emacs-Xtra entry.

2006-04-20  Ramprasad B  <ramprasad_i82@yahoo.com>

	Update copyright year(s) in many files.

2006-04-01  Eli Zaretskii  <eliz@gnu.org>

	* configure: Regenerated.

2006-04-01  Emanuele Giaquinta  <emanuele.giaquinta@gmail.com>  (tiny change)

	* configure.in (HAVE_XAW3D): Disable Xaw3d check if
	--without-toolkit-scroll-bars was specified.

2006-04-01  Christoph Bauer  <Christoph.Bauer@lms-gmbh.de>  (tiny change)

	* configure.in (hppa*-hp-hpux1[1-9]*): Add -D_INCLUDE__STDC_A1_SOURCE
	to CFLAGS.  Update Copyright years written to src/config.in.

2006-03-18  Claudio Fontana  <claudio@gnu.org>

	* Makefile.in (INFO_FILES): New variable, contains all Info file names.
	(install-arch-indep, uninstall): Use $(INFO_FILES) to specify files
	to be installed/uninstalled.
	(uninstall): Invoke "$(INSTALL_INFO) --remove" to remove references
	to Info files installed by Emacs.

2006-03-03  Claudio Fontana  <claudio@gnu.org>

	* Makefile.in (install, uninstall): Add DESTDIR variable to
	support staged installations.

2006-02-14  Richard M. Stallman  <rms@gnu.org>

	* configure.in (s390x-*-linux-gnu*): New configuration.

2006-01-31  Jan Djärv  <jan.h.d@swipnet.se>

	* configure.in: Require GTK 2.4 or newer.

2006-01-29  Michael Olson  <mwolson@gnu.org>

	* Makefile.in (install-arch-indep, uninstall): Add ERC.
	* info/dir (ERC): New entry.

2006-01-29  Eli Zaretskii  <eliz@gnu.org>

	* info/dir: Fix last change.

2006-01-28  Luc Teirlinck  <teirllm@auburn.edu>

	* Makefile.in (install-arch-indep, uninstall): Add rcirc.

2006-01-27  Eli Zaretskii  <eliz@gnu.org>

	* info/dir: Untabify the whole file.
	(Rcirc): New entry.

2006-01-12  Andreas Schwab  <schwab@suse.de>

	* configure.in: Move AC_AIX and AC_GNU_SOURCE before first compile
	check.

2006-01-02  Chong Yidong  <cyd@stupidchicken.com>

	* configure.in: Use -Wno-pointer-sign if available.

2005-12-29  Andreas Schwab  <schwab@suse.de>

	* config.guess, config.sub: Updated from master source.

2005-12-25  Giorgos Keramidas  <keramida@ceid.upatras.gr>  (tiny change)

	* configure.in: Use amdx86-64 for freebsd on x86_64.

2005-11-22  Romain Francoise  <romain@orebokech.com>

	* make-dist: Add etc/images/icons.

2005-11-03  Andreas Schwab  <schwab@suse.de>

	* configure.in: Use GZIP_PROG instead of GZIP.

	* Makefile.in (GZIP_PROG): Rename from GZIP.
	(install-arch-indep): Adjust.

2005-11-01  Andreas Schwab  <schwab@suse.de>

	* Makefile.in (bootstrap): Fix dependencies for parallel build.
	(bootfast): Likewise.

2005-11-01  Romain Francoise  <romain@orebokech.com>

	* configure.in: Check for gzip.

	* Makefile.in (install): Compress source files.

2005-10-24  Steven Tamm  <steventamm@mac.com>

	* configure.in: Fix darwin386 configuration issue.

2005-10-22  Eli Zaretskii  <eliz@gnu.org>

	* INSTALL.CVS: Add mh-autoloads to the partial rebuild procedure.

2005-10-17  Bill Wohler  <wohler@newt.com>

	* make-dist: Create and populate etc/images/low-color.

2005-10-15  Bill Wohler  <wohler@newt.com>

	* make-dist: Create and populate etc/images/gud.

2005-10-08  Richard M. Stallman  <rms@gnu.org>

	* make-dist (tempparent): Don't check for 14-char file name limit.

2005-10-07  Romain Francoise  <romain@orebokech.com>

	* make-dist: Add etc/images/ezimage and etc/images/mail
	directories.  Install images in etc/images.

2005-10-04  YAMAMOTO Mitsuharu  <mituharu@math.s.chiba-u.ac.jp>

	* configure.in: Prefer Carbon if --enable-carbon-app or
	--with-carbon is explicitly specified even when X11 is detected.

2005-09-15  Ulf Jasper  <ulf.jasper@web.de>

	* Makefile.in (install-arch-indep, uninstall):
	Handle newsticker manual.
	(info): Add - to commands.

2005-09-10  Giuseppe Scrivano  <gscrivano@gmail.com>

	Remove the MAXPATHLEN limitations:

	* configure.in (AC_CHECK_FUNCS): Check for get_current_dir_name.

2005-09-09  Eli Zaretskii  <eliz@gnu.org>

	* configure.in <lynxsos*>: Support for LynxOS on PPC.
	* configure: Regenerate.

2005-09-05  Paul Eggert  <eggert@cs.ucla.edu>

	* config.guess, config.sub: Updated from master source.

2005-08-03  Juanma Barranquero  <lekktu@gmail.com>

	* .cvsignore: Add `lock'.

2005-07-28  Juanma Barranquero  <lekktu@gmail.com>

	* .cvsignore: Add `data' and `site-lisp' (for in-place installs).

2005-07-26  Paul Eggert  <eggert@cs.ucla.edu>

	Merge gnulib getopt implementation into Emacs.

	* Makefile.in (AUTOCONF_INPUTS): New macro.
	($(srcdir)/configure, $(srcdir)/src/stamp-h.in): Depend on it,
	so that these files also depend on m4/getopt.m4.
	* configure.in: Configure getopt by including m4/getopt.m4,
	and configuring a getopt replacement if necessary.
	* make-dist: Add m4 subdirectory.  Unlink lib-src/getopt.h.
	* m4/getopt.m4: New file.

2005-07-06  Lute Kamstra  <lute@gnu.org>

	* configure.in: Fix capitalization.

2005-07-04  Lute Kamstra  <lute@gnu.org>

	Update FSF's address in GPL notices.

2005-06-19  Jérôme Marant  <jerome@marant.org>

	* Makefile.in (epaths-force): Protect both lisppath and
	buildlisppath from whitespace.

2005-06-08  Steven Tamm  <steventamm@mac.com>

	* configure.in: Support Darwin/MacOSX on Intel.

2005-06-06  Jan Djärv  <jan.h.d@swipnet.se>

	* configure.in (HAVE_CANCELMENUTRACKING): New test.

2005-05-19  Jérôme Marant  <jmarant@marant.org>

	* configure.in: Add --enable-locallisppath.

2005-05-13  YAMAMOTO Mitsuharu  <mituharu@math.s.chiba-u.ac.jp>

	* configure.in: Don't check HAVE_CARBON if HAVE_X11 is set to yes.
	Check HAVE_CARBON before USE_TOOLKIT_SCROLL_BARS.
	Define USE_TOOLKIT_SCROLL_BARS by default if HAVE_CARBON is set to yes.

2005-05-07  Jérôme Marant  <jerome@marant.org>

	* make-dist: Remove references to makefile.nt and makefile.def.
	Include widgets and images subdirectories of etc.  Do not exclude
	ldefs-boot.el.

2005-04-23  Andreas Schwab  <schwab@suse.de>

	* configure.in: Remove duplicate match for powerpc configuration.

2005-04-20  Thien-Thi Nguyen  <ttn@gnu.org>

	* configure.in: Check for <pwd.h>.

2005-04-14  Lute Kamstra  <lute@gnu.org>

	* make-dist: Distribute all ChangeLog files in lisp/.
	Don't distribute ldefs-boot.el.
	lisp/makefile.nt no longer exists.

2005-04-13  Lute Kamstra  <lute@gnu.org>

	* make-dist: Don't use DONTCOMPILE from lisp/Makefile.in; check
	for "no-byte-compile: t" in the file instead.

2005-03-16  Stefan Monnier  <monnier@iro.umontreal.ca>

	* configure.in <Motif>: Don't let a special LessTif/Motif1.2 install
	shadow the main Lesstif/Motif-2.1 libs and includes.

2005-03-10  Jan Djärv  <jan.h.d@swipnet.se>

	* configure.in: Only add XASSERTS to cppflags.

2005-03-04  Jan Djärv  <jan.h.d@swipnet.se>

	* configure.in: Added --enable-asserts.

2005-02-09  Kim F. Storm  <storm@cua.dk>

	Change release version from 21.4 to 22.1 throughout.
	Change development version from 21.3.50 to 22.0.50.

2005-01-19  Steven Tamm  <steventamm@mac.com>

	* configure.in: Check for <sys/utsname.h>.

2004-12-11  Kim F. Storm  <storm@cua.dk>

	* Makefile.in (info): Undo 2004-12-05 change.

2004-12-08  Luc Teirlinck  <teirllm@auburn.edu>

	* info/dir (File): Add URL and Org Mode manuals.
	* Makefile.in (install-arch-indep, uninstall): Add url and org
	manuals.

2004-12-07  Stefan Monnier  <monnier@iro.umontreal.ca>

	* configure.in (INLINE, RE_TRANSLATE_P): Move patches mistakenly
	committed to src/config.in.

2004-12-07  Jan Djärv  <jan.h.d@swipnet.se>

	* configure.in: If $HAVE_GTK_FILE_CHOOSER = yes, check for
	pthreads and define HAVE_GTK_AND_PTHREAD.

2004-12-05  Richard M. Stallman  <rms@gnu.org>

	* Makefile.in (info): Ignore errors building info files.

2004-11-27  Eli Zaretskii  <eliz@gnu.org>

	* config.bat: If 8-byte alignment is not supported, define
	NO_DECL_ALIGN in src/config.h, instead of trivially defining
	DECL_ALIGN.  Protect & with "" because & is special for cmd.exe;
	filter through Sed to remove the quotes.

2004-11-22  Stefan Monnier  <monnier@iro.umontreal.ca>

	* info/.cvsignore: Ignore everything.  It's OK since .cvsignore does
	not apply to files explicitly `cvs add'ed.

2004-11-12  Eli Zaretskii  <eliz@gnu.org>

	* config.bat: Don't require djecho.exe for the v1.x build.
	Add a test for DECL_ALIGN support, and add a trivial definition to
	src/config.h if 8-byte alignment is not supported.

2004-11-08  Kim F. Storm  <storm@cua.dk>

	* Makefile.in (bootstrap, bootstrap-clean-before): Remove .elc
	files before building.
	(bootfast, bootstrap-clean-before-fast): New targets, like
	bootstrap but don't remove .elc files.

2004-11-06  Lars Brinkhoff  <lars@nocrew.org>

	* configure.in: Add check for getrusage.

2004-11-02  Jan Djärv  <jan.h.d@swipnet.se>

	* configure.in (HAVE_GTK_FILE_CHOOSER, $HAVE_GTK_FILE_SELECTION):
	New tests for new and old GTK file dialogs.
	(HAVE_GTK): Only set with_toolkit_scroll_bars if not explicitly set
	to no.

2004-10-20  Jan Djärv  <jan.h.d@swipnet.se>

	* configure.in (HAVE_PERSONALITY_LINUX32): New test if PER_LINUX32
	can be set.  Remove SETARCH test.

2004-10-08  Steven Tamm  <steventamm@mac.com>

	* configure.in (HAVE_MALLOC_MALLOC_H): Test for malloc/malloc.h.

2004-10-06  Jan Djärv  <jan.h.d@swipnet.se>

	* configure.in (HAVE_RANDOM_HEAPSTART): Change AC_MSG_ERROR to
	AC_MSG_WARN.  Move output of warning message to end of configure run.

2004-10-05  Jan Djärv  <jan.h.d@swipnet.se>

	* configure.in (HAVE_RANDOM_HEAPSTART): Rename HAVE_EXECSHIELD.
	Run test to see if heap start address is random.

2004-09-29  Miles Bader  <miles@gnu.org>

	* configure.in (HAVE_EXECSHIELD): Test correct env variable to see
	if setarch is present.

2004-09-25  Jan Djärv  <jan.h.d@swipnet.se>

	* configure.in (HAVE_EXECSHIELD): Only define on x86.

2004-09-24  Jan Djärv  <jan.h.d@swipnet.se>

	* configure.in: Check for exec-shield.

2004-09-04  Reiner Steib  <Reiner.Steib@gmx.de>

	* Makefile.in (install-arch-indep): Add pgg and sieve.

	* info/.cvsignore: Added pgg and sieve.

2004-08-06  Andreas Schwab  <schwab@suse.de>

	* Makefile.in (install-arch-indep, uninstall): Add flymake.

2004-07-31  Eli Zaretskii  <eliz@gnu.org>

	* config.bat: Update URLs in the comments.

2004-07-05  Andreas Schwab  <schwab@suse.de>

	* Makefile.in (install-arch-indep): Remove .arch-inventory files.

2004-06-21  Kenichi Handa  <handa@m17n.org>

	* make-dist: Link leim-ext.el into tempdir.

2004-06-15  Luc Teirlinck  <teirllm@auburn.edu>

	* info/dir (File): Add emacs-xtra.
	* Makefile.in (install-arch-indep, uninstall): Add emacs-xtra.

2004-06-12  Juri Linkov  <juri@jurta.org>

	* info/dir: Move menu help lines from `* Menu:' to file header.
	Describe the purpose of a red *.

2004-05-04  Dave Love  <fx@gnu.org>

	* configure.in: Don't use `extrasub'.

2004-04-29  Dave Love  <fx@gnu.org>

	* configure.in: Don't forget to quote args to `test'.

2004-04-24  Thien-Thi Nguyen  <ttn@gnu.org>

	* autogen.sh: Update filename in "please read" message.

2004-04-17  Richard M. Stallman  <rms@gnu.org>

	* INSTALL: Move the info about site-lisp dirs,
	and say uninstalled Emacs looks there too.

2004-04-04  Eli Zaretskii  <eliz@gnu.org>

	* config.bat (lib-src): Recognize comment lines in Makefile.in
	that have a TAB after the #, to avoid errors in preprocessing with
	GCC 3.3.3.

2004-03-31  Luc Teirlinck  <teirllm@auburn.edu>

	* Makefile.in: Mention in comment that `make maintainer-clean'
	deletes .elc files.

2004-03-22  Stefan Monnier  <monnier@iro.umontreal.ca>

	* update-subdirs: Add local variables to prevent byte-compiling.

2004-03-21  Dave Love  <fx@gnu.org>

	* configure.in: Fix previous change.

2004-03-18  Dave Love  <fx@gnu.org>

	* configure.in: Add -znocombreloc to LDFLAGS if compiler supports it.

2004-03-15  Luc Teirlinck  <teirllm@auburn.edu>

	* info/dir (File): Add SMTP and SES.

2004-03-02  Stefan Monnier  <monnier@iro.umontreal.ca>

	* Makefile.in (maintainer-clean): Clean in the lisp dir as well.
	(bootstrap): Use the new bootstrap-prepare target in lisp.

2004-02-18  Kim F. Storm  <storm@cua.dk>

	* INSTALL.CVS: Add info about ssh/cvs related problems and work-around.

2004-02-16  Eli Zaretskii  <eliz@gnu.org>

	* make-dist: Don't link index.*perm and permute-index into tempdir.

2004-02-14  Jonathan Yavner  <jyavner@member.fsf.org>

	* AUTHORS (JonathanYavner): Rename testcover-*.el to tcover-*.el
	to match previous changes by Eli Zaretskii.

2004-02-09  Luc Teirlinck  <teirllm@auburn.edu>

	* Makefile.in: Set CDPATH to an empty string.

2004-01-27  Stefan Monnier  <monnier@iro.umontreal.ca>

	* configure.in <darwin>: Use fink packages if available.

2004-01-25  Jérôme Marant  <jmarant@free.fr>  (tiny change)

	* make-dist (lispref): Do include lispref/index.texi.

2004-01-06  Eric Hanchrow  <offby1@blarg.net>

	* make-dist (tempdir): Include cursors in nt/icons.

2003-12-30  Eli Zaretskii  <eliz@gnu.org>

	* INSTALL.CVS: Renamed from INSTALL-CVS to avoid file-name
	clashes with install-sh on 8+3 filesystems.

2003-12-24  Miles Bader  <miles@gnu.org>

	* .cvsignore: Add .arch-inventory.

2003-12-24  Andreas Schwab  <schwab@suse.de>

	* configure.in: Check for <sys/socket.h>.  Include it before
	including <net/if.h>.  Move check for <net/if.h> before its use.

2003-12-24  Jan Djärv  <jan.h.d@swipnet.se>

	* Makefile.in (install-arch-dep): Don't let cd output go into
	pipe for carbon_appdir.

2003-12-24  Andreas Schwab  <schwab@suse.de>

	* configure.in (PKG_CHECK_MODULES): Fix quoting.

2003-12-01  Andreas Schwab  <schwab@suse.de>

	* configure.in (powerpc-apple-darwin*): Use ${CC-cc} instead of
	hardcoding gcc.

2003-11-16  Jan Djärv  <jan.h.d@swipnet.se>

	* configure.in (HAVE_GTK_MULTIDISPLAY): Check if GTK can handle
	multiple displays.
	Wrong number of args to AC_CHECK_LIB for HAVE_X_SM test corrected.

2003-09-23  Dave Love  <fx@gnu.org>

	* configure.in: Check members of struct ifreq.

2003-09-14  Kim F. Storm  <storm@cua.dk>

	* configure.in: Add checks for sys/ioctl.h and net/if.h.

2003-09-12  Luc Teirlinck  <teirllm@mail.auburn.edu>

	* Makefile.in (install-arch-indep, uninstall): Add SES manual.

2003-08-18  Lute Kamstra  <lute@gnu.org>

	* configure.in: Revert the change of 2003-07-29 as GTK+ 2.2 is not
	required anymore.

2003-08-07  Andrew Choi  <akochoi@shaw.ca>

	* configure.in [powerpc-apple-darwin*]: Use the -no-cpp-precomp
	option instead of -traditional-cpp for CPP.

2003-07-29  Richard M. Stallman  <rms@gnu.org>

	* configure.in (HAVE_XIM): Define if XIM is available.

2003-07-29  Tim Van Holder  <tim.vanholder@anubex.com>

	* configure.in: The function gtk_window_set_icon_from_file was
	introduced in GTK+ 2.2, so check for that release.

2003-07-23  Andreas Schwab  <schwab@suse.de>

	* configure.in: Add --enable-maintainer-mode, substitute MAINT.

	* Makefile.in (YACC): Remove, not used.
	(MAINT): Don't set.
	(${srcdir}/configure, $(srcdir)/src/stamp-h.in): Use @MAINT@ to
	disable dependency on ${srcdir}/configure.in when maintainer mode
	is disabled.

2003-07-22  Dave Love  <fx@gnu.org>

	* configure.in: Make XRegisterIMInstantiateCallback test depend on
	HAVE_X11, not with_xim.
	(HAVE_CRTIN): Provide template.
	<with_png>: Test for png.h and libpng/png.h.

2003-07-15  Andreas Schwab  <schwab@suse.de>

	* configure.in: Temporarily leave quoting for AC_DEFINE.

2003-07-13  Stefan Monnier  <monnier@cs.yale.edu>

	* configure.in: Check for posix_memalign.

2003-07-12  Richard M. Stallman  <rms@gnu.org>

	* configure.in [netbsd systems]: Define HAVE_CRTIN properly.

2003-07-09  Kim F. Storm  <storm@cua.dk>

	* INSTALL (DETAILED BUILDING AND INSTALLATION): Describe new
	functionality of --without-xim.

2003-06-29  Dave Love  <fx@gnu.org>

	* configure.in: Fix XRegisterIMInstantiateCallback check for gcc.

2003-06-23  Dave Love  <fx@gnu.org>

	* configure.in: Check for sys/_mbstate_t.h.
	Test XRegisterIMInstantiateCallback prototype.
	(AH_BOTTOM): Define DO_BLOCK_INPUT, my_strftime.

2003-06-06  Dave Love  <fx@gnu.org>

	* configure.in: Check for locale.h.

2003-06-05  Dave Love  <fx@gnu.org>

	* configure.in: Check for memcpy, mempcpy, mblen, mbrlen.
	Use AC_FUNC_STRFTIME, AC_STRUCT_TIMEZONE, AC_TYPE_MBSTATE_T.
	(NLIST_STRUCT): Don't define.
	(AH_BOTTOM): Define my_strftime.

2003-06-02  Richard M. Stallman  <rms@gnu.org>

	* configure.in: Revert changes of 2003-03-03 and 2003-05-24.

2003-05-24  Andreas Schwab  <schwab@suse.de>

	* configure.in (AH_BOTTOM) [MAC_OSX]: Do not redefine bcopy,
	bzero, and bcmp.

2003-05-22  Dave Love  <fx@gnu.org>

	* configure.in: Remove redundant test for term.h.  Test for difftime.

2003-05-20  Dave Love  <fx@gnu.org>

	* configure.in: Append * to s390-*-linux-gnu case.
	(LIBMAIL) <lockfile>: Don't define.

2003-04-30  Kai Großjohann  <kai.grossjohann@gmx.net>

	* INSTALL (* GNU/Linux development packages): Mention Debian and
	RedHat package names.

2003-04-30  Boyd Lynn Gerber  <gerberb@zenez.com>

	* configure.in: Handle system types sysv5uw* and sysv5OpenUNIX*.

2003-04-30  Kai Großjohann  <kai.grossjohann@gmx.net>

	* INSTALL (* GNU/Linux development packages): Tell people to
	install additional packages for compiling Emacs.

2003-04-30  Richard M. Stallman  <rms@gnu.org>

	* configure.in: Handle system types sysv5uw* and sysv5OpenUNIX*.

2003-04-28  Francesco Potortì  <pot@gnu.org>

	* configure.in: Undo last (RMS') change, as it is useless, per
	Dave Love.

2003-04-08  Richard M. Stallman  <rms@gnu.org>

	* configure.in: Put #include of jpeglib.h at start of line.

2003-04-06  Francesco Potortì  <pot@gnu.org>

	* configure.in: Use the same configuration for all aix5, not just
	aix5.1.

2003-03-16  Nelson H. F. Beebe  <beebe@math.utah.edu>  (tiny change)

	* configure.in: Check for need for bigtoc support on IBM AIX for
	solving a linker table overflow problem.

2003-03-03  Rob Browning  <rlb@defaultvalue.org>

	* configure.in: Add AC_CHECK_FUNCS for memcmp and memmove.
	(AH_BOTTOM): Switch tests to prefer memcmp, memset, and memmove
	over bzero, bcmp, and bcopy.

2003-02-23  Simon Josefsson  <jas@extundo.com>

	* Makefile.in (install-arch-indep, uninstall): Add SMTP manual.

2003-02-21  Klaus Zeitler  <kzeitler@lucent.com>

	* configure.in: Set new hpux10-20.h as "major" include for 10.20.

2003-02-13  Robert J. Chassell  <bob@rattlesnake.com>  (tiny change)

	* INSTALL (* Extra fonts): Say that Emacs doesn't include fonts.

2003-02-08  Andreas Schwab  <schwab@suse.de>

	* Makefile.in (EXEEXT): Define to @EXEEXT@ and use this variable
	instead of the substitution.

2003-01-31  Joe Buehler  <jhpb@draco.hekimian.com>

	* Makefile.in: Use @EXEEXT@ for Cygwin.
	Use USERNAME if LOGNAME is not set (for Cygwin).

	* configure.in: Add opsys=cygwin.

2003-01-22  Andreas Schwab  <schwab@suse.de>

	* configure.in: Set HAVE_MENUS=yes when HAVE_CARBON=yes instead of
	redefining it explicitly in src/config.in.

2003-01-22  Markus Rost  <rost@math.ohio-state.edu>

	* Makefile.in (bootstrap): Make bootstrap-after.

2003-01-20  Jan Djärv  <jan.h.d@swipnet.se>

	* configure.in: Fix --with-gtk.

2003-01-19  Jan Djärv  <jan.h.d@swipnet.se>

	* configure.in: Add --with-gtk, --with-x-toolkit=gtk.

	* INSTALL (DETAILED BUILDING AND INSTALLATION): Add text about GTK.

2003-01-14  Francesco Potortì  <pot@gnu.org>

	* configure.in (m68k-motorola-sysv): Remove (obsolete).

2003-01-07  Steven Tamm  <steventamm@mac.com>

	* configure.in: New option, --enable-carbon-app, to specify
	that the application should be installed
	* Makefile.in (install-arch-dep): On Mac OS X, install the
	Emacs.app application if carbon-app is enabled.

2003-01-06  Dave Love  <fx@gnu.org>

	* configure.in: Check for nl_langinfo.
	[!HAVE_SIZE_T]: Fix typedef.

2003-01-06  David Kastrup  <dak@gnu.org>

	* Makefile.in (INSTALL_INFO): Get install-info command from configure.

	* configure.in: Add tests for install-info.

2002-12-09  Markus Rost  <rost@math.ohio-state.edu>

	* configure.in (*-sunos5*, *-solaris*): Revert previous change -
	use again sol2-6 instead of sol2-8.

2002-12-09  Dave Love  <fx@gnu.org>

	* configure.in (*-sunos5.8*, *-solaris2.8*): Delete configurations.

2002-12-08  Andreas Schwab  <schwab@suse.de>

	* Makefile.in (install-arch-indep): Revert last change.

2002-11-27  Dave Love  <fx@gnu.org>

	* configure.in: Use AC_CHECK_DECLS, not AC_DECL_SYS_SIGLIST.
	Check for __sys_siglist too.  Check for memset.
	Use AC_FUNC_GETPGRP.  Add mipsel-*-linux-gnu* target.

2002-11-22  Juanma Barranquero  <lektu@terra.es>

	* config.guess, config.sub: Updated from master source.

2002-11-19  Karl Fogel  <kfogel@red-bean.com>

	* autogen.sh: New file.

2002-11-18  Dave Love  <fx@gnu.org>

	* configure.in: Tidy up various quoting issues throughout.
	Use AC_GNU_SOURCE.
	(AH_BOTTOM): Fix #endif protecting config.h.  Maybe include
	alloca.h.  Define GC_SETJMP_WORKS, GC_LISP_OBJECT_ALIGNMENT.
	Maybe define bcopy, bzero, bcmp.
	(powerpcle-*-solaris2.5*, powerpcle-*-solaris2*): Remove (use
	non-existent machine file).
	(sys/vlimit.h, sys/resource.h, fsync, __restrict): Test for.
	(term.h, X11/Xaw3d/Scrollbar.h): Avoid warning from test.
	(nlist.h): Move test up.

2002-11-18  Markus Rost  <rost@math.ohio-state.edu>

	* configure.in (*-sunos5*, *-solaris*): Use sol2-8.

2002-11-14  Francesco Potortì  <pot@gnu.org>

	* configure.in (*-sunos5.8*, *-solaris2.8*): New configurations.

2002-11-11  Tim Van Holder  <tim.vanholder@anubex.com>

	* Makefile.in (install-arch-indep): Prepend $(srcdir)/ to lisp.

2002-11-08  Dave Love  <fx@gnu.org>

	* configure.in: Use AC_CONFIG_LIBOBJ_DIR and require autoconf 2.54.
	(AH_BOTTOM) [!HAVE_SIZE_T]: Typedef size_t.

2002-11-07  Miles Bader  <miles@gnu.org>

	* Makefile.in (maybe_bootstrap): Fix shell variable usage.
	Handle separate-build-dir case.

2002-11-06  Richard M. Stallman  <rms@gnu.org>

	* Makefile.in (maybe_bootstrap): Add doublequotes to make it
	bulletproof.  $bar may be empty when there are no .elc files.

2002-10-30  Dave Love  <fx@gnu.org>

	* configure.in: Require autoconf 2.53.  Test for pty.h,
	sys/mman.h, sys/param.h, mremap, memmove.
	(AH_BOTTOM): Maybe include strings.h.  Add local variables for mode.
	(AC_PROG_YACC): Delete.
	(size_t): Use AC_CHECK_TYPES.
	(AH_TOP): Up-date copyright.

2002-10-01  Juanma Barranquero  <lektu@terra.es>

	* update-subdirs: Add "no-byte-compile: t" to subdirs.el.

2002-09-19  Richard M. Stallman  <rms@gnu.org>

	* configure.in: Fix the LessTif-directory-finder for real.

2002-09-14  Richard M. Stallman  <rms@gnu.org>

	* Makefile.in (maybe_bootstrap): Test for complete absence
	of compiled Lisp files.

2002-09-11  Stefan Monnier  <monnier@cs.yale.edu>

	* Makefile.in (bootstrap-lisp-1, bootstrap-lisp, bootstrap)
	(bootstrap-clean-after): Delete.
	(bootstrap): Make the sequencing explicit.

2002-09-10  Richard M. Stallman  <rms@gnu.org>

	* configure.in: Fix previous LessTif change.

2002-09-09  Richard M. Stallman  <rms@gnu.org>

	* configure.in (powerpcle-*-solaris2.5*): New configuration.
	(powerpcle-*-solaris*): Use version 2.6 as default.
	(*-sunos5.6*, *-solaris2.6*): New alternative.
	(*-sunos5*): Use version 2.6 as default.

2002-09-06  Kai Großjohann  <Kai.Grossjohann@CS.Uni-Dortmund.DE>

	* configure.in: Fix typo.

2002-09-05  Richard M. Stallman  <rms@gnu.org>

	* configure.in: Look for LessTif in /usr/X11R6/LessTif/ before Motif.

	* configure.in: Handle $GCC_LINK_TEST_OPTIONS and
	$NON_GCC_LINK_TEST_OPTIONS after the AC_PROG_... macros.

2002-08-26  Kim F. Storm  <storm@cua.dk>

	* Makefile.in (install-arch-indep): Do not remove DOC file
	when it is the only DOC file installed; this is the case when
	CANNOT_DUMP is defined.  From Joe Buehler (tiny change).

2002-07-24  Markus Rost  <rost@math.ohio-state.edu>

	* configure.in: Fix typo.

2002-07-24  Richard M. Stallman  <rms@gnu.org>

	* configure.in: Don't print anything special about gamedir.

	* configure.in: Delete nonstandard --with-game-user option.

2002-07-21  Richard M. Stallman  <rms@gnu.org>

	* Makefile.in (gamedir, localstatedir): New variables.
	(epaths-force): Insert value of gamedir into PATH_GAME.

	* configure.in (gamedir): Handle it like lispdir.
	(--with-game-dir option): Delete.

2002-06-21  Pavel Janík  <Pavel@Janik.cz>

	* configure.in: Add support for mipseb-*-netbsd* machines.

2002-06-18  Kai Großjohann  <Kai.Grossjohann@CS.Uni-Dortmund.DE>

	* Makefile.in (install-arch-indep, uninstall): Add Tramp.

2002-06-17  Kai Großjohann  <Kai.Grossjohann@CS.Uni-Dortmund.DE>

	* info/dir (File): Add an entry for Tramp.

2002-06-17  Eli Zaretskii  <eliz@is.elta.co.il>

	* INSTALL-CVS: New file.

2002-06-07  Andreas Schwab  <schwab@suse.de>

	* configure.in (x86_64-*-linux-gnu*): New system.

2002-05-31  Eli Zaretskii  <eliz@is.elta.co.il>

	* config.bat: Handle the case when lispintro is truncated to lispintr.

2002-05-26  Paul Eggert  <eggert@twinsun.com>

	* config.guess, config.sub: Updated from master source.

2002-05-09  Richard M. Stallman  <rms@gnu.org>

	* configure.in (emacs_cv_speed_t): Add square brackets for clarity.

2002-05-04  Pavel Janík  <Pavel@Janik.cz>

	* make-dist: Do not distribute lock/ directory.

2002-04-30  Andrew Choi  <akochoi@shaw.ca>

	* configure.in: Provide documentation string when defining
	variable HAVE_CARBON.  Also define HAVE_WINDOW_SYSTEM, HAVE_MOUSE,
	and HAVE_MENUS in AH_BOTTOM if HAVE_CARBON is defined.

2002-04-29  Colin Walters  <walters@verbum.org>

	* configure.in: Delete configure check for access to the game user.

2002-04-29  Pavel Janík  <Pavel@Janik.cz>

	* make-dist: lwlib/Imakefile is removed.

2002-04-26  Andrew Choi  <akochoi@shaw.ca>

	* configure.in: Add support for powerpc-apple-darwin*.
	(HAVE_CARBON): Add.

	* make-dist: Create directories in mac/Emacs.app.

2002-04-25  Pavel Janík  <Pavel@Janik.cz>

	* make-dist: lwlib-Xol* are removed.

2002-04-23  Andreas Schwab  <schwab@suse.de>

	* Makefile.in (MAINT): New variable.
	(${srcdir}/configure, $(srcdir)/src/stamp-h.in): Depend on this
	instead of configure.in, to avoid running autoconf and autoheader
	unless explicitly requested.

2002-04-16  Eli Zaretskii  <eliz@gnu.org>

	* config.bat: Update for msdos/sed2v2.inp.

2002-04-15  Andreas Schwab  <schwab@suse.de>

	* Makefile.in ($(srcdir)/src/config.in): Generate using autoheader.
	* configure.in: Add config header templates to all AC_DEFINE and
	AC_DEFINE_UNQUOTED symbols.
	* make-dist: Run autoheader if necessary.

2002-04-10  Colin Walters  <walters@verbum.org>

	* configure.in: Add --game-dir, --game-user.  Test to see if we
	can use them.

2002-04-08  Pavel Janík  <Pavel@Janik.cz>

	* configure.in: Add --with-sound.

2002-03-18  Kim F. Storm  <storm@cua.dk>

	* configure.in: Test for sendto, recvfrom, getsockopt, setsockopt,
	and getsockname functions.  Test for sys/un.h include file.

2002-03-15  Eli Zaretskii  <eliz@is.elta.co.il>

	* configure.in: Support AIX 5.1.

2002-03-10  Jan Djärv  <jan.h.d@swipnet.se>

	* configure.in: Added test for X Session Management (HAVE_X_SM).

2002-03-03  Richard M. Stallman  <rms@gnu.org>

	* Makefile.in (install-arch-indep): Use umask 022 for DOC* and lisp/.
	Run chown $${LOGNAME} on files installed by tar xvf.

2002-03-03  Kim F. Storm  <storm@cua.dk>

	* configure.in: Test for getpeername.

2002-03-01  Richard M. Stallman  <rms@gnu.org>

	* configure.in (HAVE_JPEG): Turn it off if libjpeg version < 6b.
	(HAVE_GIF): Don't use old libungif versions that crash.

2002-02-26  Richard M. Stallman  <rms@gnu.org>

	* configure.in <making srcdir absolute>: Verify that PWD is correct,
	not just well-formed and valid.
	(mips-compaq-nonstopux*): New configuration.

2002-02-18  Paul Eggert  <eggert@twinsun.com>

	* make-dist: Port to POSIX 1003.1-2001, which doesn't allow "head -1".
	"sed q" is a portable equivalent to plain "head -1".

2002-02-13  Richard M. Stallman  <rms@gnu.org>

	* Makefile.in (maybe_bootstrap): Do `exit 1'.
	(all): Don't depend on maybe_bootstrap here.
	(${SUBDIR}): Depend on it here instead.

2002-02-08  Richard M. Stallman  <rms@gnu.org>

	* Makefile.in (maybe_bootstrap): Add an infinite sleep-loop.

2002-01-27  Eli Zaretskii  <eliz@is.elta.co.il>

	* configure.in: Recognize BSD/OS 5.0.

2002-01-11  Eli Zaretskii  <eliz@is.elta.co.il>

	* make-dist: Make version checking in emacs.texi consistent with
	how we set it there.

2001-12-29  Kim F. Storm  <storm@cua.dk>

	* INSTALL: <CONFIGURATION BY HAND> Now requires autoconf 2.51.

2001-12-28  Richard M. Stallman  <rms@gnu.org>

	* configure.in: Test for mbsinit.

2001-12-21  Eli Zaretskii  <eliz@is.elta.co.il>

	These changes make Leim part of the standard distribution:

	* README: Add info about the `leim' directory.

	* INSTALL: Remove text that describes Leim as a separate package.

	* noleim-Makefile.in: File removed.

	* make-dist: Don't copy noleim-Makefile.in to the leim subdirectory.
	Link Leim files to ${tempdir}/leim, not to real-leim.  Don't move
	Leim files out of the Emacs tree.  Don't prepare a separate tarball
	for Leim.

2001-12-11  Richard M. Stallman  <rms@gnu.org>

	* configure.in (hppa*-*-linux-gnu*): New alternative.

2001-12-08  Pavel Janík  <Pavel@Janik.cz>

	* make-dist: Copy COPYING to leim/, lwlib/, mac/ and nt/ when
	creating distribution.

2001-12-06  Paul Eggert  <eggert@twinsun.com>

	* configure.in (AC_PREREQ): Bump from 2.50 to 2.51; needed for vfork.
	(AC_FUNC_VFORK): Remove.
	(AC_FUNC_FORK): Add.
	(HAVE_DES_H, HAVE_KRB5_H): Properly quote args of AC_CHECK_HEADERS;
	this is required by recent Autoconf versions.

2001-12-02  Pavel Janík  <Pavel@Janik.cz>

	* make-dist: Do not try to link removed files (aclocal.m4, _emacs,
	TODO, vms-pp.trans and others).

2001-11-29  Pavel Janík  <Pavel@Janik.cz>

	* make-dist: Use COPYING from the top-level directory.

2001-11-29  Gerd Moellmann  <gerd@gnu.org>

	* configure.in: Add support for FreeBSD/Alpha.

2001-11-29  Pavel Janík  <Pavel@Janik.cz>

	* make-dist: Add COPYING to the top-level directory of the
	distribution.  Simplify the logic behind copying.

	* Makefile.in (maybe_bootstrap): Fix previous change.

2001-11-28  Richard M. Stallman  <rms@gnu.org>

	* Makefile.in (maybe_bootstrap): Don't bootstrap, just suggest it.

2001-11-26  Richard M. Stallman  <rms@gnu.org>

	* Makefile.in: bootstrap should not delete dumped executables.
	(bootstrap-clean-before): New target.
	(bootstrap): Use bootstrap-clean-before instead of clean.
	(bootstrap-clean-after): Rename from bootstrap-clean.  Calls changed.

2001-11-24  Eli Zaretskii  <eliz@is.elta.co.il>

	These changes add the Emacs Lisp Introduction manual to the
	distribution:

	* Makefile.in (install-arch-indep, uninstall): Add ELisp Intro files.

	* make-dist: Copy the files in lispintro directory.

	* config.bat: Configure in the lispintro directory.

	* configure.in (AC_OUTPUT): Add lispintro/Makefile.

	* Makefile.in (SUBDIR_MAKEFILES): Add lispintro.
	(lispintro/Makefile): New target.
	(mostlyclean, clean, distclean, maintainer-clean): Add lispintro.
	(unlock, relock, info, dvi): Ditto.

2001-11-23  Eli Zaretskii  <eliz@is.elta.co.il>

	* Makefile.in (uninstall, install-arch-indep): Don't install gfdl.1.

	* make-dist (etc): Don't distribute gfdl.1.

2001-11-22  Colin Walters  <walters@debian.org>

	* Makefile.in (install-arch-indep): Install the calc .info files.
	(uninstall): Handle deletion of calc .info files (thanks Pavel Janík).

2001-11-17  Eli Zaretskii  <eliz@is.elta.co.il>

	* make-dist (lispref): Add *.txt, *.el, permute-index, and
	tindex.pl to the list of those being put into the distribution.

2001-11-16  Eli Zaretskii  <eliz@gnu.org>

	* configure.in: Add coff.h to the list in AC_CHECK_HEADERS.

2001-11-15  Pavel Janík  <Pavel@Janik.cz>

	* Makefile.in (uninstall): Fix previous change.

	* configure.in, Makefile.in: Add support for --program-prefix,
	--program-suffix and --program-transform-name options.

2001-11-13  Pavel Janík  <Pavel@Janik.cz>

	* Makefile.in (install-arch-indep): Use `${manext}' instead of `.1'.
	(install-arch-indep): Install emacsclient manual page.
	(uninstall): Uninstall emacsclient manual page.

2001-11-12  Eli Zaretskii  <eliz@is.elta.co.il>

	* make-dist: Add lispref/index.*perm files to the distribution.
	From Pavel Janík <Pavel@Janik.cz>.

2001-11-12  Pavel Janík  <Pavel@Janik.cz>

	* Makefile.in (uninstall): Remove gfdl.1 when uninstalling.

2001-11-10  Eli Zaretskii  <eliz@is.elta.co.il>

	* configure.in: AC_OUTPUT lispref/Makefile.

2001-11-10  Eli Zaretskii  <eliz@is.elta.co.il>

	The following changes add the ELisp reference manual to the
	distribution.

	* make-dist: Add the lispref directory to the distribution.

	* Makefile.in (install-arch-indep): Add elisp* to the list of
	installed Info files.
	(SUBDIR_MAKEFILES): Add lispref/Makefile.
	(lispref/Makefile): New target.
	(mostlyclean, clean, distclean, maintainer-clean, unlock, relock):
	Add commands for the lispref directory.
	(info, dvi): Ditto.

	* config.bat: Configure in `lispref'.

2001-11-09  Richard M. Stallman  <rms@gnu.org>

	* Makefile.in (bootstrap-lisp): Don't suppress error messages.

2001-11-07  Eli Zaretskii  <eliz@is.elta.co.il>

	* make-dist (tempdir): Copy AUTHORS as well.

2001-11-06  Sam Steingold  <sds@gnu.org>

	* configure.in: Added a check for <nlist.h>.

2001-11-01  Pavel Janík  <Pavel@Janik.cz>

	* configure.in: Reindent --help output.
	From Per Starbäck (starback@ling.uu.se).

2001-10-31  Eli Zaretskii  <eliz@is.elta.co.il>

	* configure.in: New entry for HP/UX-11.

	* Makefile.in (SOURCES): Replace GETTING.GNU.SOFTWARE with FTP.
	From Eric S. Raymond <esr@golux.thyrsus.com>.

2001-10-28  Eli Zaretskii  <eliz@is.elta.co.il>

	* configure.in (s390-*-linux-gnu): New system.  From Adam Thornton
	<athornton@sinenomine.net>.

2001-10-25  Gerd Moellmann  <gerd@gnu.org>

	* Makefile.in (maybe_bootstrap): New target.
	(all): Add to prerequisites to bootstrap if abbrev.elc doesn't exist.

2001-10-24  Ken Raeburn  <raeburn@gnu.org>

	* configure.in: If --with-hesiod is given, look for
	hes_getmailhost and res_send or __res_send; check hesiod and
	resolv libraries respectively if system libraries don't supply them.

2001-10-24  Gerd Moellmann  <gerd@gnu.org>

	* configure.in: Use $MAKE for `make' if set.

2001-10-22  Gerd Moellmann  <gerd@gnu.org>

	* Makefile.in (install-arch-indep): Add -h (follow symlinks)
	to tar options.

2001-10-20  Gerd Moellmann  <gerd@gnu.org>

	* (Version 21.1 released).

2001-10-20  Miles Bader  <miles@gnu.org>

	* configure.in (configuration): Set from `host' if `host_alias'
	isn't defined.

2001-10-19  Andreas Schwab  <schwab@suse.de>

	* configure.in: Make ready for autoconf 2.5x.
	(AC_PREREQ): Require autoconf 2.50.
	* aclocal.m4: Removed.
	* Makefile.in (${srcdir}/configure): Don't depend on aclocal.m4.

2001-10-13  Eli Zaretskii  <eliz@is.elta.co.il>

	* README: Bump Emacs version to 21.1.50.

2001-10-05  Gerd Moellmann  <gerd@gnu.org>

	* Branch for 21.1.

2001-09-05  Gerd Moellmann  <gerd@gnu.org>

	* configure.in: Avoid `$@' which is handled specially in
	Autoconf 2.52.  From "Adam J. Richter" <adam@yggdrasil.com>.

2001-09-01  Eli Zaretskii  <eliz@is.elta.co.il>

	* make-dist (nt): Add subdirs.el to the list of distributed files.

2001-08-14  Eli Zaretskii  <eliz@is.elta.co.il>

	* configure.in (machine): Add an entry for
	hppa1.1-hitachi-hiuxwe2*.

2001-05-28  Gerd Moellmann  <gerd@gnu.org>

	* make-dist (LANG): Set LC_ALL and LANGUAGE to C, unset
	LC_MESSAGES and LANG.  From Karl Eichwalder <keichwa@gmx.net>.

2001-05-14  Gerd Moellmann  <gerd@gnu.org>

	* make-dist: Copy texinfo.tex unconditionally.

2001-04-25  Eli Zaretskii  <eliz@is.elta.co.il>

	* Makefile.in (install-arch-indep): Add gfdl.1 to the man pages
	that are installed.

2001-04-06  Gerd Moellmann  <gerd@gnu.org>

	* make-dist: Copy only `[a-z]*.{el,elc}' from leim/quail.
	Don't copy quick-b5, quick-cns, tsang-b5, and tsang-cns files.

	* make-dist: Handle leim/MISC-DIC.  Only include
	`[a-zA-Z]*.{el,elc}' from leim/quail.

2001-04-05  Gerd Moellmann  <gerd@gnu.org>

	* Makefile.in (install-arch-indep): Remove .cvsignore files.

2001-03-30  Gerd Moellmann  <gerd@gnu.org>

	* Makefile.in (.PHONY): Add for bootstrap targets.
	(bootstrap-clean): New target.
	(bootstrap): Use it instead of `clean'.

2001-03-29  Eli Zaretskii  <a34785@is.elta.co.il>

	* Makefile.in (SUBDIR): Remove leim.
	(all, .RECURSIVE, extraclean): Add leim explicitly.
	(leim): Provide separate rule which exports PARALLEL=0 into the
	environment.

2001-03-20  Gerd Moellmann  <gerd@gnu.org>

	* configure.in (HAVE_XPM): Don't print the result of the check for
	XpmReturnAllocPixels if we don't have an xpm.h.

2001-03-05  Gerd Moellmann  <gerd@gnu.org>

	* COPYING: New file.

2001-03-04  Eli Zaretskii  <eliz@is.elta.co.il>

	* config.bat: Update the copyright.

2001-02-23  Kenichi Handa  <handa@etl.go.jp>

	* configure.in: Use AC_EGREP_CPP to check if the C preprocessor
	converts `..' to `. .'.  If it converts, set CPP_NEED_TRADITIONAL
	to `yes'.  Later in AC_OUTPUT, check this variable.

2001-02-09  Dave Love  <fx@gnu.org>

	* AUTHORS: Updated.

2001-02-06  Eli Zaretskii  <eliz@is.elta.co.il>

	* info/dir (Ebrowse): Fix the entry (was missing a dot).

2001-02-02  Gerd Moellmann  <gerd@gnu.org>

	* mkinstalldirs (errstatus): Chmod a+rx directories we create.

	* Makefile.in (uninstall): Ignore exit code of `rm'.

	* Makefile.in (uninstall): Remove more info files.
	Remove ${libexecdir}/emacs/${version}.  Remove ${archlibdir}/fns-*.

2001-01-31  Gerd Moellmann  <gerd@gnu.org>

	* noleim-Makefile.in (extraclean): Add.

2001-01-28  Gerd Moellmann  <gerd@gnu.org>

	* Makefile.in (extraclean): Add -f to -rm config-tmp-* to keep
	it quiet.

2001-01-24  Colin Walters  <walters@cis.ohio-state.edu>

	* Makefile.in (tags): Fix typo.

2001-01-13  Kenichi Handa  <handa@etl.go.jp>

	* configure.in: Fix typo in the code setting x_search_path.

2001-01-10  Dave Love  <fx@gnu.org>

	* configure.in: Don't reset LIBS at end of -lXmu test.  Test for
	-lXext.
	(HAVE_XKBGETKEYBOARD): Fix reporting of result.
	(HAVE_LIBXP): Remove -lXt from AC_CHECK_LIB.
	(HAVE_XAW3D, HAVE_XPM, HAVE_JPEG, HAVE_PNG, HAVE_TIFF, HAVE_GIF):
	Don't frob CFLAGS.  Remove extra X libs from AC_CHECK_LIB
	(now in $LIBS).

2001-01-08  Eli Zaretskii  <eliz@is.elta.co.il>

	* config.bat: Run the preprocessor with -traditional.

2001-01-01  Eli Zaretskii  <eliz@is.elta.co.il>

	* INSTALL: Move copying conditions to end of file.

2000-12-27  Eli Zaretskii  <eliz@is.elta.co.il>

	* INSTALL: Add basic installation procedure which assumes
	`configure' does its job.  Elaborate on image support libraries.
	Add a pointer to Xaw3d library.  Add advice about solving
	configure-time problems by looking in config.log and setting
	variables in the environment.

2000-12-27  Gerd Moellmann  <gerd@gnu.org>

	* Makefile.in (install-arch-indep): If tar fails, exit with
	exit code 1.

2000-12-19  Gerd Moellmann  <gerd@gnu.org>

	* configure.in: Test for XkbGetKeyboard with an AC_TRY_LINK whose
	source file includes XKBlib.h.  On some broken Solaris systems,
	there is an XKBlib.h, reportedly, but header files included by
	XKBlib.h are missing.

2000-12-14  Gerd Moellmann  <gerd@gnu.org>

	* configure.in: AC_CHECK_FUNC XkbGetKeyboard.

2000-12-11  Dave Love  <fx@gnu.org>

	* configure.in <alpha*-dec-osf*>: Use full path for NON_GNU_CPP.

2000-12-11  Paul Eggert  <eggert@twinsun.com>

	* aclocal.m4 (AC_SYS_LARGEFILE, AC_SYS_LARGEFILE_MACRO_VALUE):
	Merge fixes from latest GNU tar version.  These macros no longer
	futz with _XOPEN_SOURCE, as that was not portable in practice.
	(AC_FUNC_FSEEKO): New macro.

	* configure.in: Use it instead of invoking AC_CHECK_FUNCS on
	ftello.

2000-12-05  Dave Love  <fx@gnu.org>

	* Makefile.in (TAGS, info): Avoid tab-prefixed comments in rules.

2000-12-02  Eli Zaretskii  <eliz@is.elta.co.il>

	* info/dir: Change the category to "Emacs".

2000-12-01  Gerd Moellmann  <gerd@gnu.org>

	* make-dist (tempdir): Remove epaths.h from the distribution
	instead of paths.h.

2000-11-23  Eli Zaretskii  <eliz@is.elta.co.il>

	* config.bat: Check for existence of djecho.exe, and print an
	error message if it is not available.

	* INSTALL: Describe possible problem with djecho.exe in old
	versions of DJGPP v2.x.

2000-11-23  Gerd Moellmann  <gerd@gnu.org>

	* configure.in: Initialize HAVE_LIBXP to no.

2000-11-22  Gerd Moellmann  <gerd@gnu.org>

	* configure.in: Use m/macppc.h instead of the non-existent
	m/powerpc.h.

2000-11-21  Gerd Moellmann  <gerd@gnu.org>

	* Makefile.in (install-arch-indep): Also install info/eshell*
	and info/speedbar*.

	* configure.in (HAVE_PNG): Check for the presence of
	png_get_channels to rule out older PNG libs.

	* configure.in (AC_OUTPUT): Arrange to emit definitions of
	GCC and NON_GNU_CPP into config.status.

2000-11-20  Dave Love  <fx@gnu.org>

	* configure.in: Fix last change.

	* GETTING.GNU.SOFTWARE: Deleted.
	* FTP: New file to replace it.
	* make-dist: Add FTP, remove GETTING.GNU.SOFTWARE.

2000-11-20  Gerd Moellmann  <gerd@gnu.org>

	* configure.in: Use -traditional with GNU cpp.

2000-11-17  Gerd Moellmann  <gerd@gnu.org>

	* make-dist: Handle the Mac port.  Distribute all makefile.w32-in.
	Distribute more files from the nt/ subdir.  Distribute PBM
	image files from subdirs of lisp/.  Distribute old change logs
	from subdirs of lisp/.  Distribute play/5x5.el.

2000-11-11  Dave Love  <fx@gnu.org>

	* config.sub, config.guess: Updated from master source.

2000-11-07  Dave Love  <fx@gnu.org>

	* configure.in: Test for mkstemp.

2000-11-01  Eli Zaretskii  <eliz@is.elta.co.il>

	* info/dir (Top): Rearrange menu items more logically, and put
	them into a single category.  Add menu items for RefTeX and
	Widget.

2000-10-29  Kai Großjohann  <Kai.Grossjohann@CS.Uni-Dortmund.DE>

	* Makefile.in (install-arch-indep): Use --info-dir instead of
	--dir-file, and a simple argument instead of --info-file, so that
	the Debian version of install-info also works.

2000-10-19  Eric M. Ludlam  <zappo@ultranet.com>

	* info/dir (Speedbar): Add entry.

2000-10-16  Eli Zaretskii  <eliz@is.elta.co.il>

	* INSTALL: Describe the new image-support options to the configure
	script.  List URLs where image support libraries can be found.

2000-10-14  Eli Zaretskii  <eliz@is.elta.co.il>

	* info/dir (Top): Add an entry for Eshell.

2000-10-02  Dave Love  <fx@gnu.org>

	* configure.in: Check for gai_strerror.

2000-10-01  Andreas Schwab  <schwab@suse.de>

	* Makefile.in (install-arch-indep): Update list of installed info files.

2000-09-30  Gerd Moellmann  <gerd@gnu.org>

	* configure.in: Support `sparc*-*-netbsd*'.

2000-09-29  Eli Zaretskii  <eliz@is.elta.co.il>

	* info/dir (MIME): Add entry for emacs-mime.

2000-09-29  Dave Love  <fx@gnu.org>

	* configure.in: Fix alpha*-dec-osf4 using the osf5 config.

2000-09-26  Gerd Moellmann  <gerd@gnu.org>

	* make-dist: Adapt to the change of leim/Makefile which was
	necessary to ensure a reasonably working `make dist'.

	* leim-Makefile.in: Moved to leim/Makefile.in..

	* noleim-Makefile.in: New file, formerly leim/Makefile.in.

2000-09-21  Kenichi Handa  <handa@etl.go.jp>

	* leim-Makefile.in (TIT-GB, TIT-BIG5, NON-TIT-GB, NON-TIT-BIG5)
	(NON-TIT-CNS, JAPANESE, KOREAN, THAI, VIETNAMESE, LAO, INDIAN)
	(TIBETAN, LATIN, SLAVIC, GREEK, RUSSIAN, MISC): Rename all .el
	files to .elc.
	(${TIT}): Adjust for the above change.
	(clean mostlyclean): Likewise.
	(.el.elc): New target.

2000-09-19  Gerd Moellmann  <gerd@gnu.org>

	* make-dist: Include XPM and XBM files in lisp/ and subdirs
	in the distribution.

2000-09-18  Gerd Moellmann  <gerd@gnu.org>

	* make-dist (skk): Rename to `ja-dic' because the leim directory
	was renamed.

2000-09-14  Dave Love  <fx@gnu.org>

	* configure.in: Fix spurion in last change.

2000-09-14  Gerd Moellmann  <gerd@gnu.org>

	* configure.in (USE_MMAP_FOR_BUFFERS): Recognize in system
	configuration files instead of REL_ALLOC_MMAP.  Set REL_ALLOC
	to `no' if defined.  Change result report.

2000-09-08  Dave Love  <fx@gnu.org>

	* configure.in: Remove spurious `@'s.

	* aclocal.m4 (AC_FUNC_MMAP): Use fixed version from development
	autoconf.

2000-09-06  Gerd Moellmann  <gerd@gnu.org>

	* configure.in (REL_ALLOC_MMAP): Recognize in system configuration
	file and print informational message.

	* configure.in (AC_FUNC_MMAP): Add.

2000-09-01  Gerd Moellmann  <gerd@gnu.org>

	* configure.in: Add ``checking'' messages for
	XpmReturnAllocPixels.

2000-08-28  Gerd Moellmann  <gerd@gnu.org>

	* configure.in: Check <strings.h>; check `index' and `rindex'
	functions.

2000-08-26  Kenichi Handa  <handa@etl.go.jp>

	* configure.in <alpha*-dec-osf*>: Move "NON_GNU_CPP='cpp'" before
	"case "${canonical}" in".

2000-08-25  Dave Love  <fx@gnu.org>

	* configure.in <osf>: Use NON_GNU_CPP='cpp' always.

2000-08-25  Kenichi Handa  <handa@etl.go.jp>

	* leim-Makefile.in: Rename skk to ja-dic throughout the file.

2000-08-24  Gerd Moellmann  <gerd@gnu.org>

	* configure.in <making srcdir absolute>: Unset CDPATH in case $PWD
	contains a relative path.  Protect against unusable values of $PWD.

2000-08-08  Eli Zaretskii  <eliz@is.elta.co.il>

	* info/dir (WoMan): Add entry.

	* config.bat (maindir): Update src/_gdbinit even if it does
	already exist.

2000-08-07  Gerd Moellmann  <gerd@gnu.org>

	* Makefile.in (config.status): Prepend `$(srcdir)/' to `configure'.

2000-08-03  Gerd Moellmann  <gerd@gnu.org>

	* configure.in: Add support for ia64*-*-linux*.

2000-07-27  Gerd Moellmann  <gerd@gnu.org>

	* make-dist (aclocal.m4): Include in distribution.

2000-07-26  Dave Love  <fx@gnu.org>

	* configure.in (AC_SYS_LARGEFILE): Move earlier.

2000-07-24  Dave Love  <fx@gnu.org>

	* configure.in: Add AC_SIZE_T.

2000-07-18  Dave Love  <fx@gnu.org>

	* configure.in: Reorder so that most tests are done after CPPFLAGS
	is set from the C_SWITCH_... definitions.

2000-07-10  Gerd Moellmann  <gerd@gnu.org>

	* configure.in (HAVE_XPM): Undo previous change.  Check for
	preprocessor define XpmReturnAllocPixels.

2000-07-06  Gerd Moellmann  <gerd@gnu.org>

	* configure.in (HAVE_XPM): Check for XpmReturnAllocPixels
	instead of XpmReadFileToPixmap.

2000-07-05  Ken Raeburn  <raeburn@gnu.org>

	* configure.in: Check for <soundcard.h>.  Look for ossaudio
	library, and set LIBSOUND accordingly.

2000-07-05  Dave Love  <fx@gnu.org>

	* configure.in: Use AC_HEADER_SYS_WAIT.

2000-07-05  Gerd Moellmann  <gerd@gnu.org>

	* make-dist: Check DONTCOMPILE in lisp/Makefile.in instead of
	lisp/Makefile.  Distribute lisp/Makefile.in instead of
	lisp/Makefile.

2000-06-30  Ken Raeburn  <raeburn@gnu.org>

	* configure.in: Add ${C_SWITCH_X_SITE} temporarily to CPPFLAGS,
	while searching for image-handling libraries.

2000-06-26  Gerd Moellmann  <gerd@gnu.org>

	* configure.in (--with-xim): New option.

2000-06-23  Dave Love  <fx@gnu.org>

	* configure.in [HAVE_TIMEVAL]: Move gettimeofday test here, test
	for struct timezone and test how we can call gettimeofday.
	Check for OSF 5+.  Check for term.h.

	* aclocal.m4: Define the post-2.13 stuff conditionally on autoconf
	version.

2000-06-23  Gerd Moellmann  <gerd@gnu.org>

	* configure.in (HAVE_LIBXP): Change test for libXp.

2000-06-21  Dave Love  <fx@gnu.org>

	* configure.in: Check for fcntl.h.  Use AC_FUNC_GETLOADAVG, not
	simple test for getloadavg and substitute GETLOADAVG_LIBS.
	Simplify test for GETTIMEOFDAY_ONE_ARGUMENT.

2000-06-19  Dave Love  <fx@gnu.org>

	* configure.in (GETTIMEOFDAY_ONE_ARGUMENT): Fix in case
	_XOPEN_SOURCE is defined.

2000-06-16  Gerd Moellmann  <gerd@gnu.org>

	* Makefile.in (distclean): Also make distclean in lisp/.

2000-06-15  Eli Zaretskii  <eliz@is.elta.co.il>

	* config.bat: Generate lisp/Makefile from lisp/Makefile.in.

2000-06-15  Gerd Moellmann  <gerd@gnu.org>

	* make-dist: Add --help and --snapshot options.

2000-06-14  Gerd Moellmann  <gerd@gnu.org>

	* configure.in: Generate lisp/Makefile.

	* configure.in: Add support for `*-lynxos*'.
	Use `cpp' as NON_GNU_CPP for `alpha*-dec-osf[5-9]*', as
	recommended by <Karen.Dorhamer@compaq.com> to fix problems
	on Tru64 UNIX v5.0.

2000-06-13  Ken Raeburn  <raeburn@gnu.org>

	* Makefile.in (install-arch-indep): Don't use "-unset CDPATH" when
	it's on a continuation line.

2000-06-02  Dave Love  <fx@gnu.org>

	* Makefile.in (install-arch-indep): Add pcl-cvs to list of info
	files.

	* configure.in: Don't specify -n32 flag for mips-sgi-irix6.5.
	Check for struct exception.  Use AC_SYS_LARGEFILE and move ftello
	test.

	* aclocal.m4 (AC_SYS_LARGEFILE_TEST_INCLUDES)
	(AC_SYS_LARGEFILE_MACRO_VALUE, AC_SYS_LARGEFILE): New.

2000-05-26  Gerd Moellmann  <gerd@gnu.org>

	* configure.in: Add check for speed_t typedef.

2000-05-25  Ken Raeburn  <raeburn@gnu.org>

	* Makefile.in (install-arch-dep): Install fns-*.el only if it
	exists; it won't in the CANNOT_DUMP case.

2000-05-25  Gerd Moellmann  <gerd@gnu.org>

	* Makefile.in: Ignore exit status of `unset CDPATH' everywhere.
	On FreeBSD, the exit status is 1 if CDPATH is not set.
	(install-arch-indep): Install ebrowse.info.

2000-05-20  NIIBE Yutaka  <gniibe@mri.co.jp>

	* configure.in: Check for grandpt and getpt.

2000-05-09  Dave Love  <fx@gnu.org>

	* Makefile.in (install-arch-indep): Filter CVS as well as RCS.

2000-05-05  Gerd Moellmann  <gerd@gnu.org>

	* make-dist: Make a link for lib-src/grep-changelog.
	Copy install-sh.

2000-05-01  Eli Zaretskii  <eliz@is.elta.co.il>

	* config.bat: Identify the beginning of the cpp stuff in
	src/Makefile.in and lib-src/Makefile.in more accurately.

2000-04-27  Gerd Moellmann  <gerd@gnu.org>

	* configure.in: Add support for `powerpc*-*-linux-gnu*'.

2000-04-19  Gerd Moellmann  <gerd@gnu.org>

	* configure.in: Add support for `powerpc-*-netbsd*'.

2000-04-19  Dave Love  <fx@gnu.org>

	* configure.in: Don't use AC_FUNC_GETLOADAVG.

	* aclocal.m4 (AC_FUNC_MKTIME): Use AC_SUBST.

2000-04-16  Dave Love  <fx@gnu.org>

	* Makefile.in (${srcdir}/configure): Depend on aclocal.m4.

2000-04-14  Dave Love  <fx@gnu.org>

	* configure.in: Use AC_FUNC_GETLOADAVG, AC_FUNC_MKTIME.

	* aclocal.m4 (AC_FUNC_MKTIME): New.

2000-03-28  Ken Raeburn  <raeburn@gnu.org>

	* configure.in: Line up "--help" output a little better.

2000-03-26  Gerd Moellmann  <gerd@gnu.org>

	* Makefile.in (bootstrap-lisp-1, bootstrap-lisp, bootstrap-src):
	New targets.
	(bootstrap): Rewritten in terms of the new targets above.
	Make info files, too.

2000-03-12  Gerd Moellmann  <gerd@gnu.org>

	* config.guess, config.sub: Use the versions of the files from
	subversions.

2000-03-08  Dave Love  <fx@gnu.org>

	* configure.in: Use AC_PROG_RANLIB, AC_C_PROTOTYPES,
	AC_C_VOLATILE.  Define POINTER_TYPE.

	* aclocal.m4: New file.

2000-03-02  Gerd Moellmann  <gerd@gnu.org>

	* configure.in (machine): Add `mipsel-*-netbsd*' and
	`arm-*-netbsd*'.

2000-03-01  Gerd Moellmann  <gerd@gnu.org>

	* configure.in (machine): Add support for `*-auspex-sunos*'.

2000-02-29  Gerd Moellmann  <gerd@gnu.org>

	* configure.in (C_OPTIMIZE_SWITCH) [__GNUC__]: Use -O2.

2000-02-18  Dave Love  <fx@gnu.org>

	* configure.in: Define NON_GNU_CPP on alpha-dec-osf5+.

2000-02-18  Andreas Schwab  <schwab@suse.de>

	* Makefile.in (install-arch-indep): Add eudc to list of installed
	info files.

2000-02-17  Ken Raeburn  <raeburn@gnu.org>

	* configure.in: Include -lz and -ljpeg (if it's available) when
	testing for the tiff library.

2000-02-17  Gerd Moellmann  <gerd@gnu.org>

	* configure.in: Remove LISP_FLOAT_TYPE.

2000-02-12  Dave Love  <fx@gnu.org>

	* configure.in: Use AC_FUNC_VFORK.

2000-02-01  Gerd Moellmann  <gerd@gnu.org>

	* make-dist: Various fixes for new development tree.

	* leim-Makefile.in: New file.

2000-01-31  Gerd Moellmann  <gerd@gnu.org>

	* Makefile.in (dist): Call ./make-dist.

2000-01-24  Dave Love  <fx@gnu.org>

	* configure.in: Remove -G0 from Irix NON_GCC_TEST_OPTIONS.

2000-01-18  Gerd Moellmann  <gerd@gnu.org>

	* configure.in (HAVE_GIF): Check for DGifOpen instead of
	DGifOpenFileName.

2000-01-11  Andreas Schwab  <schwab@suse.de>

	* Makefile.in (install-arch-indep): Update list of info files to
	be installed.

2000-01-05  Dave Love  <fx@gnu.org>

	* configure.in: Check for jerror.h as well as libjpeg.

2000-01-03  Andreas Schwab  <schwab@suse.de>

	* Makefile.in (install-arch-indep): Install autotype*.
	Run install-info on autotype and emacs-faq.info.

1999-12-04  Dave Love  <fx@gnu.org>

	* Makefile.in (install-arch-indep): Depend on `info'.
	(install-strip): Use `install' as sub-make target.

1999-11-23  Ken Raeburn  <raeburn@gnu.org>

	* configure.in: Restore Kerberos code deleted on 1999-05-29 that
	didn't need to be deleted.  Check for the k5crypto library as well
	as the crypto library; MIT Kerberos 1.1 changed the name.

1999-11-18  Dave Love  <fx@gnu.org>

	* configure.in: Fix NON_GNU_CPP for Irix 6 to avoid failing tests.

1999-11-11  Erik Naggum  <erik@naggum.no>

	* configure.in (bitmapdir): Allow for both "bitmaps" directories.

1999-11-08  Dave Love  <fx@gnu.org>

	* configure.in: Fix change for --with-pop default.

1999-11-04  Dave Love  <fx@gnu.org>

	* configure.in: Default to --with-pop.  Change sense of with-gcc
	and with-toolkit-scroll-bars messages to reflect the defaults.

1999-11-01  Gerd Moellmann  <gerd@gnu.org>

	* INSTALL: Mention the Emacs Lisp Reference.

1999-10-27  Noah Friedman  <friedman@splode.com>

	* configure.in: Check for dynamic ptys (/dev/ptmx, /dev/pts/).

1999-10-23  Gerd Moellmann  <gerd@gnu.org>

	* Makefile.in (bootstrap): New target.

1999-10-19  Paul Eggert  <eggert@twinsun.com>

	Add support for large files.  Merge glibc 2.1.2.

	* configure.in (AC_CHECK_HEADERS): Add stdio_ext.h.
	(HAVE_TM_GMTOFF): New symbol.
	(AC_CHECK_FUNCS): Add __fpending, ftello, getloadavg, mblen,
	mbrlen, strsignal.
	(LOCALTIME_CACHE): Don't include stdlib.h, as config.h does this now.

1999-10-09  Stefan Monnier  <monnier@cs.yale.edu>

	* make-dist (dontcompile): Look for the DONTCOMPILE variable rather
	than the obsolete dontcompilefiles pseudo-rule in lisp/Makefile.

1999-10-09  Richard M. Stallman  <rms@gnu.org>

	* Makefile.in (uninstall, install-arch-indep, install-arch-dep):
	Unset CDPATH to prevent cd from generating output.

1999-10-08  Stefan Monnier  <monnier@cs.yale.edu>

	* update-subdirs: Also ignore CVS subdirs.

1999-10-07  Gerd Moellmann  <gerd@gnu.org>

	* Makefile.in (install-arch-indep): Add ada-mode.

1999-10-06  Dave Love  <fx@gnu.org>

	* Makefile.in: Add rules for config.status, configure.

1999-09-07  Gerd Moellmann  <gerd@gnu.org>

	* configure.in (--with-sound): Remove.

1999-08-30  Gerd Moellmann  <gerd@gnu.org>

	* configure.in (USE_TOOLKIT_SCROLL_BARS): Move the test down after
	the test for Xaw3d.
	(HAVE_TIFF): Add -lm to library check.

1999-08-28  Richard Stallman  <rms@gnu.org>

	* configure.in (USE_TOOLKIT_SCROLL_BARS): Move tests for
	-lXaw3d, -lXpm, -ljpeg, -lpng, -ltiff, and -lgif, down
	after the other X-related libraries.

1999-08-21  Dave Love  <fx@gnu.org>

	* configure.in: Don't check for jpeglib.h.

1999-08-20  Gerd Moellmann  <gerd@gnu.org>

	* configure.in (HAVE_TIFF): Remove tiff34 prefix from tiffio.h.
	(HAVE_XAW3D): Don't check for Xaw3d if USE_X_TOOLKIT=none.

1999-08-18  Dave Love  <fx@gnu.org>

	* configure.in: Check for termcap.h.

1999-08-15  Gerd Moellmann  <gerd@gnu.org>

	* configure.in: Add --with-toolkit-scroll-bars.  If "no",
	use Emacs' scroll bars, even if configured for Motif or when
	Xaw3d is available.

1999-08-12  Wolfgang Rupprecht  <wolfgang@wsrcc.com>

	* configure.in: Check for getaddrinfo.

1999-08-04  Eli Zaretskii  <eliz@gnu.org>

	* config.bat: Make --no-debug work again by removing -gcoff.

1999-07-30  Dave Love  <fx@gnu.org>

	* configure.in: Check for stdlib.h.

1999-07-19  Dave Love  <fx@gnu.org>

	* configure.in: Grok sparc64-*-linux-gnu*.

1999-07-12  Richard Stallman  <rms@gnu.org>

	* Version 20.4 released.

1999-06-23  Karl Heuer  <kwzh@gnu.org>

	* make-dist: Unset EMACS_UNIBYTE, so Emacs runs in its default state.
	Quote $EMACS, in case it's a program with args.

1999-06-15  Gerd Moellmann  <gerd@gnu.org>

	* configure.in (HAVE_GIF): Use libungif instead of libgif
	because the former doesn't contain patented compression code.

1999-05-29  Richard M. Stallman  <rms@gnu.org>

	* configure.in: Delete the Kerberos stuff.

1999-05-27  Greg Hudson  <ghudson@mit.edu>

	* configure.in: Prefer kerberos 5 names.

1999-04-26  Richard M. Stallman  <rms@gnu.org>

	* configure.in: Check for libXp.

1999-04-08  Richard Stallman  <rms@gnu.org>

	* make-dist: Include change logs in subdirs of `lisp'.

1999-04-05  Richard Stallman  <rms@gnu.org>

	* Makefile.in (mkdir): If we create ${datadir}, make it world-readable.
	(install-arch-indep): Make ${datadir}/emacs world-readable.

1999-03-30  Eli Zaretskii  <eliz@gnu.org>

	* config.bat: Use epaths.* instead of paths.*.

1999-03-07  Eli Zaretskii  <eliz@gnu.org>

	* INSTALL: Add detailed instructions to unpack and install
	intlfonts on MS-DOS.

1999-02-26  Richard Stallman  <rms@gnu.org>

	* configure.in: Use epaths.h and epaths-force instead of paths...

	* Makefile.in (epaths-force): Rename from paths-force;
	operate on epaths.in and produce epaths.h.

1999-02-24  Richard Stallman  <rms@gnu.org>

	* make-dist: Fix nt/icons directory handling.

1999-02-22  Simon Josefsson  <jas@pdc.kth.se>

	* configure.in (f301-fujitsu-uxpv4.1): New target.

1999-02-20  Richard Stallman  <rms@gnu.org>

	* make-dist (tempparent): Fix command to update info files.

1999-02-09  Richard Stallman  <rms@gnu.org>

	* configure.in (powerpc-apple-netbsd*): New alternative.

1999-01-25  Geoff Voelker  <voelker@cs.washington.edu>

	* make-dist: Include the new directory nt/icons in distributions.

1999-01-19  Richard Stallman  <rms@psilocin.ai.mit.edu>

	* configure.in: Change message about HAVE_XFREE386.

1999-01-07  Eli Zaretskii  <eliz@gnu.org>

	* config.bat: Support configuring with leim.

1998-12-16  Petri Kaurinkoski  <Petri.Kaurinkoski@hut.fi>

	* configure.in (mips-sgi-irix6.5): New target.

1998-12-16  Jonathan I. Kamens  <jik@kamens.brookline.ma.us>

	* configure.in: Remove GSS-API support, since it has been removed
	from movemail.

1998-12-04  Markus Rost  <rost@delysid.gnu.org>

	* Makefile.in (install-arch-dep): Copy fns-*.el from lib-src.

1998-12-04  Andreas Schwab  <schwab@delysid.gnu.org>

	* Makefile.in: Don't install customize info file.
	Run install-info on viper info file.

1998-11-29  Richard Stallman  <rms@psilocin.ai.mit.edu>

	* Makefile.in (install-arch-dep): Copy fns-*.el from lib-src.

1998-11-16  Kenichi Handa  <handa@etl.go.jp>

	* configure.in (*-*-bsdi4*): New target.

1998-11-13  Ehud Karni  <ehud@unix.simonwiesel.co.il>

	* configure.in: Fix previous change.

1998-11-11  Richard Stallman  <rms@gnu.org>

	* configure.in (aviion-intel): New machine.

1998-11-04  Kenichi Handa  <handa@etl.go.jp>

	* configure.in (mips-nec-sysv4*): New target.

1998-11-03  Andreas Schwab  <schwab@delysid.gnu.org>

	* Makefile.in (install-arch-dep): Fix last change and use fns-*.el
	from lisp.

1998-10-31  Richard Stallman  <rms@psilocin.ai.mit.edu>

	* make-dist: Don't include fns*.el in dist.

1998-10-30  Dave Love  <fx@gnu.org>

	* configure.in: Don't mkdir cpp.

1998-10-30  Andreas Schwab  <schwab@delysid.gnu.org>

	* Makefile.in (install-arch-dep): Install src/fns-*.el in
	${archlibdir}.

1998-08-19  Richard Stallman  <rms@psilocin.ai.mit.edu>

	* Version 20.3 released.

1998-07-30  Paul Eggert  <eggert@twinsun.com>

	* Makefile.in (Makefile, src/Makefile, src/config.stamp)
	(lib-src/Makefile, man/Makefile, oldXMenu/Makefile)
	(lwlib/Makefile, leim/Makefile):
	Prepend $(srcdir)/ to rule dependencies outside this dir.

1998-06-30  Richard Stallman  <rms@psilocin.ai.mit.edu>

	* configure.in: Use unset CDPATH instead of making it empty.

1998-06-20  Karl Heuer  <kwzh@gnu.org>

	* configure.in: Assume unspecified Solaris is 2.5, not 2.4.

1998-06-07  Richard Stallman  <rms@psilocin.ai.mit.edu>

	* make-dist (MANIFEST): Include most subdirs, but exclude subdirs.el
	and default.el.  Sort the results.

1998-05-31  Karl Heuer  <kwzh@gnu.org>

	* Makefile.in (install-arch-indep): Don't die if site-lisp/ isn't
	writable.

1998-05-14  Richard Stallman  <rms@psilocin.ai.mit.edu>

	* Makefile.in (install-arch-indep):
	Don't alter site-lisp/subdirs.el if it exists.

1998-05-12  Richard Stallman  <rms@psilocin.ai.mit.edu>

	* Makefile.in (install-arch-indep): Put `-' on commands to create
	subdirs.el in site-lisp dirs.

1998-05-07  Richard Stallman  <rms@psilocin.gnu.org>

	* Makefile.in (install-arch-indep): Fix typo in previous change.

1998-05-06  Richard Stallman  <rms@psilocin.gnu.org>

	* Makefile.in (install-arch-indep): Pass --dir-file to install-info.

1998-04-28  Richard Stallman  <rms@psilocin.gnu.org>

	* Makefile.in (mkdir): Create the site-lisp dirs.
	(install-arch-indep): Make site-lisp/subdirs files world-readable.

1998-04-26  Richard Stallman  <rms@psilocin.gnu.org>

	* Makefile.in (INSTALL_INFO): New variable.
	(install-arch-indep): Don't replace the dir file if it already exists.
	Use the install-info program, via INSTALL_INFO, to add entries.
	Make the `info' subdir and the Info files world-readable.

1998-04-16  Eli Zaretskii  <eliz@delysid.gnu.org>

	* config.bat: Make sure the environment is large enough to support
	all the "set foo=bar" commands.  Update pointers to DJGPP FTP sites.

1998-04-10  Karl Heuer  <kwzh@gnu.org>

	* make-dist: Don't accept EMACS=t when testing for $EMACS set.

1998-04-06  Jonathan I. Kamens  <jik@kamens.brookline.ma.us>

	* configure.in: Add --with-gssapi to specify GSS-API
	authentication support for movemail.

1998-04-02  Richard Stallman  <rms@psilocin.ai.mit.edu>

	* Makefile.in (install-arch-indep): Fix previous change.

1998-03-30  Richard Stallman  <rms@psilocin.ai.mit.edu>

	* Makefile.in (info): Run man in build dir, not srcdir.

1998-03-28  Richard Stallman  <rms@psilocin.ai.mit.edu>

	* Makefile.in (install-arch-indep): Fix previous change.

1998-03-23  Kenichi Handa  <handa@etl.go.jp>

	* Makefile.in (top_distclean): Check the existence of `lock' subdir.

1998-03-22  Richard Stallman  <rms@gnu.org>

	* Makefile.in (install-arch-indep): Put special subdirs.el files
	in site-lisp dirs.  Use normal-top-level-add-subdirs-to-load-path.

1998-03-21  Richard Stallman  <rms@psilocin.gnu.org>

	* make-dist: Fix shell syntax in check for missing .el or .elc files.

1998-03-09  Richard Stallman  <rms@psilocin.gnu.org>

	* configure.in (hppa-hp-hpux1[0-9]*): Handle versions 1X like 10.
	(m68*-hp-hpux*): Handle versions 1X like 10.

1998-03-07  Richard Stallman  <rms@psilocin.gnu.org>

	* make-dist: PROBLEMS is now in etc, not top level dir.

	* Makefile.in (SOURCES): Delete PROBLEMS.

1998-02-25  Richard Stallman  <rms@gnu.org>

	* configure.in (hppa*-hp-hpux*): Use hpux10 by default.

	* Makefile.in (install-arch-indep): Do chmod a+x on subdirs.

1998-01-17  Richard Stallman  <rms@gnu.org>

	* Makefile.in (install-arch-indep): Add semicolon before `else'.

1998-01-02  Richard Stallman  <rms@psilocin.gnu.org>

	* make-dist (tempparent): New option --no-check.

	* make-dist: Don't do anything with cpp directory.

1997-12-20  Richard Stallman  <rms@psilocin.gnu.org>

	* configure.in (sparc-fujitsu-sysv4*): New target.

1997-12-17  Andreas Schwab  <schwab@gnu.org>

	* configure.in: Cache more tests.  Add missing quotes around
	message with embedded comma.

1997-12-04  Karl Heuer  <kwzh@gnu.org>

	* Makefile.in (unlock, relock): Don't reference cpp/ directory.

1997-11-26  Joel N. Weber II  <devnull@gnu.org>

	* make-dist: Changed the comment about `umask 0' to say `Don't
	restrict access to any files.'; previously it said `Don't protect
	any files', which may have implied that we think fascism is good.

1997-11-24  Paul Eggert  <eggert@twinsun.com>

	* configure.in (AC_CHECK_FUNCS): Add strftime.  The new GNU C library
	strftime needs the underlying host's strftime for locale dependent
	formats.

1997-11-20  Abraham Nahum  <miko@uxsrvc.tti.co.il>

	* configure.in (i586-dg-dguxR4.*): New name in case branch.

1997-11-20  Eli Zaretskii  <eliz@is.elta.co.il>

	* config.bat: Configure the man subdirectory.

1997-11-07  Paul Eggert  <eggert@twinsun.com>

	* configure.in (AC_CHECK_LIB): Add -lintl.

1997-11-07  Karl Heuer  <kwzh@gnu.org>

	* make-dist (check for .elc files): Avoid bash-specific syntax.
	(check for overflow 14-char limit): Simplify.

1997-11-07  Richard Stallman  <rms@gnu.org>

	* Makefile.in (install): Move blessmail last.

1997-10-02  Richard Stallman  <rms@psilocin.gnu.ai.mit.edu>

	* configure.in (gettimeofday, one arg or two):
	Clarify messages by avoiding double negative.

1997-09-30  Karl Eichwalder  <ke@suse.de>

	* Makefile.in (install-arch-indep): Install the widget info file.

1997-09-24  Jonathan I. Kamens  <jik@kamens.brookline.ma.us>

	* configure.in (with-pop, with-kerberos): Need to check Kerberos
	libraries in reverse order, so that libraries will appear in the
	correct dependency order on the link line (and so that the
	configure checks themselves will work properly when early
	libraries depend on later ones).

1997-09-21  Erik Naggum  <erik@naggum.no>

	* make-dist (making links to `src'): Keep timestamp on copied files.

	* make-delta: New script to produce delta distributions.

1997-09-19  Richard Stallman  <rms@psilocin.gnu.ai.mit.edu>

	* Version 20.2 released.

1997-09-15  Richard Stallman  <rms@psilocin.gnu.ai.mit.edu>

	* Version 20.1 released.

	* Makefile.in (install-leim): Depend on mkdir.
	(leim): Depend on src.

1997-09-13  Richard Stallman  <rms@psilocin.gnu.ai.mit.edu>

	* configure.in: Recognize alpha* instead of just alpha.

1997-09-12  Paul Eggert  <eggert@twinsun.com>

	* leim-Makefile.in (mostlyclean, maintainer-clean): New targets.

1997-09-12  Richard Stallman  <rms@psilocin.gnu.ai.mit.edu>

	* update-subdirs: Use rm -f.

1997-09-08  Richard Stallman  <rms@psilocin.gnu.ai.mit.edu>

	* update-subdirs: Delete subdirs.el if this dir has no subdirs.
	Ignore subdirs named Old.

1997-08-04  Kenneth Stailey  <kstailey@elbereth.disclosure.com>

	* configure.in: Add OpenBSD clause to set $machine.

1997-09-04  Richard Stallman  <rms@psilocin.gnu.ai.mit.edu>

	* make-dist: Recompile everything after updating various Lisp files.
	Recompile in leim as well as lisp.
	Check in leim as well as lisp for mismatched files and too-long names.

1997-09-03  Richard Stallman  <rms@psilocin.gnu.ai.mit.edu>

	* Makefile.in (TAGS tags): Simply refer this to the src subdir.

1997-08-30  Richard Stallman  <rms@psilocin.gnu.ai.mit.edu>

	* Makefile.in (install-arch-indep): Verify ./lisp has simple.el in it
	before trying to copy anything from it.

1997-08-27  Richard Stallman  <rms@psilocin.gnu.ai.mit.edu>

	* Makefile.in (man/Makefile): New target.
	(tags): Define env var EMACS and run Makefile from build dir.

1997-08-27  Eli Zaretskii  <eliz@psilocin.gnu.ai.mit.edu>

	* config.bat: If src/_gdbinit doesn't exist, try using
	src/.gdbinit to create it (for building on Windows 95).

1997-08-25  Richard Stallman  <rms@psilocin.gnu.ai.mit.edu>

	* Makefile.in (install-arch-indep):
	Discard extra data in tar | tar pipes.

1997-08-24  NIIBE Yutaka  <gniibe@mri.co.jp>

	* configure.in (x_default_search_path):
	Corrected '${x_library}' to '${x_library}/X11'.

1997-08-22  Richard Stallman  <rms@psilocin.gnu.ai.mit.edu>

	* configure.in (HAVE_MOTIF_2_1): Test for Motif 2.1.

1997-08-22  Jonathan I. Kamens  <jik@kamens.brookline.ma.us>

	* configure.in: Support auto-configuration of both Kerberos V4 and
	Kerberos V5 for movemail, including detection of V4 and V5 header
	files and libraries.

1997-08-16  NIIBE Yutaka  <gniibe@etl.go.jp>

	* configure.in: Compute x_default_search_path
	and substitute into makefiles.

	* Makefile.in (paths-force): Store PATH_X_DEFAULTS in paths.h.

1997-08-08  Richard Stallman  <rms@psilocin.gnu.ai.mit.edu>

	* Makefile.in (install-arch-indep): Run list-load-path-shadows.

1997-08-07  Erik Naggum  <erik@naggum.no>

	* configure.in: Remove lockdir, it is no longer needed.
	* Makefile.in (mkdir): Don't create lockdir.
	(lockdir): Variable deleted.
	(paths-force): Don't operate on PATH_LOCK.

1997-08-06  Richard Stallman  <rms@psilocin.gnu.ai.mit.edu>

	* leim-Makefile.in (clean, distclean): New targets.

	* make-dist: Include leim/ChangeLog in leim distribution.

1997-08-01  Richard Stallman  <rms@psilocin.gnu.ai.mit.edu>

	* configure.in (i*86-*-sysv4.2uw*): Set NON_GNU_CPP.

1997-07-30  Richard Stallman  <rms@psilocin.gnu.ai.mit.edu>

	* Makefile.in (CPPFLAGS): Get this from configure, like CFLAGS.

1997-07-27  Richard Stallman  <rms@psilocin.gnu.ai.mit.edu>

	* Makefile.in (LDFLAGS): Get this from configure, like CFLAGS.

1997-07-25  Richard Stallman  <rms@psilocin.gnu.ai.mit.edu>

	* make-dist: Update leim/leim-list.el.
	Pass along value of $EMACS when updating lisp dir.

1997-07-25  Marcus G. Daniels  <marcus@cathcart.sysc.pdx.edu>

	* configure.in (doug_lea_malloc): Make __after_morecore_hook a
	prerequisite to the use of Doug Lea's malloc.

1997-07-21  Richard Stallman  <rms@psilocin.gnu.ai.mit.edu>

	* Makefile.in (top_distclean): Use -f to delete contents of lock dir.

	* make-dist: Use name leim/SKK-DIC, not leim/SKK.

1997-07-16  Richard Stallman  <rms@psilocin.gnu.ai.mit.edu>

	* make-dist: Arrange for the leim tar file to unpack in emacs-M.N/leim.

1997-07-11  Richard Stallman  <rms@psilocin.gnu.ai.mit.edu>

	* configure.in (mips-sony-newsos6*): File news-risc.h renamed
	to news-r6.h.

1997-07-10  Eli Zaretskii  <eliz@is.elta.co.il>

	* config.bat: Use `sed' instead of `cp', which might not be
	installed.

1997-07-09  Kenichi Handa  <handa@etl.go.jp>

	* Makefile.in (mostlyclean): Add cleaning leim directory.
	(clean, distclean, maintainer-clean): Likewise.

1997-07-09  Richard Stallman  <rms@psilocin.gnu.ai.mit.edu>

	* make-dist (bogosities): Check subdirs of `lisp' also.

1997-07-08  Richard Stallman  <rms@psilocin.gnu.ai.mit.edu>

	* make-dist (etc): Really avoid symlinks now.
	(lisp): Don't delete from subdirs the things we never copy.

1997-07-07  Kenichi Handa  <handa@psilocin.gnu.ai.mit.edu>

	* Makefile.in (install-arch-indep): Correct the target name.
	The first letter `i' was dropped by the previous change of mine.

1997-07-06  Richard Stallman  <rms@psilocin.gnu.ai.mit.edu>

	* configure.in (leim/Makefile): Generate this.
	(*-sysv4.2uw*): Recognize new alternative.

	* leim-Makefile.in: Renamed from leim-Makefile.

	* make-dist: Set up real-leim subdirectory,
	with the real contents of leim; then move it to
	a separate top-level directory.

	* make-dist: Don't mention site-lisp, site-init, site-start
	or default, when listing files hat are not compiled and should be.

	* configure.in: Create src/config.stamp at the end.

1997-07-04  Richard Stallman  <rms@psilocin.gnu.ai.mit.edu>

	* Makefile.in (install-leim): Correct previous change.

1997-07-02  Kenichi Handa  <handa@psilocin.gnu.ai.mit.edu>

	* Makefile.in (install-leim): New target.
	(install): Depend on install-leim.

1997-07-01  Kenichi Handa  <handa@psilocin.gnu.ai.mit.edu>

	* Makefile.in (SUBDIR): Add leim.
	(SUBDIR_MAKEFILES): Add leim/Makefile.
	(leim/Makefile): New target.

1997-07-01  Richard Stallman  <rms@psilocin.gnu.ai.mit.edu>

	* leim-Makefile: New file.
	* make-dist: Initialize a `leim' subdirectory with that makefile.

1997-06-29  Richard Stallman  <rms@psilocin.gnu.ai.mit.edu>

	* configure.in (GNU_MALLOC_reason): Fix message text.

1997-06-27  Richard Stallman  <rms@psilocin.gnu.ai.mit.edu>

	* make-dist (lisp): Don't process subdirs that start with =.
	(etc): Copy symlinks, as in src.

1997-06-26  Richard Stallman  <rms@psilocin.gnu.ai.mit.edu>

	* configure.in (i*86-*-unixware*): New alternative.

1997-06-22  Richard Stallman  <rms@psilocin.gnu.ai.mit.edu>

	* Makefile.in (src/config.stamp): Target renamed from src/config.h
	and touch it explicitly.

	* configure.in (mips-sony-newsos6*): New alternative.
	(mips-*-linux-gnu*): New alternative.
	(*-*-bsdi*): New alternative.
	(i*86-*-bsd386, i*86-*-bsdi...): Delete old alternatives.

1997-06-22  Dave Love  <d.love@dl.ac.uk>

	* Makefile.in (lib-src): Depend on src/config.h (e.g. for movemail.o).
	(src/config.h): New target to re-configure if src/config.in is patched.

1997-06-18  Richard Stallman  <rms@psilocin.gnu.ai.mit.edu>

	* configure.in (shutdown): Check for `shutdown' function.

1997-06-18  Kenichi Handa  <handa@psilocin.gnu.ai.mit.edu>

	* update-subdirs: Include the directory "language" in subdirs.

1997-06-01  Richard Stallman  <rms@psilocin.gnu.ai.mit.edu>

	* configure.in (m88k-dg-dgux4*): New alternative.
	(alpha-*-netbsd*): New alternative.
	(powerpcle-*-solaris2*): New alternative.

1997-05-20  Richard Stallman  <rms@psilocin.gnu.ai.mit.edu>

	* make-dist: Warn about .el files that are not compiled.

1997-05-11  Richard Stallman  <rms@psilocin.gnu.ai.mit.edu>

	* Makefile.in (dist): Don't run update-subdirs here,
	since make-dist now gets that done.

	* make-dist: Use the new `updates' target in lisp/Makefile.

	* make-dist: Use new non-file targets in lisp/Makefile.

1997-04-27  Richard Stallman  <rms@psilocin.gnu.ai.mit.edu>

	* make-dist: Handle all subdirs of `lisp' uniformly.
	Don't handle `term' and `language' specially.
	Clear out umask at the beginning.

1997-04-11  Richard Stallman  <rms@psilocin.gnu.ai.mit.edu>

	* make-dist: Use Make to update finder-inf.el and autoloads.
	Also update cus-load.el.

1997-04-09  Marcus G. Daniels  <marcus@cathcart.sysc.pdx.edu>

	* configure.in (doug_lea_malloc): First check for SYSTEM_MALLOC,
	in case it is desirable to disable the GNU malloc features with glibc.

1997-04-08  Marcus G. Daniels  <marcus@cathcart.sysc.pdx.edu>

	* configure.in (DOUG_LEA_MALLOC):
	Define if malloc_{get,set}_state exist.

1997-03-05  Kenichi Handa  <handa@etl.go.jp>

	* make-dist: Make links for files under lisp/language.

1997-02-20  Kenichi Handa  <handa@etl.go.jp>

	* update-subdirs: Exclude the directory "language" from subdirs.

1997-01-26  Karl Heuer  <kwzh@gnu.ai.mit.edu>

	* configure.in: Check for rint and cbrt.

1997-01-01  Richard Stallman  <rms@ethanol.gnu.ai.mit.edu>

	* make-dist: Use $EMACS to say where to run Emacs.
	Add --no-update option.

1996-12-30  Richard Stallman  <rms@ethanol.gnu.ai.mit.edu>

	* configure.in (hppa1.1-hitachi-hiuxmpp): New configuration.

1996-12-28  Richard Stallman  <rms@ethanol.gnu.ai.mit.edu>

	* make-dist (copying src): Check thoroughly for symlinks
	and copy them in all cases.  Regularize the linking of *.in
	and *.opt and ChangeLog files.
	(copying lib-src): Likewise.
	Don't rm getdate.c or y.tab.*--they don't exist any more.

1996-12-18  Jonathan I. Kamens  <jik@annex-1-slip-jik.cam.ov.com>

	* configure.in: Check for libmail, maillock.h and
	touchlock (for movemail).

1996-12-15  Richard Stallman  <rms@psilocin.gnu.ai.mit.edu>

	* configure.in (limits.h): Check for this file.

1996-12-08  Richard Stallman  <rms@psilocin.gnu.ai.mit.edu>

	* configure.in (rs6000-ibm-aix4.2): New alternative.
	(rs6000-ibm-aix4.0): New alternative.
	(rs6000-ibm-aix4*): Assume aix 4.1 by default.

1996-11-22  Ben Harris  <bjh21@cam.ac.uk>

	* configure.in: Recognize vax-*-netbsd*.

1996-11-06  Richard Stallman  <rms@ethanol.gnu.ai.mit.edu>

	* configure.in (locallisppath): Add leim directory.

1996-10-31  Eli Zaretskii  <eliz@is.elta.co.il>

	* config.bat: Make sure `mv' supports forward slashes and -f.

1996-10-28  Christian Limpach  <chris@nice.ch>

	* configure.in (hppa*-next-nextstep*): * added after hppa
	to accept hppa1.0 and hppa1.1.

1996-10-05  Marcus G. Daniels  <marcus@coulee.tdb.com>

	* configure.in: Provide an empty default for LD_SWITCH_X_SITE_AUX.
	* configure.in (ld_switch_machine): Fix typo.

1996-09-28  Richard Stallman  <rms@ethanol.gnu.ai.mit.edu>

	* configure.in: Fetch LD_SWITCH_SYSTEM and LD_SWITCH_MACHINE
	from config.h and use them in $ac_link.

1996-09-28  Erik Naggum  <erik@psilocin.gnu.ai.mit.edu>

	* configure.in: Create a subdir named `lisp'.

1996-09-24  Richard Stallman  <rms@ethanol.gnu.ai.mit.edu>

	* configure.in: Check for getcwd.

1996-09-04  Richard Stallman  <rms@ethanol.gnu.ai.mit.edu>

	* configure.in: Check for termios.h.  Check for setpgid.

1996-08-31  Richard Stallman  <rms@ethanol.gnu.ai.mit.edu>

	* configure.in: Check for setrlimit.

1996-08-31  Paul Eggert  <eggert@twinsun.com>

	* configure.in: Check for sys/systeminfo.h, getdomainname, sysinfo.

1996-08-28  Richard Stallman  <rms@psilocin.gnu.ai.mit.edu>

	* configure.in: Check for utimes.

	* configure.in: Check for com_err library, but only
	if --with-kerberos was used.  Check for krb and des
	only if --with-kerberos.

1996-08-26  Richard Stallman  <rms@ethanol.gnu.ai.mit.edu>

	* Makefile.in (INSTALL_STRIP): New variable.
	(install-strip): Set INSTALL_STRIP, not INSTALL_PROGRAM.
	(install-arch-dep): Use INSTALL_STRIP, and pass it to lib-src.

1996-08-25  Richard Stallman  <rms@ethanol.gnu.ai.mit.edu>

	* configure.in: Check for krb and des libraries.

1996-08-24  Richard Stallman  <rms@ethanol.gnu.ai.mit.edu>

	* configure.in (*-sunos4.1.[3-9]*noshare):
	Use sunos413, not sunos4-1-3.
	(m88k-dg-dgux5.4R3*): Use dgux5-4-3, not dgux5-4r3.
	(arm-acorn-riscix1.2*): Use riscix12, not riscix1-2.

1996-08-22  Richard Stallman  <rms@psilocin.gnu.ai.mit.edu>

	* Makefile.in (src/paths.h): Target deleted.
	(paths-force): Delete all dependencies on this target
	but don't delete the target.
	(install): Depend on `all'.
	(paths-force): Don't print a message.

	* configure.in: Generate src/paths.h here.

1996-08-18  Richard Stallman  <rms@psilocin.gnu.ai.mit.edu>

	* configure.in (NON_GCC_LINK_TEST_OPTIONS, GCC_LINK_TEST_OPTIONS):
	New variables that affect linking only.
	(alpha-dec-osf*): Use those instead of previous change.

1996-08-15  Richard Stallman  <rms@psilocin.gnu.ai.mit.edu>

	* Makefile.in (install-arch-indep): Install info/messages.

1996-08-11  Richard Stallman  <rms@psilocin.gnu.ai.mit.edu>

	* Version 19.33 released.

1996-08-10  Marcus G. Daniels  <marcus@sayre.sysc.pdx.edu>

	* configure.in (i[3456]86-sequent-ptx4*, i[3456]86-sequent-sysv4*):
	Fix previous change.

1996-08-08  Richard Stallman  <rms@psilocin.gnu.ai.mit.edu>

	* configure.in (i[3456]86-sequent-ptx4*, i[3456]86-sequent-sysv4*):
	New alternative.

1996-08-07  Richard Stallman  <rms@psilocin.gnu.ai.mit.edu>

	* configure.in (alpha-dec-osf*): Specify GCC_TEST_OPTIONS
	and NON_GCC_TEST_OPTIONS.

1996-08-06  Paul Eggert  <eggert@twinsun.com>

	* configure.in (LOCALTIME_CACHE): Don't put a string literal
	"TZ=..." in environ.

1996-08-04  Richard Stallman  <rms@psilocin.gnu.ai.mit.edu>

	* make-dist (msdos): Add is_exec.c, sigaction.c to distribution.

1996-08-03  Richard Stallman  <rms@psilocin.gnu.ai.mit.edu>

	* configure.in (*-sunos4.1.[3-9]*noshare): Move this before
	the more general *-sunos4.1.[3-9]* clause.

1996-07-31  Richard Stallman  <rms@psilocin.gnu.ai.mit.edu>

	* Version 19.32 released.

	* configure.in (*-sco3.2v5*):
	Set OVERRIDE_CPPFLAG to a string of one space.
	Fix the code that uses OVERRIDE_CPPFLAG.

1996-07-16  Karl Heuer  <kwzh@gnu.ai.mit.edu>

	* configure.in: Undo previous change.

1996-07-16  Richard Stallman  <rms@whiz-bang.gnu.ai.mit.edu>

	* config.sub: Use `pc', not `unknown', when canonicalizing
	the vendor for ...86.

1996-07-15  David Mosberger-Tang  <davidm@AZStarNet.com>

	* configure.in: Check for termios.h header.

1996-07-11  Bill Mann  <dvmann@dvncr.praxisint.com>

	* configure.in: Use s/usg5-4-3.h for ncr-i[3456]86-sysv4.3.

1996-07-07  Karl Heuer  <kwzh@gnu.ai.mit.edu>

	* configure.in: Split bsdos2 and bsdos2-1.

1996-07-06  Richard Stallman  <rms@whiz-bang.gnu.ai.mit.edu>

	* config.sub: If last two words are not a recognized
	KERNEL-OS pair, use just the last word as OS, as in 19.31.
	Make conversion of gnu/linux to linux-gnu really work.

	* config.sub: If vendor unspecified with i386, use `pc' not `unknown'.

1996-06-30  Richard Stallman  <rms@psilocin.gnu.ai.mit.edu>

	* configure.in (check for using Lucid widgets by default):
	Eliminate indentation that confuses some compilers.

1996-06-29  Richard Stallman  <rms@psilocin.gnu.ai.mit.edu>

	* config.sub: Convert linux and gnu/linux to linux-gnu.

	* make-dist: Don't update getdate.c.
	Ignore =... files when checking for too-long Lisp file names.

1996-06-28  Richard Stallman  <rms@psilocin.gnu.ai.mit.edu>

	* configure.in (euidaccess): Check for that, not for eaccess.

1996-06-27  Richard Stallman  <rms@psilocin.gnu.ai.mit.edu>

	* configure.in (sunos4.1.[3-9]*noshare): Eliminate dash from
	before `noshare'.
	(mips-sgi-irix6*): Specify NON_GCC_TEST_OPTIONS.

1996-06-21  Richard Stallman  <rms@psilocin.gnu.ai.mit.edu>

	* configure.in: Rename lignux to linux-gnu in configuration names.
	Use gnu-linux as the opsys value (s/ file name).
	Allow i686 just like i386, i486, i586.

1996-06-20  Richard Stallman  <rms@psilocin.gnu.ai.mit.edu>

	* configure.in (i*86-*-sco3.2v5): New alternative.
	(OVERRIDE_CPPFLAG): New variable.
	(CPPFLAGS): If OVERRIDE_CPPFLAG is set, use that.

	* configure.in: Specify vpath for .texi files.

1996-06-09  Richard Stallman  <rms@psilocin.gnu.ai.mit.edu>

	* configure.in: Always check for HAVE_X11R5.
	Separately decide whether to use a toolkit by default.

1996-06-04  Bill Mann  <dvmann@dvhpux1.praxisint.com>

	* configure.in: If X11R5 is missing the Xaw headers,
	default to --with-x-toolkit=no.

1996-05-31  Richard Stallman  <rms@psilocin.gnu.ai.mit.edu>

	* configure.in (powerpc-*-solaris2*): Use ibmrs6000, not rs6000.

1996-05-30  Richard Stallman  <rms@psilocin.gnu.ai.mit.edu>

	* Makefile.in (install-arch-indep): If cd etc makes output,
	don't treat that as part of the tar data.
	Check that ./lisp actually exists.

1996-05-29  Karl Heuer  <kwzh@gnu.ai.mit.edu>

	* make-dist: Check for long file names.

1996-05-25  Karl Heuer  <kwzh@gnu.ai.mit.edu>

	* Version 19.31 released.

1996-05-25  Karl Heuer  <kwzh@gnu.ai.mit.edu>

	* configure.in: Recognize sparc-*-lignux.

1996-05-03  Richard Stallman  <rms@delasyd.gnu.ai.mit.edu>

	* make-dist: Include nt/inc/arpa and nt/inc/netinet in the dist.
	Don't include config.w95.

1996-04-21  Richard Stallman  <rms@delasyd.gnu.ai.mit.edu>

	* make-dist: Replace --no-clean-up and --no-tar options
	with --clean-up and --tar, so that the default is useful.

1996-04-15  Eli Zaretskii  <eliz@is.elta.co.il>

	* config.bat: Make sure the GDB init file is called src/_gdbinit;
	if not, tell the user to rename it and abort.

1996-04-14  Eli Zaretskii  <eliz@is.elta.co.il>

	* config.bat: With DJGPP v1.x, use `COFF2EXE' to produce JUNK.EXE
	test program.

1996-04-12  Richard Stallman  <rms@mole.gnu.ai.mit.edu>

	* config.bat (djgpp_ver): Variable renamed from djgpp-ver.

	* make-dist (MANIFEST): Fix previous change.
	(msdos): Put mainmake.v2 into the dist.

1996-04-10  Roland McGrath  <roland@charlie-brown.gnu.ai.mit.edu>

	* make-dist: Exit if autoconf fails.

1996-04-10  Eli Zaretskii  <eliz@is.elta.co.il>

	* config.bat: Set djgpp-ver, and unset it at the end.
	Add a number of conditionals for DJGPP version 2.
	Rename label libsrc2 to libsrc3.
	Substitute for LDFLAGS in src/Makefile.
	Substitute for ALL_CFLAGS in lib-src/Makefile.

1996-04-08  Richard Stallman  <rms@mole.gnu.ai.mit.edu>

	* configure.in (ncurses): Check this after checking fns like strerror.

1996-04-08  Erik Naggum  <erik@naggum.no>

	* make-dist (MANIFEST): Don't include lines from =files.

1996-04-07  Richard Stallman  <rms@mole.gnu.ai.mit.edu>

	* make-dist: Don't put lisp/dired.todo in the dist.

1996-04-05  Richard Stallman  <rms@lucy.gnu.ai.mit.edu>

	* configure.in (HAVE_NCURSES): Look for library named ncurses.

	* configure.in (setlocale): Check for it.

	* configure.in (*-*-sysv4.2*): If no /usr/ccs/lib/cpp, use /lib/cpp.

1996-03-26  Richard Stallman  <rms@mole.gnu.ai.mit.edu>

	* configure.in: Use lignux instead of linux as value of opsys.

1996-03-22  Richard Stallman  <rms@mole.gnu.ai.mit.edu>

	* Makefile.in (install-strip): Fix whitespace.
	Get rid of continuation.

	* config.sub: Convert linux or gnu/linux to lignux.

1996-03-21  Richard Stallman  <rms@mole.gnu.ai.mit.edu>

	* configure.in: Accept lignux in configuration name.

1996-03-20  Richard Stallman  <rms@mole.gnu.ai.mit.edu>

	* Makefile.in (install-strip): New target.

1996-03-18  Richard Stallman  <rms@mole.gnu.ai.mit.edu>

	* Makefile.in (top_distclean): Use `|| true' to ignore error in rm.
	-f failed to do the job on Suns.

1996-03-13  Richard Stallman  <rms@whiz-bang.gnu.ai.mit.edu>

	* Makefile.in (install-arch-dep): Don't depend on install-arch-indep.

	* configure.in (linux/version.h): Check for this header.

1996-03-12  Roland McGrath  <roland@charlie-brown.gnu.ai.mit.edu>

	* configure.in: Remove -fno-builtin hackery from -lm check.

1996-03-08  Roland McGrath  <roland@charlie-brown.gnu.ai.mit.edu>

	* configure.in (-lm check): If $GCC, append -fno-builtin to $CC for
	just this test.

	* configure.in (AC_PREREQ): Require version 2.8 of Autoconf.

1996-03-04  Richard Stallman  <rms@mole.gnu.ai.mit.edu>

	* configure.in: Check for ncurses.

1996-02-28  Paul Eggert  <eggert@twinsun.com>

	* configure.in (LOCALTIME_CACHE):
	Also define if localtime mishandles unsetting TZ.
	This works around a localtime bug in mips-dec-ultrix.

1996-02-25  Richard Stallman  <rms@mole.gnu.ai.mit.edu>

	* make-dist (finder-inf.el): Use finder-compile-keywords-make-dist.

	* configure.in: Improve messages about X versions.

1996-02-24  Richard Stallman  <rms@mole.gnu.ai.mit.edu>

	* configure.in (LOCALTIME_CACHE): Cope if $ac_cv_func_tzset is null.

1996-02-23  Richard Stallman  <rms@mole.gnu.ai.mit.edu>

	* configure.in (HAVE_X11XTR6): Set it as a shell variable.
	(HAVE_LIBXMU): If HAVE_X11XTR6, use -lSM and -lICE.

	* Makefile.in (install-arch-dep): Depend on install-arch-indep.
	(install): Put install-arch-indep before install-arch-dep.

1996-02-20  Dave Love  <d.love@dl.ac.uk>

	* INSTALL: Clarify info about MS-DOS path handling.

1996-02-12  Richard Stallman  <rms@mole.gnu.ai.mit.edu>

	* Makefile.in (install-arch-indep): Install info/ccmode*.
	In previous change, protect against /bin/pwd returning null string.

1996-02-07  Richard Stallman  <rms@mole.gnu.ai.mit.edu>

	* Makefile.in (install-arch-indep): Copy build-dir's lisp subdir
	to lispdir.

1996-02-01  Paul Eggert  <eggert@twinsun.com>

	* configure.in (LD_RUN_PATH): Prepend x_libraries to this envvar.

1996-01-30  Richard Stallman  <rms@mole.gnu.ai.mit.edu>

	* configure.in (HAVE_TIMEVAL): Set explicitly to `no' if test fails.

1996-01-25  Richard Stallman  <rms@mole.gnu.ai.mit.edu>

	* Makefile.in (extraclean): Use ${top_distclean} to ensure
	we delete everything distclean deletes.

1996-01-23  Karl Heuer  <kwzh@gnu.ai.mit.edu>

	* make-dist (lwlib): Don't distribute lwlib-Xol* files.

1996-01-17  Richard Stallman  <rms@mole.gnu.ai.mit.edu>

	* configure.in (HAVE_X11): Merge $LD_SWITCH_X_SITE
	into LDFLAGS instead of into LIBS.

1996-01-16  Richard Stallman  <rms@mole.gnu.ai.mit.edu>

	* configure.in (HAVE_XMU): Fix typo in previous change.

1996-01-15  Richard Stallman  <rms@mole.gnu.ai.mit.edu>

	* configure.in [Solaris]: Don't let $CC make us use /usr/ucb/cc.

1996-01-10  Erik Naggum  <erik@naggum.no>

	* configure.in (USE_X_TOOLKIT = maybe): Delete redundant `fi'.

1996-01-10  Karl Heuer  <kwzh@gnu.ai.mit.edu>

	* Makefile.in (install-arch-indep): Ignore error if no chmod -R.

1996-01-10  Richard Stallman  <rms@whiz-bang.gnu.ai.mit.edu>

	* configure.in (HAVE_XMU): Check for libXmu.a only if using toolkit
	and use -lXt to link it.

1996-01-08  Richard Stallman  <rms@whiz-bang.gnu.ai.mit.edu>

	* configure.in (locallisppath): Put version-specific dir first.

1996-01-07  Richard Stallman  <rms@whiz-bang.gnu.ai.mit.edu>

	* configure.in (hppa-*-nextstep*): New alternative.
	(USE_X_TOOLKIT): By default, set this to "maybe";
	and change that later to LUCID or "no" according to X11 version.

	* make-dist: Recompile outdated .elc files and update all autoloads.

1996-01-05  Roland McGrath  <roland@churchy.gnu.ai.mit.edu>

	* configure.in (locallisppath): Fix typo in last change: " -> '.

1996-01-04  Richard Stallman  <rms@mole.gnu.ai.mit.edu>

	* configure.in (locallisppath): Add ../emacs/VERSION/site-lisp.

1995-12-27  Richard Stallman  <rms@mole.gnu.ai.mit.edu>

	* Makefile.in (install-arch-indep): Give all files read permission.

1995-12-26  Richard Stallman  <rms@mole.gnu.ai.mit.edu>

	* configure.in (hppa*-hp-hpux9shr*, hppa*-hp-hpux9*, hppa*-hp-hpux*):
	If it is hpux 9, check for /usr/include/X11R5 and /usr/lib/x11R5.

1995-12-24  Richard Stallman  <rms@mole.gnu.ai.mit.edu>

	* configure.in: Determine HAVE_X11R6.
	(HAVE_MENUS): Rename from HAVE_X_MENU.

1995-12-21  Richard Stallman  <rms@whiz-bang.gnu.ai.mit.edu>

	* configure.in: Just "solaris" now defaults to version 2.4.
	Add sunos4.1.n-noshare as alternative.

1995-12-01  Richard Stallman  <rms@mole.gnu.ai.mit.edu>

	* configure.in (mips-sgi-irix6*): Set NON_GNU_CPP.

1995-11-29  Erik Naggum  <erik@naggum.no>

	* Makefile.in (install-arch-indep): Add missing backslash.

1995-11-29  Karl Eichwalder  <ke@ke.Central.DE>

	* Makefile.in (install-arch-indep): Don't install
	lispdir/[Mm]akefile*, lispdir/ChangeLog, lispdir/dired.todo.

1995-11-29  Richard Stallman  <rms@mole.gnu.ai.mit.edu>

	* Makefile.in (install-arch-indep): Fix previous change.

	* configure.in (mips-sni-sysv*): New alias for mips-siemens-sysv*.

1995-11-24  Richard Stallman  <rms@mole.gnu.ai.mit.edu>

	* Version 19.30 released.

	* make-dist (lisp): Exclude subdirs.el.

1995-11-22  Richard Stallman  <rms@mole.gnu.ai.mit.edu>

	* make-dist (etc): Delete *.orig and *.rej.

1995-11-16  Richard Stallman  <rms@mole.gnu.ai.mit.edu>

	* Makefile.in (install-arch-indep): Rename old info/dir only if exists.

1995-11-15  Richard Stallman  <rms@mole.gnu.ai.mit.edu>

	* configure.in (hppa*-hp-hpux10*): Use s/hpux10.h.

1995-11-14  Geoff Voelker  <voelker@cs.washington.edu>

	* make-dist (nt): Rename install, readme, and todo to
	INSTALL, README, and TODO.

1995-11-10  Richard Stallman  <rms@mole.gnu.ai.mit.edu>

	* make-dist (lisp): Don't distribute site-start.

1995-11-06  Karl Heuer  <kwzh@gnu.ai.mit.edu>

	* make-dist: Break the hard link on alloca.c.

1995-11-04  Richard Stallman  <rms@whiz-bang.gnu.ai.mit.edu>

	* configure.in (LIBS): Add libsrc_libs and keep the old LIBS.

1995-11-02  Karl Heuer  <kwzh@nutrimat.gnu.ai.mit.edu>

	* make-dist (src, lib-src): Don't distribute Makefile.c.
	(etc/e): Do cleanup in $tempdir/etc/e, not $tempdir/etc.

1995-10-31  Richard Stallman  <rms@mole.gnu.ai.mit.edu>

	* Makefile.in (mkdir): Create man1dir, not mandir.
	(uninstall): Use man1dir, not mandir.

1995-10-30  Richard Stallman  <rms@mole.gnu.ai.mit.edu>

	* Makefile.in (man1dir): New variable.
	(install-arch-indep): Use man1dir.

	* configure.in (sparc-*-nextstep*): Remove incorrect .h's.

	* make-dist: Create lisp/MANIFEST.

1995-10-28  Andreas Schwab  <schwab@issan.informatik.uni-dortmund.de>

	* configure.in (m68k-*-linux*): New alternative.

1995-10-27  Richard Stallman  <rms@mole.gnu.ai.mit.edu>

	* make-dist: Use new names config.in, paths.in, and
	{src,lib-src}/Makefile.in.

1995-10-25  Karl Heuer  <kwzh@nutrimat.gnu.ai.mit.edu>

	* configure.in: Don't bother checking for drem.

1995-10-20  Richard Stallman  <rms@mole.gnu.ai.mit.edu>

	* Makefile.in (distclean): Delete line with just a tab in it.
	(install-arch-indep): Delete spaces that precede tabs.
	Delete spurious `fi' left from previous change.
	(install): Supply `true' as command, to avoid null command.

1995-10-05  Richard Stallman  <rms@mole.gnu.ai.mit.edu>

	* configure.in (--with-x-toolkit)): Add `athen' as alias for `athena'.

1995-09-30  Richard Stallman  <rms@mole.gnu.ai.mit.edu>

	* configure.in (powerpc-*-solaris2): New alternative.

1995-09-12  Karl Heuer  <kwzh@gnu.ai.mit.edu>

	* Makefile.in (src/paths.h, paths-force): Use paths.h.$$ instead
	of paths.h.tmp$$, to avoid going beyond 14 characters.

1995-09-10  Richard Stallman  <rms@mole.gnu.ai.mit.edu>

	* configure.in: Improve error msg for invalid --with-x-toolkit value.

1995-09-06  Paul Eggert  <eggert@twinsun.com>

	* configure.in (LOCALTIME_CACHE): Define if tzset exists and
	if localtime caches TZ.  Check for tzset.

1995-09-01  Richard Stallman  <rms@mole.gnu.ai.mit.edu>

	* config.bat: Simplify using new names file names src/makefile.in,
	config.in, paths.in.  Change Echo commands not to use `.

1995-08-31  Richard Stallman  <rms@mole.gnu.ai.mit.edu>

	* Makefile.in (install-arch-indep): Always install the new dir file;
	rename the previous dir file to dir.bak or dir.old.

1995-08-14  Richard Stallman  <rms@mole.gnu.ai.mit.edu>

	* configure.in (RANLIB): Substitute this into makefiles.
	Set it specially on solaris; set it by default on other systems.

	* configure.in: Fix previous Alpha change.

1995-08-13  Richard Stallman  <rms@mole.gnu.ai.mit.edu>

	* configure.in (i*386-*-isc4.*): Set GCC_TEST_OPTIONS and
	NON_GCC_TEST_OPTIONS.

1995-08-10  Richard Stallman  <rms@mole.gnu.ai.mit.edu>

	* configure.in (CFLAGS): When computing CFLAGS and REAL_CFLAGS
	from config.h, use SPECIFIED_CFLAGS to get what the user specified.

	* configure.in (alpha-*-linux*): New configuration.

1995-08-05  Richard Stallman  <rms@mole.gnu.ai.mit.edu>

	* configure.in (m68*-next-*): Use m68k.h and nextstep.h.
	(m68k-next-nextstep*): New alias for that.
	(i*86-*-nextstep*): Use nextstep.h.
	(sparc-*-nextstep*): New configuration.

1995-08-02  Richard Stallman  <rms@mole.gnu.ai.mit.edu>

	* configure.in (CPP): Save original CFLAGS value in SPECIFIED_CFLAGS.
	And get CFLAGS from config.h if SPECIFIED_CFLAGS is null.

1995-07-27  Richard Stallman  <rms@mole.gnu.ai.mit.edu>

	* configure.in: Handle sunos4shr by sharing; not like sunos4*.
	Determine GETTIMEOFDAY_ONE_ARGUMENT by experiment.

1995-07-18  Mike Long  <mike.long@analog.com>

	* make-dist: Fix update of finder-inf.el, and byte-compile it.

1995-07-18  Richard Stallman  <rms@mole.gnu.ai.mit.edu>

	* Makefile.in (src/paths.h, paths-force):
	Rename src/paths.h.in to src/paths.in.
	(Makefile): Depend on src/Makefile.in, not src/Makefile.in.in.

	* configure.in: Rename {src,lib-src}/Makefile.in.in to Makefile.in.
	Use Makefile.c for intermediate file.
	Rename src/config.h.in to src/config.in.

1995-07-17  Richard Stallman  <rms@gnu.ai.mit.edu>

	* configure.in (mips-dec-ultrix*): Assume version 4.3.
	(mips-dec-ultrix4.[12]): New alternative for old versions.

1995-07-06  Karl Heuer  <kwzh@nutrimat.gnu.ai.mit.edu>

	* make-dist: Don't break intra-tree links.

1995-07-06  David J. MacKenzie  <djm@geech.gnu.ai.mit.edu>

	* configure.in: Put back archlibdir initialization.
	Require autoconf 2.4.1 or later.

1995-07-01  Richard Stallman  <rms@mole.gnu.ai.mit.edu>

	* configure.in: Use sunos4shr normally for Sunos 4.1.[3-9].
	(mips-mips-riscos5*): New alternative.

1995-06-29  Richard Stallman  <rms@mole.gnu.ai.mit.edu>

	* Makefile.in (uninstall, install-arch-indep): Install info/ediff*.

1995-06-27  Richard Stallman  <rms@mole.gnu.ai.mit.edu>

	* configure.in (bindir, datadir, sharedstatedir, libexecdir)
	(mandir, infodir, archlibdir): Initializations deleted.

	* configure.in: On hpux9, use hpux9-x11r4.h if we have X11R4.
	On hpux9shr, use hpux9shxr4.h.

1995-06-24  Morten Welinder  <terra+@cs.cmu.edu>

	* configure.in: Added target mips-dec-mach_bsd4.3.
	* config.guess: Guess mips-dec-mach_bsd4.3.

1995-06-24  Richard Stallman  <rms@mole.gnu.ai.mit.edu>

	* Makefile.in (mkdir): Use symbolic chmod.

1995-06-22  Paul Eggert  <eggert@twinsun.com>

	* configure.in: Treat SunOS 4.1.4 like SunOS 4.1.3.  (Likewise for
	SunOS 4.1.5 through 4.1.9, should they ever exist.)

1995-06-22  Paul Eggert  <eggert@twinsun.com>

	* Makefile.in (SUBDIR_MAKEFILES):
	Add man/Makefile, so `make distclean' removes it.
	(top_distclean): Add config.log to the list of files to be removed.

1995-06-19  Richard Stallman  <rms@mole.gnu.ai.mit.edu>

	* Version 19.29 released.

1995-06-17  Richard Stallman  <rms@mole.gnu.ai.mit.edu>

	* configure.in: Fix the previous change to verify that the -b
	option really solves the problem.

	* make-dist (nt): Explicitly include makefile.nt and makefile.def only.

1995-06-16  Richard Stallman  <rms@mole.gnu.ai.mit.edu>

	* configure.in: Test whether XFree86 needs -b i486-linuxaout to link.

1995-06-15  Richard Stallman  <rms@mole.gnu.ai.mit.edu>

	* configure.in: Report more clearly when there is no special
	dir to search for X includes or libraries.

1995-06-13  Karl Heuer  <kwzh@nutrimat.gnu.ai.mit.edu>

	* configure.in: Check for -lpthreads, not -lpthread.

1995-06-09  Geoff Voelker  <voelker@cs.washington.edu>

	* make-dist: Copy new files nt/addpm.c and nt/emacs.bat.in.

1995-06-08  Karl Heuer  <kwzh@nutrimat.gnu.ai.mit.edu>

	* configure.in: Check for -lpthread.

1995-06-05  Karl Heuer  <kwzh@nutrimat.gnu.ai.mit.edu>

	* Makefile.in (install-arch-indep): Install info files for mh-e.
	(uninstall): Uninstall info files for dired-x, gnus, mh-e, and sc.

1995-06-01  Karl Heuer  <kwzh@nutrimat.gnu.ai.mit.edu>

	* configure.in (*-solaris2.5): New configuration.

	* make-dist: Copy new files config.nt and config.w95.

1995-05-30  Karl Heuer  <kwzh@nutrimat.gnu.ai.mit.edu>

	* configure.in: Use x_includes, not x_libraries, for -I.
	Make bitmapdir a colon-separated list.

1995-05-27  Richard Stallman  <rms@gnu.ai.mit.edu>

	* configure.in (hppa*-hp-hpux10*, m68k-hp-hpux10*): New configurations.

	* configure.in: Allow x_libraries and x_includes to be paths.

1995-05-25  Karl Heuer  <kwzh@nutrimat.gnu.ai.mit.edu>

	* configure.in: Fix typo.

1995-05-24  Karl Heuer  <kwzh@hal.gnu.ai.mit.edu>

	* INSTALL: Clarify use of site-init.el.

1995-05-22  enami tsugutomo  <enami@sys.ptg.sony.co.jp>

	* configure.in: Pass arg to sqrt.

1995-05-18  Karl Heuer  <kwzh@hal.gnu.ai.mit.edu>

	* make-dist: Fix May 6 change.

1995-05-17  Karl Heuer  <kwzh@nutrimat.gnu.ai.mit.edu>

	* vpath.sed: Delete reference to ymakefile.

1995-05-09  David J. MacKenzie  <djm@geech.gnu.ai.mit.edu>

	* configure.in: Use sqrt (more portable) instead of fmod in -lm check.

1995-05-09  Richard Stallman  <rms@mole.gnu.ai.mit.edu>

	* make-dist: Put nt/emacs.ico and nt/emacs.rc in dist.

	* update-subdirs: Specify /bin/sh to run the script.

1995-05-06  Richard Stallman  <rms@mole.gnu.ai.mit.edu>

	* make-dist: Put src/makefile.nt in dist.

	* configure.in (i[345]86-*-bsdi2*): New configuration.
	(vax-dec-bsd386*): Delete.

1995-05-06  David J. MacKenzie  <djm@geech.gnu.ai.mit.edu>

	* configure.in: Make sure CDPATH doesn't mess up PWD check.
	Check whether X bitmaps are in X11/bitmaps instead of bitmaps.
	Use fmod instead of logb in -lm check.

1995-05-03  Richard Stallman  <rms@mole.gnu.ai.mit.edu>

	* configure.in (m68*-apollo-*): Rename from m68*-apollo*.
	Use bsd4-3.  Don't set NON_GNU_CPP.

	* make-dist: Don't copy in src/s/*.inp.  Don't copy nt/src.
	In nt, copy various different things, but not *.cmd.
	Fix the ln commands for the subdirs of nt.

1995-04-29  Richard Stallman  <rms@mole.gnu.ai.mit.edu>

	* configure.in (*-sun-sunos4.1.3*): Use sunos4shr.h.

1995-04-27  Karl Heuer  <kwzh@nutrimat.gnu.ai.mit.edu>

	* configure.in (*-sun-sunos4.1.3*): Use shared libraries,
	since that's what the header file expects.

1995-04-24  Francesco Potortì  (pot@cnuce.cnr.it)

	* configure.in (m68k-motorola-sysv*): Distinguish between 68030
	and 68040 based machines when choosing options for gnucc.

1995-04-13  Richard Stallman  <rms@mole.gnu.ai.mit.edu>

	* Makefile.in (top_distclean): Delete config.cache.

1995-04-07  Richard Stallman  <rms@mole.gnu.ai.mit.edu>

	* Makefile.in (install-arch-indep): Delete .#* when copying subdirs.

	* configure.in: Use m/ncr386.h.

1995-04-06  Richard Stallman  <rms@mole.gnu.ai.mit.edu>

	* Makefile.in (install-arch-indep): Undo Sep 23 change.

1995-04-06  Karl Heuer  <kwzh@nutrimat.gnu.ai.mit.edu>

	* make-dist (lib-src): Don't copy *.lex; it doesn't exist anymore.
	(man): Don't copy texindex.c and getopt.c; they're deleted.
	(etc): Omit `e'; it's a subdirectory.
	(etc/e): Use `../..', not `..', to reference top level.

1995-04-06  Simon Leinen  <simon@lia.di.epfl.ch>

	* Makefile.in (install-arch-indep, dist):
	Look for `update-subdir' in $(srcdir).

1995-04-06  Richard Stallman  <rms@mole.gnu.ai.mit.edu>

	* make-dist: Include mkinstalldirs in distribution.

1995-04-05  Karl Heuer  <kwzh@hal.gnu.ai.mit.edu>

	* make-dist: Add missing close backquote.

1995-04-02  Richard Stallman  <rms@mole.gnu.ai.mit.edu>

	* make-dist: Don't distribute shortnames directory.

1995-03-12  Richard Stallman  <rms@mole.gnu.ai.mit.edu>

	* Makefile.in (blessmail): Pass archlibdir to the sub-make.

1995-02-25  Richard Stallman  <rms@mole.gnu.ai.mit.edu>

	* configure.in (m88k-motorola-sysv4*): Use usg5-4-2.

1995-02-23  Karl Heuer  <kwzh@nutrimat.gnu.ai.mit.edu>

	* configure.in (EMACS_CONFIG_OPTIONS): Use $ac_configure_args.

1995-02-13  Richard Stallman  <rms@pogo.gnu.ai.mit.edu>

	* configure.in (mips-sgi-irix6): New configuration.

1995-02-07  Richard Stallman  <rms@pogo.gnu.ai.mit.edu>

	* Makefile.in (maintainer-clean): Rename from realclean.

1995-02-02  David J. MacKenzie  <djm@geech.gnu.ai.mit.edu>

	* configure.in: Create a .gdbinit that sources the real one,
	if using a different build directory.

1995-01-23  Karl Heuer  <kwzh@hal.gnu.ai.mit.edu>

	* configure.in: Check for sys/select.h.

1995-01-02  Richard Stallman  <rms@mole.gnu.ai.mit.edu>

	* configure.in: On sunos4.1.3 and sunus4shr, set NON_GNU_CPP.

1994-12-27  Richard Stallman  <rms@mole.gnu.ai.mit.edu>

	* configure.in: Handle isc 4.1 operating system.

1994-12-10  Richard Stallman  <rms@kepa>

	* configure.in (rs6000-ibm-aix4.1*): New alternative.
	(rs6000-ibm-aix4*): New alternative.

1994-12-06  Richard Stallman  <rms@kepa>

	* configure.in: For SVR4.2, set NON_GNU_CPP if not already set.

1994-11-30  David J. MacKenzie  <djm@duality.gnu.ai.mit.edu>

	* configure.in: Don't try to make directories that are guaranteed
	to already exist.

1994-11-23  Richard Stallman  <rms@mole.gnu.ai.mit.edu>

	* configure.in: Generate man/Makefile from man/Makefile.in.
	Create the man subdir.

	* Makefile.in (dvi): Run Make in our man subdir.

	* make-dist: Create subdir etc/e.
	Make links to it.
	Put man/Makefile.in in dist, instead of man/Makefile.

1994-11-21  David J. MacKenzie  (djm@mole.gnu.ai.mit.edu)

	* configure.in: Add --with-pop, --with-kerberos, and
	--with-hesiod for movemail.

1994-11-17  Richard Stallman  <rms@mole.gnu.ai.mit.edu>

	* configure.in (m68*-apollo*): Use s/domain.h.

1994-11-14  Richard Stallman  <rms@mole.gnu.ai.mit.edu>

	* configure.in (m68*-apollo*): Set NON_GNU_CPP.

1994-11-14  David J. MacKenzie  (djm@geech.gnu.ai.mit.edu)

	* configure.in: Don't add -I, -L, -R options for cc if their
	arguments would be empty.

1994-11-11  Richard Stallman  <rms@mole.gnu.ai.mit.edu>

	* configure.in (i860-intel-osf1*): New alternative.
	(mips-sgi-irix5.[01]*): Distinguish from irix5*.
	(mips-sgi-irix*): Now an alias for mips-sgi-irix5*.

1994-11-09  David J. MacKenzie  <djm@duality.gnu.ai.mit.edu>

	* configure.in: Make h_errno check not use nested functions.

1994-11-09  Richard Stallman  <rms@pogo.gnu.ai.mit.edu>

	* Makefile.in (install-arch-indep): Delete *.orig in copied dirs.

1994-11-08  Roland McGrath  <roland@churchy.gnu.ai.mit.edu>

	* Makefile.in (install-arch-indep): Avoid continued comment
	swallowing target line.

1994-11-08  David J. MacKenzie  (djm@churchy.gnu.ai.mit.edu)

	* configure.in: Protect a character class with `changequote'.

1994-11-07  Karl Heuer  <kwzh@nutrimat.gnu.ai.mit.edu>

	* configure.in: Accept `news' as a synonym for `newsos'.

1994-11-03  Karl Heuer  <kwzh@hal.gnu.ai.mit.edu>

	* Makefile.in: Don't rm files if cd fails.

1994-11-01  Richard Stallman  <rms@mole.gnu.ai.mit.edu>

	* make-dist: Put nt subdir and its subdirs in the dist.
	(lib-src): Put makefile.nt in the dist.
	(lisp): Put makefile.nt in the dist.

1994-10-29  David J. MacKenzie  (djm@geech.gnu.ai.mit.edu)

	* configure.in: Change a stray `[' to `test'.

1994-10-28  David J. MacKenzie  <djm@duality.gnu.ai.mit.edu>

	* configure.in: Adapt for Autoconf v2.  Use the standard argument
	parser, host type canonicalizer, X11 finder, and message
	printing macros.  Use the new macro names.  Use `test' instead of `['.

1994-10-26  Richard Stallman  <rms@mole.gnu.ai.mit.edu>

	* configure.in: Check for getpagesize.

1994-10-17  Richard Stallman  <rms@mole.gnu.ai.mit.edu>

	* make-dist (msdos): Put sed* in the distribution.

1994-10-17  Morten Welinder  <terra@mole.gnu.ai.mit.edu>

	* config.bat: New option, `--with-x', for configuring Emacs
	for use with the X11 system DesqView/X.
	New option, `--no-debug', for compiling Emacs without debug
	information thus saving disk space.
	(src/config.h, src/paths.h): Use `update' (which is like
	`move-if-changed') to change the file.
	(src/config.h): When configuring for X11 perform extra changes.
	(src/makefile): When configuring for X11 perform extra changes.
	(lib-src): Remove temporary files.
	(): Check that `sed', `rm', `mv', and `gcc' are available.

1994-10-17  Richard Stallman  <rms@mole.gnu.ai.mit.edu>

	* Makefile.in (sharedstatedir): Substitute sharedstatedir properly.

	* configure.in (bitmapdirs): Default to /usr/include/X11/bitmaps.

1994-10-16  Richard Stallman  <rms@mole.gnu.ai.mit.edu>

	* configure.in (EMACS_CONFIGURATION): Use $canonical as value.

	* configure.in (canonical): Substitute var into makefiles.
	(bitmapdir): Likewise.

	* Makefile.in (bitmapdir): New variable.
	(src/paths.h, paths-force): Edit PATH_BITMAPS.

1994-10-15  Richard Stallman  <rms@mole.gnu.ai.mit.edu>

	* make-dist: Put update-subdirs and lisp/subdirs.el in the dist.

	* Makefile.in (dist, install-arch-indep): Run update-subdirs.
	* update-subdirs: New shell script.

1994-10-13  Richard Stallman  <rms@mole.gnu.ai.mit.edu>

	* Makefile.in (top_distclean): Don't rm build-install.
	(SOURCES): Delete build-install.in.

	* make-dist: Don't distribute build-ins.in.
	* build-ins.in: File deleted.

1994-10-12  David J. MacKenzie  (djm@duality.gnu.ai.mit.edu)

	* Makefile.in (mkdir): Use mkinstalldirs instead of make-path.

1994-10-11  Richard Stallman  <rms@mole.gnu.ai.mit.edu>

	* Makefile.in: Use libexecdir and sharedstatedir as appropriate.

	* configure.in (libexecdir): Rename from libdir.  New default.
	(sharedstatedir): Rename from statedir.  New default.
	(datadir): New default.

	* make-dist: Don't distribute subdirs.el.

1994-10-07  Richard Stallman  <rms@mole.gnu.ai.mit.edu>

	* configure.in (eaccess): Check for it.

1994-10-04  Richard Stallman  <rms@mole.gnu.ai.mit.edu>

	* configure.in (mktime): Check for it.

1994-10-02  Paul Reilly  <pmr@geech.gnu.ai.mit.edu>

	* configure.in (motif): Add support for usage and option checking.

1994-09-24  Richard Stallman  <rms@churchy.gnu.ai.mit.edu>

	* configure.in (utimes): Check for it.

1994-09-23  Richard Stallman  <rms@churchy.gnu.ai.mit.edu>

	* Makefile.in (install-arch-indep): Don't do mkdir here.

1994-09-21  Richard Stallman  <rms@mole.gnu.ai.mit.edu>

	* configure.in (arm-acorn-riscix1.1*, arm-acorn-riscix1.2*):
	riscix.h renamed to acorn.h.

1994-09-21  Michael Ben-Gershon  (mybg@cs.huji.ac.il)

	* configure.in (arm-acorn-riscix1.1*, arm-acorn-riscix1.2*):
	New configurations.

1994-09-21  David J. MacKenzie  (djm@geech.gnu.ai.mit.edu)

	* configure.in: Remove trailing slashes from srcdir.

1994-09-21  Richard Stallman  <rms@mole.gnu.ai.mit.edu>

	* configure.in (i[345]86-sequent-ptx*): Handle.

1994-09-20  Richard Stallman  <rms@mole.gnu.ai.mit.edu>

	* Makefile.in (paths-force): Depend on src/paths.h.

1994-09-19  Karl Heuer  <kwzh@hal.gnu.ai.mit.edu>

	* configure.in (config_options): Save all arguments, not just some.

1994-09-18  Karl Heuer  <kwzh@hal.gnu.ai.mit.edu>

	* Makefile.in (install-arch-indep): Copy DOC-*, not DOC*.

	* configure.in: Add AC_AIX.
	Add checks to set HAVE_STRUCT_UTIMBUF, HAVE_TIMEVAL, HAVE_SELECT.

1994-09-18  Richard Stallman  <rms@mole.gnu.ai.mit.edu>

	* configure.in (parsing options): Simplify sed command to delete -'s.

1994-09-16  Karl Heuer  <kwzh@churchy.gnu.ai.mit.edu>

	* configure.in (config_options): New shell variable.
	Pass its value to C code in EMACS_CONFIG_OPTIONS.

1994-09-16  Richard Stallman  <rms@mole.gnu.ai.mit.edu>

	* configure.in (alpha-dec-osf*): New target.

	* Makefile.in: Use just one FRC target.

1994-09-15  Richard Stallman  <rms@mole.gnu.ai.mit.edu>

	* Makefile.in (removenullpaths, paths-force):
	Use name paths.h.tmp$$, which depends on the pid.

1994-09-14  Richard Stallman  <rms@mole.gnu.ai.mit.edu>

	* Makefile.in (removenullpaths, paths-force):
	Put paths.h.tmp in top-level dir, not in src.

1994-09-11  Richard Stallman  <rms@mole.gnu.ai.mit.edu>

	* Version 19.27 released.

1994-09-07  Richard Stallman  <rms@mole.gnu.ai.mit.edu>

	* Version 19.26 released.

1994-09-04  Richard Stallman  <rms@mole.gnu.ai.mit.edu>

	* configure.in: Check for lrand48, not rand48.

1994-09-03  Richard Stallman  <rms@mole.gnu.ai.mit.edu>

	* configure.in (powerpc-ibm-aix3.1*, powerpc-ibm-aix3.2.5)
	(powerpc-ibm-aix*): New aliases.

1994-08-21  Richard Stallman  <rms@mole.gnu.ai.mit.edu>

	* make-dist (src/m, src/s): Put *.inp in distribution.

1994-08-19  Richard Stallman  <rms@mole.gnu.ai.mit.edu>

	* configure.in: Accept i586 and i486 along with i386.

1994-08-15  Richard Stallman  <rms@mole.gnu.ai.mit.edu>

	* configure.in: Do compute unexec, LIBX, system_malloc, etc
	even if CPP env var was set by the user.

	* configure.in (i[34]86-*-*): For SCO 3.2v4, fix NON_GNU_CPP value.

1994-08-14  Jonathan I. Kamens  (jik@gza-client1.aktis.com)

	* Makefile.in: Uninstall "$(EMACS)", not "emacs".

1994-08-13  Richard Stallman  <rms@mole.gnu.ai.mit.edu>

	* configure.in (i[34]86-*-*): For SCO 3.2v4, set NON_GNU_CPP.

1994-08-09  Richard Stallman  <rms@mole.gnu.ai.mit.edu>

	* configure.in: Check more specifically for i*86-sun-sunos.

1994-08-03  Caveh Jalali  (caveh@eng.sun.com)

	* configure.in: Handle solaris 2.4.

1994-07-27  Richard Stallman  <rms@mole.gnu.ai.mit.edu>

	* configure.in (rand48): Check for it.

1994-07-26  Richard Stallman  <rms@mole.gnu.ai.mit.edu>

	* make-dist: Update the info files.

1994-07-25  Richard Stallman  <rms@mole.gnu.ai.mit.edu>

	* configure.in: Make "checking..." messages' style consistent.
	(HAVE_H_ERRNO): New test.

1994-07-24  Richard Stallman  <rms@mole.gnu.ai.mit.edu>

	* configure.in (i860-*-sysv4*): Set NON_GNU_CC and NON_GNU_CPP.

1994-07-12  Richard Stallman  (rms@mole.gnu.ai.mit.edu)

	* configure.in (CFLAGS): If the envvar was specified, use that.
	And set REAL_CFLAGS from it too.

1994-07-11  Richard Stallman  (rms@mole.gnu.ai.mit.edu)

	* make-dist: Update finder-inf.el.

1994-07-07  Richard Stallman  (rms@mole.gnu.ai.mit.edu)

	* make-dist (msdos): Include sed4.inp in dist.

	* Makefile.in (libsrc_libs): Var deleted.

1994-07-06  Richard Stallman  (rms@mole.gnu.ai.mit.edu)

	* Makefile.in (mkdir, removenullpaths): Put g in sed replace commands.

1994-06-26  Richard Stallman  (rms@mole.gnu.ai.mit.edu)

	* configure.in (mips-sony-newsos4*): New alias.

1994-06-23  Richard Stallman  (rms@mole.gnu.ai.mit.edu)

	* configure.in (*-convex-bsd*): Set NON_GNU_CPP.
	(*-convex-convexos*): Accept this as alias.

1994-06-19  Richard Stallman  (rms@mole.gnu.ai.mit.edu)

	* configure.in: Get CFLAGS both with and without THIS_IS_CONFIGURE,
	for two different uses.

1994-06-15  Richard Stallman  (rms@mole.gnu.ai.mit.edu)

	* configure.in: Define THIS_IS_CONFIGURE when extracting CFLAGS etc.

1994-06-14  Richard Stallman  (rms@mole.gnu.ai.mit.edu)

	* make-dist: Put ./BUGS into the distrib.

1994-06-13  Richard Stallman  (rms@mole.gnu.ai.mit.edu)

	* configure.in: Handle 386 running Solaris 2.

1994-06-06  Richard Stallman  (rms@mole.gnu.ai.mit.edu)

	* configure.in (mips-siemens-sysv*): Use cpp, not cc -E.

1994-06-05  Richard Stallman  (rms@mole.gnu.ai.mit.edu)

	* configure.in (mips-sony-newsos*): Use news-risc.h.

	* configure.in: Accept bsdi as opsys, like bsd386.

1994-06-01  Morten Welinder  (terra@diku.dk)

	* config.bat (src/paths.h): Use sed script msdos/sed4.inp.

1994-05-30  Richard Stallman  (rms@mole.gnu.ai.mit.edu)

	* Version 19.25 released.

	* make-dist (shortversion): Don't assume another period follows.

1994-05-27  Richard Stallman  (rms@mole.gnu.ai.mit.edu)

	* Makefile.in (install-arch-indep): Use /bin/pwd uniformly, not pwd.
	(uninstall): Use /bin/pwd.

	* Makefile.in (blessmail): Depend on src.
	(all): Don't depend on blessmail.

	* Makefile.in (src/paths.h): Don't force recomputation.
	(paths-force): New target; force recomputation of paths.h.
	(all): Depend on paths-force.
	(src, lib-src): Depend on src/paths.h.

	* configure.in (*-sun-sunos4*): Set GCC_TEST_OPTIONS,
	NON_GCC_TEST_OPTIONS.

1994-05-26  Richard Stallman  (rms@mole.gnu.ai.mit.edu)

	* configure.in: Don't insist on subversions for irix.

1994-05-24  Richard Stallman  (rms@mole.gnu.ai.mit.edu)

	* configure.in (hppa*-hp-hpux9shr): Move alternative up.

	* configure.in (i[34]86-next-*): New alternative.

1994-05-23  Richard Stallman  (rms@mole.gnu.ai.mit.edu)

	* Version 19.24 released.

	* configure.in: New config hppa*-hp-hpux9shr*.

1994-05-22  Morten Welinder  (terra@tyr.diku.dk)

	* config.bat: Doc fix.

1994-05-21  Richard Stallman  (rms@mole.gnu.ai.mit.edu)

	* Makefile.in (mostlyclean, clean, distclean, realclean)
	(extraclean): Don't act on man subdir if it doesn't exist.

1994-05-20  Richard Stallman  (rms@mole.gnu.ai.mit.edu)

	* configure.in (GCC_TEST_OPTIONS, NON_GCC_TEST_OPTIONS): New vars.
	Use them to set up CC.
	(*-sun-sunos4.1.3): Set them.

1994-05-19  Richard Stallman  (rms@mole.gnu.ai.mit.edu)

	* Makefile.in (lib-src): Don't depend on src/paths.h.

1994-05-18  Richard Stallman  (rms@mole.gnu.ai.mit.edu)

	* build-ins.in (copydests): Get rid of spurious `-'s.

	* configure.in: Define EMACS_CONFIGURATION instead of CONFIGURATION.

1994-05-17  Richard Stallman  (rms@mole.gnu.ai.mit.edu)

	* Version 19.23 released.

	* configure.in [HAVE_X11]: Merge $C_SWITCH_X_SITE into CFLAGS
	for the Xlib and Xt checks; then restore old CFLAGS.

1994-05-15  Richard Stallman  (rms@mole.gnu.ai.mit.edu)

	* configure.in (HAVE_X11XTR6): Add newline before #if.
	Add newline after #endif.

1994-05-13  Richard Stallman  (rms@mole.gnu.ai.mit.edu)

	* configure.in (HAVE_X11XTR6): Arrange to define it.

1994-05-12  Richard Stallman  (rms@mole.gnu.ai.mit.edu)

	* Makefile.in (install): Depend on blessmail.

1994-05-12  David J. MacKenzie  (djm@nutrimat.gnu.ai.mit.edu)

	* configure.in (mips-siemens-sysv*): Put quotes around value
	containing blanks.

1994-05-11  Richard Stallman  (rms@mole.gnu.ai.mit.edu)

	* Makefile.in (TAGS): Use the makefile in src subdir.

1994-05-10  Roland McGrath  (roland@churchy.gnu.ai.mit.edu)

	* configure.in (opsys): Recognize `gnu'.

1994-05-10  Richard Stallman  (rms@mole.gnu.ai.mit.edu)

	* configure.in (using NON_GNU_CPP): Fix test for CPP already set.

1994-05-09  David J. MacKenzie  (djm@nutrimat.gnu.ai.mit.edu)

	* configure.in: Remove AC_LANG_C call.  Not needed with Autoconf
	version > 1.8.

1994-05-08  Morten Welinder  (terra@diku.dk)

	* config.bat: Forcibly remove "# " style comments from makefiles.

1994-05-08  Richard Stallman  (rms@mole.gnu.ai.mit.edu)

	* Makefile.in (uninstall): When processing lispdir and etcdir,
	do nothing unless it exists and is a directory.

1994-05-06  Richard Stallman  (rms@mole.gnu.ai.mit.edu)

	* Makefile.in (install-arch-indep): Do install info/dired-x*.
	Merge code in from install-doc.
	(install-doc): Merge code back into install-arch-indep.
	(install-arch-dep): Don't depend on install-doc.

	* configure.in (run_in_place): Don't use pwd for archlibdir and docdir.

1994-05-04  Richard Stallman  (rms@mole.gnu.ai.mit.edu)

	* configure.in (making src/Makefile and lib-src/Makefile):
	Split off the autoconf substitutions and don't pass them thru cpp.
	(undefs): Use $canonical as well as $configuration.

	* make-dist: Distribute lisp/Makefile.

	* configure.in: Recognize m88k-dg-dgux5.4.3* and m88k-dg-dgux5.4.2*.
	Use lower case names for the s files.

1994-05-03  Morten Welinder  (terra@diku.dk)

	* config.bat: Added possibility for different file name
	transcriptions in lib-src.

1994-05-03  Richard Stallman  (rms@mole.gnu.ai.mit.edu)

	* Makefile.in (lib-src): Undo previous change.
	(blessmail): New target to run maybe-blessmail in lib-src.
	(all): Depend on blessmail.

	* Makefile.in (lib-src): Depend on src.

1994-04-30  Paul Reilly  (pmr@churchy.gnu.ai.mit.edu)

	* configure.in (m88k-dg-dgux5.4R3): Use dgux5-4R3.
	(m88k-dg-dgux5.4R2): dgux5.4R2.

1994-04-29  Richard Stallman  (rms@mole.gnu.ai.mit.edu)

	* configure.in (window_system): Restore accidentally deleted code
	that uses AC_FIND_X.

	* make-dist: Distribute config.bat.

1994-04-29  Morten Welinder  (terra@diku.dk)

	* config.bat: Corrected the configuration of lib-src
	to keep up with configure.  Add note about dos version 3
	or better needed (djgpp needs that).  Add note explaining
	that either install in c:/emacs or edit the script.
	Don't change to c:/emacs, but assume we're there (to minimize
	the number of places to change).

	* config.bat: Build-in the first step towards X11 support with
	the X11 emulator that exists.  At this time it won't work,
	and several files are missing.

1994-04-28  Richard Stallman  (rms@mole.gnu.ai.mit.edu)

	* configure.in: Use m/hp800.h in place of m/hp9000s800.h.
	Don't look for -lresolv.

	* Makefile.in (lib-src): Depend on src/paths.h.

1994-04-27  Richard Stallman  (rms@mole.gnu.ai.mit.edu)

	* configure.in: Restore deleted AC_SUBST of `configuration'.
	Improve error message for bad --with-x-toolkit value.

	* configure.in: Define CONFIGURATION in src/config.h
	rather than substituting in src/Makefile.in.

1994-04-26  Karl Heuer  (kwzh@hal.gnu.ai.mit.edu)

	* Makefile.in (install-doc): New target.
	(install-arch-dep): Depend on install-doc.
	(mkdir): Create docdir.

1994-04-22  Richard Stallman  (rms@mole.gnu.ai.mit.edu)

	* configure.in: Test for libresolv.a.
	Substitute machfile and opsysfile.

1994-04-22  Karl Heuer  (kwzh@hal.gnu.ai.mit.edu)

	* Makefile.in (.PHONY, install): Kill reference to obsolete do-install.
	(install-arch-dep): Install under the name $(EMACS).

1994-04-21  Richard Stallman  (rms@mole.gnu.ai.mit.edu)

	* configure.in (version): Use entire value of emacs-version.
	(mips-siemens-sysv*): New alternative.

1994-04-19  Richard Stallman  (rms@mole.gnu.ai.mit.edu)

	* Makefile.in (install-arch-indep): Don't install dired-x*.

1994-04-18  Karl Heuer  (kwzh@hal.gnu.ai.mit.edu)

	* configure.in (src/Makefile, lib-src/Makefile): Delete ^L.
	Fix definition of $undefs.

1994-04-17  Richard Stallman  (rms@mole.gnu.ai.mit.edu)

	* configure.in (window_system): Obey --with-x11=no and --with-x10=no.

	* configure.in (lib-src/Makefile.in): Use src, not lib-src, in -I.

1994-04-16  David J. MacKenzie  (djm@nutrimat.gnu.ai.mit.edu)

	* configure.in: Call AC_LANG_C, if it's defined, after AC_PREPARE.

1994-04-16  Richard Stallman  (rms@mole.gnu.ai.mit.edu)

	* configure.in (lib-src/Makefile.in): Make this from Makefile.in.in
	and run it thru cpp, as with src/Makefile.in.

	* configure.in: Use AC_SET_MAKE.

1994-04-15  Richard Stallman  (rms@mole.gnu.ai.mit.edu)

	* configure.in (i[34]86-ncr-sysv*): Use usg5-4-2.

1994-04-13  Richard Stallman  (rms@mole.gnu.ai.mit.edu)

	* Makefile.in (MAKE): Don't just assign it--use @SET_MAKE@.

	* configure.in (CFLAGS): Exclude ${CFLAGS} from singlequotes.
	(printing the choices): Make the toolkit message unconditional.
	(USE_X_TOOLKIT): Use `none', not `no', if none.
	(include libsrc_libs): Include config.h, and specify -I for srcdir.
	Get rid of temp file foofoo1.

1994-04-13  Karl Heuer  (kwzh@hal.gnu.ai.mit.edu)

	* configure.in (CFLAGS): Use shell syntax, not Makefile.

1994-04-12  Richard Stallman  (rms@mole.gnu.ai.mit.edu)

	* configure.in (window_system): If no X, set USE_X_TOOLKIT=no.
	(printing the choices): State choice of toolkit.
	(libsrc_libs): Recalculate after writing config.h;
	then update lib-src/Makefile.

1994-04-11  Richard Stallman  (rms@mole.gnu.ai.mit.edu)

	* configure.in: Add sunos4shr as alternative for suns.
	Conditionals testing for null $CC were backwards.

1994-04-10  Richard Stallman  (rms@mole.gnu.ai.mit.edu)

	* make-dist (msdos): Don't link patch1.  Link sed*.inp, not sed.in*.

1994-04-09  Richard Stallman  (rms@mole.gnu.ai.mit.edu)

	* configure.in: Handle -isc4.0*.

1994-03-30  Richard Stallman  (rms@mole.gnu.ai.mit.edu)

	* configure.in (esix5): Set NON_GNU_CPP.

1994-03-24  Roland McGrath  (roland@mole.gnu.ai.mit.edu)

	* Makefile.in (thisdir): Nonsensical variable removed.
	(install-arch-indep): Set shell var thisdir=`pwd` before cd and cd
	back to $thisdir, rather than the directory `this_dir'.

1994-03-17  Roland McGrath  (roland@churchy.gnu.ai.mit.edu)

	* Makefile.in (install-arch-indep): Add missing backslash after a
	`then'.

1994-03-14  Richard Stallman  (rms@mole.gnu.ai.mit.edu)

	* Makefile.in (thisdir): New variable.
	(install-arch-indep): Go back to thisdir to run INSTALL_DATA.

1994-03-08  Karl Heuer  (kwzh@hal.gnu.ai.mit.edu)

	* configure.in: Add freebsd.

1994-03-08  Roland McGrath  (roland@churchy.gnu.ai.mit.edu)

	* configure.in: Check for fpathconf.

1994-03-02  Karl Heuer  (kwzh@hal.gnu.ai.mit.edu)

	* configure.in (with_x_toolkit): Fix typo in previous change.

1994-03-01  Karl Heuer  (kwzh@hal.gnu.ai.mit.edu)

	* configure.in: New s-file for rs60000-ibm-aix3.2.5.

1994-02-26  Richard Stallman  (rms@mole.gnu.ai.mit.edu)

	* configure.in (with_x_toolkit): Don't allow motif or open-look.

1994-02-24  Karl Heuer  (kwzh@hal.gnu.ai.mit.edu)

	* configure.in: Fix value of docdir.
	* Makefile.in (install-arch-indep): Install DOC* in docdir.

1994-02-24  Richard Stallman  (rms@mole.gnu.ai.mit.edu)

	* configure.in (*-sysv4.1): Set NON_GNU_CPP.

1994-02-22  Karl Heuer  (kwzh@geech.gnu.ai.mit.edu)

	* configure.in: New variable docdir to control where the docstring
	file goes.
	Makefile.in: Use it to initialize PATH_DOC in paths.h.

1994-02-22  Karl Heuer  (kwzh@mole.gnu.ai.mit.edu)

	* configure.in: When --run-in-place, don't inherit archlibdir.

1994-02-19  Richard Stallman  (rms@mole.gnu.ai.mit.edu)

	* Makefile.in (install-arch-dep, install-arch-indep):
	New targets split up former do-install rule.
	(do-install): Target deleted.

1994-02-16  Richard Stallman  (rms@mole.gnu.ai.mit.edu)

	* configure.in (mips-sony-newsos*): New configuration.

1994-02-14  Frederic Pierresteguy  (fp@mole.gnu.ai.mit.edu)

	* configure.in (rs6000-bull-bosx*): Add support for BULL dpx20.

1994-02-11  Karl Heuer  (kwzh@mole.gnu.ai.mit.edu)

	* configure.in: Fix misspelled symbol LD_SWITCH_X_SITE_AUX.

1994-02-11  Richard Stallman  (rms@mole.gnu.ai.mit.edu)

	* configure.in: Don't initialize CC.

1994-02-10  Roland McGrath  (roland@churchy.gnu.ai.mit.edu)

	* configure.in (creating src/Makefile): Also generate -U switches
	for symbols in the $configuration value.

	* configure.in: Check for sys_siglist being declared in system header.

1994-02-10  Richard Stallman  (rms@mole.gnu.ai.mit.edu)

	* configure.in (creating src/Makefile): Delete blank lines
	along with lines of whitespace.
	(m68k-motorola-sysv*, m68000-motorola-sysv*): Compute proper CC value.

1994-02-09  Richard Stallman  (rms@mole.gnu.ai.mit.edu)

	* configure.in: Get, use, and substitute C_SWITCH_MACHINE
	like C_SWITCH_SYSTEM.
	(m68*-motorola-sysv*): Set CC.  Require cpu type to be m68k or m68000.

1994-02-04  Karl Heuer  (kwzh@mole.gnu.ai.mit.edu)

	* configure.in (drem): Check for this function.

1994-02-03  Richard Stallman  (rms@mole.gnu.ai.mit.edu)

	* configure.in (Using NON_GNU_CPP): Don't lose if it has spaces.
	If CPP was inherited from environment, don't use NON_GNU_CPP.
	(NON_GNU_CC): Likewise.
	(handling with_gcc): Use explicit if in the `no' case.
	(cc_specified): New variable; if set, don't use NON_GNU_CC.

1994-02-02  Richard Stallman  (rms@mole.gnu.ai.mit.edu)

	* configure.in (mips-mips-riscos4*): Set NON_GNU_CPP.

1994-02-01  Karl Heuer  (kwzh@mole.gnu.ai.mit.edu)

	* configure.in: Check whether fmod exists.

1994-01-31  Roland McGrath  (roland@churchy.gnu.ai.mit.edu)

	* make-dist: Distribute {src,lisp}/ChangeLog.? instead of
	{src,lisp}/OChangeLog.

1994-01-22  Roland McGrath  (roland@churchy.gnu.ai.mit.edu)

	* configure.in: Restore Jan 8 and Jan 16 changes.  The -U hack is
	necessary for proper operation.  This code works with the current
	released version of Autoconf.

1994-01-21  Richard Stallman  (rms@mole.gnu.ai.mit.edu)

	* configure.in (with_x_toolkit): Treat values athena and lucid alike.
	(USE_X_TOOLKIT): Define it for all values except `no'.

	* configure.in: Undo first Jan 8 change and Jan 16 change.

1994-01-18  Richard Stallman  (rms@mole.gnu.ai.mit.edu)

	* configure.in: Handle --with-x-toolkit.  Produce lwlib/Makefile.
	Substitute USE_X_TOOLKIT as both C macro and Make variable.

	* Makefile.in (lwlib/Makefile): New target.
	(SUBDIR_MAKEFILES): Depend on lwlib/Makefile.
	(clean, mostlyclean, distclean, realclean): Handle lwlib subdir.
	(unlock, relock): Handle lwlib subdir.

	* Makefile.in: Add some .PHONY targets.

	* make-dist: Handle lwlib subdir like oldXMenu subdir.

	* lwlib: New subdirectory.

1994-01-17  Richard Stallman  (rms@mole.gnu.ai.mit.edu)

	* configure.in: If CPP has a value that is a directory,
	discard the value.

1994-01-16  Roland McGrath  (roland@churchy.gnu.ai.mit.edu)

	* configure.in (srcdir_undefs): Add g flag to sed substitution to
	remove -U[0-9]*.

1994-01-15  Richard Stallman  (rms@mole.gnu.ai.mit.edu)

	* Makefile.in (do-install): Install the dired-x info files.

	* configure.in: Provide for variable LD_SWITCH_X_SITE_AUX.
	(See src/s/sol2.h.)

1994-01-12  Richard Stallman  (rms@mole.gnu.ai.mit.edu)

	* configure.in (m68k-harris-cxux*, m88k-harris-cxux*): New configs.

1994-01-08  Roland McGrath  (roland@churchy.gnu.ai.mit.edu)

	* configure.in (creating src/Makefile): Put code inside 2nd arg to
	AC_OUTPUT as it should be; hopefully no one will again see fit to
	gratuitously break this and not make a change log entry.
	Optimized sed processing of Makefile.in and cpp output; now
	preserves comments previously removed from the cpp input.
	Eliminated temp file for cpp output.  Generate -U switches to
	undefine all identifiers that appear in the directory name
	${srcdir}; pass these to cpp.

	* configure.in (version): Fix sed regexp to match two-elt version
	number.

	* configure.in: Check for strerror.

1994-01-07  Richard Stallman  (rms@mole.gnu.ai.mit.edu)

	* configure.in: Test for bcmp.

1994-01-06  Richard Stallman  (rms@mole.gnu.ai.mit.edu)

	* make-dist (tempdir): Put subdir msdos into the distribution.

1993-01-07  Morten Welinder  (terra@diku.dk)

	* config.bat: New file.

1994-01-02  Richard Stallman  (rms@mole.gnu.ai.mit.edu)

	* Makefile.in (${SUBDIR} target): Pass down LDFLAGS and CPPFLAGS.

1994-01-01  Richard Stallman  (rms@mole.gnu.ai.mit.edu)

	* configure.in (m68*-next-*): Don't care about which os is specified.
	(i[34]86-*-*): Check for *-nextstop*.

1993-12-24  Richard Stallman  (rms@mole.gnu.ai.mit.edu)

	* configure.in: Check for setsid.

1993-12-17  Richard Stallman  (rms@srarc2)

	* configure.in (*-sun-solaris*): Add special case for Solaris 2.3.

1993-12-15  Richard Stallman  (rms@srarc2)

	* Makefile.in (mkdir): Make only the lockdir writable.

	* configure.in (i860-*-sysv4): Rename from i860-*-sysvr4.

1993-12-11  Richard Stallman  (rms@srarc2)

	* Makefile.in (libdir): Use @libdir@.

1993-12-08  Richard Stallman  (rms@srarc2)

	* Makefile.in (install): Add empty command.

1993-12-04  Richard Stallman  (rms@srarc2)

	* make-dist: Put man/getopt.c in the dist.

	* configure.in (LIBS): Add test for existence of XSetWMProtocols.

	* Makefile.in (install): Depend on ${SUBDIR}, not `all'.

1993-12-03  Richard Stallman  (rms@srarc2)

	* configure.in (solaris): Set NON_GNU_CPP instead of CPP.
	Set it for all solaris versions.
	(mips-mips-riscos4*): Set NON_GNU_CC, not CC.
	(after checking for GCC): If not GCC, and NON_GNU_CPP is set, set CPP.
	Likewise for NON_GNU_CC and CC.

1993-12-01  Richard Stallman  (rms@srarc2)

	* configure.in (mips-mips-riscos4*): Assign variable CC.
	(checking ${with_gcc}): If "no", don't override CC if already set.
	(CC): Initialize it as empty.

1993-11-30  Richard Stallman  (rms@srarc2)

	* configure.in (Suns): Set CPP if *-solaris2.3*.

1993-11-27  Richard Stallman  (rms@mole.gnu.ai.mit.edu)

	* Version 19.22 released.

	* Makefile.in (do-install): Use umask 022 in copying etc and lisp dirs.

1993-11-25  Richard Stallman  (rms@mole.gnu.ai.mit.edu)

	* make-dist: When breaking links, use cp -p.
	Copy install.sh into distribution.
	Move the temp dir up into the parent dir;
	don't leave the staging dir make-dist.tmp... in existence.
	* install.sh: New file.

1993-11-21  Richard Stallman  (rms@mole.gnu.ai.mit.edu)

	* configure.in (i[34]86-ncr-sysv*): New specific alternative.

1993-11-20  Richard Stallman  (rms@mole.gnu.ai.mit.edu)

	* configure.in (version): When --run-in-place, exclude
	${datadir}/emacs/site-lisp from locallisppath.

1993-11-18  Richard Stallman  (rms@mole.gnu.ai.mit.edu)

	* configure.in: Delete jumk.c before writing it.

1993-11-16  Richard Stallman  (rms@mole.gnu.ai.mit.edu)

	* Version 19.21 released.

	* Makefile.in (mkdir): Ignore error from chmod.

1993-11-15  Richard Stallman  (rms@mole.gnu.ai.mit.edu)

	* make-dist: Don't put lisp/forms.README in the distribution.

1993-11-13  Richard Stallman  (rms@mole.gnu.ai.mit.edu)

	* configure.in (creating src/Makefile): Before running cpp,
	discard all lines that start with `# Generated' or /**/#.

1993-11-11  Richard Stallman  (rms@mole.gnu.ai.mit.edu)

	* Version 19.20 released.

	* make-dist: Use build-ins.in, not build-install.in.
	Don't bother updating TAGS since it's not included.

	* build-ins.in: Renamed from build-install.in.

1993-11-10  Richard Stallman  (rms@mole.gnu.ai.mit.edu)

	* make-dist: Don't try to link *.texinfo--there are none now.
	When running make in lib-src, specify YACC var value.

1993-10-03  Roland McGrath  (roland@churchy.gnu.ai.mit.edu)

	* configure.in (extrasub): Add vpath patterns for %.[yls].

	* configure.in: Don't do seddery on config.status after AC_OUTPUT.
	Instead just include the commands to make src/Makefile as the
	second arg to AC_OUTPUT.

	* configure.in: Use : instead of dnl for comment inside
	$makefile_command.

	* configure.in: No longer use vpath_sed.  Instead, when we notice
	srcdir already configured, set extrasub to hack vpath in the
	makefiles.

	* configure.in: In cmds to make src/Makefile, chmod Makefile.new
	before moving it.
	* Makefile.in (VPATH): Define to @srcdir@.

1993-09-28  Brian J. Fox  (bfox@cubit)

	* configure.in: Don't copy ${srcdir}/src/Makefile.in; that file
	doesn't exist.  Just copy src/Makefile.in instead.
	Touch all of the Makefiles after editing config.status.

	* INSTALL: Update documentation to match new configuration
	mechanism.

1993-09-27  Brian J. Fox  (bfox@ai.mit.edu)

	* configure.in: Allow any of the path or directory Makefile
	variables to be set with flags to configure.  Create all Makefiles
	at configure time.  Edit special commands into config.status after
	src/Makefile.in is built from src/Makefile.

	* Makefile.in (src/Makefile, lib-src/Makefile, oldXMenu/Makefile):
	If these files are out of date, simply have config.status
	rebuild them; don't rebuild them explicitly.

1993-09-25  Brian J. Fox  (bfox@ai.mit.edu)

	* build-install.in: Change src/xemacs to src/emacs.  We no longer
	create src/xemacs, so the file wouldn't be found.

	* make-dist: Remove `src/ymakefile', add `src/Makefile.in.in'.

1993-09-24  Brian J. Fox  (bfox@albert.gnu.ai.mit.edu)

	* configure.in: Avoid forcing the search of /usr/include before
	fixed include files by resetting C_SWITCH_X_SITE if it is
	"-I/usr/include".

1993-09-20  Richard Stallman  (rms@mole.gnu.ai.mit.edu)

	* Makefile.in (@rip_paths@locallisppath):
	Delete ${datadir}/emacs/site-lisp.

1993-09-15  Roland McGrath  (roland@churchy.gnu.ai.mit.edu)

	* configure.in:
	Use AC_QUOTE_SQUOTE twice to properly quote vpath_sed value.
	Remove ${extra_output} from AC_OUTPUT call.

1993-09-17  Brian J. Fox  (bfox@inferno)

	* make-dist: Quote backquotes found in strings to be echoed.

	* configure.in: Use "sh -c pwd" when we want to avoid having the
	shell fix up the value of $PWD.

1993-09-13  Brian J. Fox  (bfox@inferno)

	* Makefile.in (do-install): Don't abort if ln or chmod at the end
	of the installation fail.  Suggested by Karl Berry.

1993-08-30  Brian J. Fox  (bfox@inferno)

	* Makefile.in (*clean): Use "$(MAKE) $(MAKEFLAGS)" wherever "make"
	was used.  Set MAKEFLAGS from MFLAGS.

1993-09-16  Richard Stallman  (rms@mole.gnu.ai.mit.edu)

	* configure.in: Test for res_init in libc.

1993-09-13  Richard Stallman  (rms@mole.gnu.ai.mit.edu)

	* configure.in: In the file ${tempcname}, use configure___
	instead of @configure@.

1993-09-12  Roland McGrath  (roland@sugar-bombs.gnu.ai.mit.edu)

	* make-dist: Dist vpath.sed.

	* Makefile.in (lib-src/Makefile, src/Makefile, oldXMenu/Makefile):
	Depend on vpath.sed.
	Replace sed command for VPATH with @vpath_sed@.

	* configure.in: Substitute variable `vpath_sed'.
	If not in $srcdir and $srcdir is configured,
	issue warning that GNU make is required,
	and set vpath_sed to use vpath.sed script.

1993-09-10  Roland McGrath  (roland@churchy.gnu.ai.mit.edu)

	* configure.in: Remove check for $srcdir being configured.
	This pretty much works now.
	Grok {m68*-hp,i[34]86-*}-netbsd* and set opsys=netbsd.
	Check for XFree86 (/usr/X386/include) independent of whether
	-lXbsd exists.

	* Makefile.in (info, dvi, clean, mostlyclean, distclean,
	realclean, unlock, relock): Use `$(MAKE)' in place of plain
	`make'.

1993-08-14  Richard Stallman  (rms@mole.gnu.ai.mit.edu)

	* Version 19.19 released.

	* configure.in (i386-*-sunos4): Assume Sunos 4.0.

1993-08-13  Richard Stallman  (rms@mole.gnu.ai.mit.edu)

	* configure.in: Check for XScreenNumberOfScreen.

1993-08-12  Richard Stallman  (rms@mole.gnu.ai.mit.edu)

	* configure.in: Add * to end of all configuration alternatives.
	(m68*-sony-newsos3*): New alternative.

1993-08-11  Richard Stallman  (rms@mole.gnu.ai.mit.edu)

	* make-dist: Include getdate.c in distribution.

	* configure.in: For --help, use $PAGER if it is set.
	(LIB_X11_LIB): Default to -lX11.
	(mips-sgi-irix5.*): New alternative.

	* Makefile.in (do-install): Install info/gnus* and info/sc*.

	* configure.in (m68*-hp-hpux*, hppa*-hp-hpux*):
	Recognize *.B8.* as hpux version 8.
	(m68*-tektronix-bsd*): Fix typo in tek4300.
	(AC_HAVE_FUNCS): Add ftime.

1993-08-10  Richard Stallman  (rms@mole.gnu.ai.mit.edu)

	* configure.in (m88k-tektronix-sysv3*): Add the missing *.
	Use tekxd88, not tekXD88.

1993-08-10  Roland McGrath  (roland@churchy.gnu.ai.mit.edu)

	* configure.in: Check for -lm.  Then can check for frexp and logb.

1993-08-08  Richard Stallman  (rms@mole.gnu.ai.mit.edu)

	* Version 19.18 released.

	* make-dist (src): Don't put gnu-hp300 in dist.
	(src, lisp): Include OChangeLog in dist.

1993-08-08  Jim Blandy  (jimb@geech.gnu.ai.mit.edu)

	* configure.in: Test for presence of logb and frexp functions.

1993-08-05  Richard Stallman  (rms@mole.gnu.ai.mit.edu)

	* configure.in (machine): Add i370-ibm-aix*.

1993-08-03  Jim Blandy  (jimb@geech.gnu.ai.mit.edu)

	* configure.in (function checks): Test for mkdir and rmdir.

	* configure.in (function checks): Don't test for random and bcopy
	only when we're building with X; look for them all the time.

1993-07-30  Jim Blandy  (jimb@geech.gnu.ai.mit.edu)

	* configure.in: Test for availability of bcopy functions, searching
	the X libraries if we're using X.

	* configure.in: Test for the presence of/usr/lpp/X11/bin/smt.exp,
	and #define HAVE_AIX_SMT_EXP if we do.  This is present in some
	versions of AIX, and needs to be passed to the loader.

	* configure.in: Test for the availability of the
	XScreenResourceString function.

1993-07-30  David J. MacKenzie  (djm@frob.eng.umd.edu)

	* configure.in: If we found X on our own, set C_SWITCH_X_SITE and
	LD_SWITCH_X_SITE and assume --with-x11.
	Only look for X11 files if we weren't told about a window system
	or if we were told to use X11 but not told where.
	Search the libraries from the s and/or m files when checking for
	functions.

	* configure.in: Remove any trailing slashes in prefix and exec_prefix.

1993-07-27  Jim Blandy  (jimb@geech.gnu.ai.mit.edu)

	* make-dist: Include lisp/dired.todo in the distribution.

1993-07-23  Richard Stallman  (rms@mole.gnu.ai.mit.edu)

	* configure.in: Add code to set HAVE_INET_SOCKETS.

1993-07-21  Richard Stallman  (rms@mole.gnu.ai.mit.edu)

	* configure.in: If we do find x_includes and x_libraries
	via AC_FIND_X, set C_SWITCH_X_SITE and LD_SWITCH_X_SITE.

1993-07-19  Richard Stallman  (rms@mole.gnu.ai.mit.edu)

	* make-dist: Include src/gnu-hp300 in the dist.

	* configure.in (canonical): New variable holds the canonicalized
	configuration.  Don't alter `configuration'.  Use `configuration'
	for Makefile.in for file naming.
	(testing x_includes and x_libraries): Use =, not ==.

1993-07-17  Jim Blandy  (jimb@totoro.cs.oberlin.edu)

	* Version 19.17 released.

	* Makefile.in (src/Makefile): Propagate C_SWITCH_SYSTEM to the src
	directory's makefile.  This allows the invocation of CPP which
	builds xmakefile to receive these switches.  The SunSoft C
	preprocessor inserts spaces between tokens if it doesn't get the
	-Xs flag requested in src/s/sol2.h.

1993-07-12  Frederic Pierresteguy  (F.Pierresteguy@frcl.bull.fr)

	* configure.in (m68k-bull-sysv3): New config.

1993-07-10  Jim Blandy  (jimb@geech.gnu.ai.mit.edu)

	* configure.in: Use the autoconf AC_FIND_X macro to try to find
	the X Windows libraries.

1993-07-07  Jim Blandy  (jimb@geech.gnu.ai.mit.edu)

	* make-dist (tempdir): Don't create lisp/forms-mode directory in
	the distribution.  Those files aren't kept in their own
	subdirectory any more.

1993-07-06  Jim Blandy  (jimb@geech.gnu.ai.mit.edu)

	* Version 19.16 released.

1993-06-23  Jim Blandy  (jimb@wookumz.gnu.ai.mit.edu)

	* configure.in: Add --verbose flag.

1993-06-19  Jim Blandy  (jimb@wookumz.gnu.ai.mit.edu)

	* version 19.15 released.

1993-06-18  Jim Blandy  (jimb@geech.gnu.ai.mit.edu)

	* Makefile.in (top_distclean): Use -f switch when cleaning out
	lock dir; it might be empty.

	* configure.in: Only check for -lXbsd once.

1993-06-17  Jim Blandy  (jimb@wookumz.gnu.ai.mit.edu)

	* Version 19.14 released.

1993-06-17  Jim Blandy  (jimb@wookumz.gnu.ai.mit.edu)

	* make-dist: If using gzip, create distribution with '.gz' extension.

	* make-dist (lisp/term): This doesn't have a ChangeLog anymore.
	(lisp/forms-mode): This doesn't exist anymore.

	* configure.in: Look for the closedir function.

1993-06-16  Jim Blandy  (jimb@wookumz.gnu.ai.mit.edu)

	* configure.in (CPP): Autoconf sets this to a shell variable
	reference, which doesn't work when it's edited into a makefile.
	Expand that variable reference.

	* Makefile.in (CPP): New variable.
	(src/Makefile): Edit CPP into src/Makefile.

	* Makefile.in (src/Makefile): Don't bother exiting single quotes
	and entering double quotes to get the values of LD_SWITCH_X_SITE
	and the other make variables; make substitutes them in anyway.

	* Makefile.in (uninstall): Don't remove the lisp and etc
	directories if they're in the source tree.

	Bring mumbleclean targets into conformance with GNU coding standards.
	* Makefile.in (mostlyclean, clean): Separate these two; just have
	them pass the request to the subdirectory makefiles.
	(distclean): Pass the request down, and then get rid of the
	files configure built, and get rid of the Makefiles.
	(realclean): Pass the request down, and then do the same things
	distclean does.
	(uninstall, info, dvi): New targets.

	* configure.in: Move clause for PC-compatible i386 box to the end
	of the case statement, to avoid masking configurations below.

	* configure.in: Add case for m88k-motorola-sysv4.

	* configure.in: Add support for HP/UX versions 7, 8, and 9 on
	the HP 68000 machines.

	* configure.in: Put the arguments to LD_SWITCH_X_SITE's and
	C_SWITCH_X_SITE's -L and -I switches in quotes, so the
	preprocessor won't fiddle with them.

1993-06-13  Richard Stallman  (rms@mole.gnu.ai.mit.edu)

	* Makefile.in (TAGS): cd to src to run etags.

1993-06-12  Jim Blandy  (jimb@wookumz.gnu.ai.mit.edu)

	* configure.in (version): Check the X libraries for XrmSetDatabase
	and random, and see if we have -lXbsd.

1993-06-11  Jim Blandy  (jimb@wookumz.gnu.ai.mit.edu)

	* configure.in: Pass "-Isrc" to the CPP we run to examine the
	s/*.h and m/*.h files.  Martin Tomes
	<mt00@controls.eurotherm.co.uk> says ISC Unix 3.0.1 needs it.

1993-06-10  Richard Stallman  (rms@mole.gnu.ai.mit.edu)

	* configure.in: Move i386-prime-sysv* and i386-sequent-bsd*
	above the general i386 alternative.

1993-06-10  Jim Blandy  (jimb@wookumz.gnu.ai.mit.edu)

	* configure.in: Recognize configuration name for Data General
	AViiON machines.

	* configure.in: Use AC_LONG_FILE_NAMES.

1993-06-09  Jim Blandy  (jimb@wookumz.gnu.ai.mit.edu)

	* configure.in: Test for bison.
	* Makefile.in (YACC): New variable.
	(lib-src/Makefile.in): Edit YACC into the makefile.

1993-06-08  Jim Blandy  (jimb@totoro.cs.oberlin.edu)

	* Version 19.13 released.

	* configure.in (CFLAGS): Don't set this according to the value of
	the GCC shell variable.  Instead, consult the machine and system
	files for the values of C_OPTIMIZE_SWITCH and C_DEBUG_SWITCH, and
	test __GNUC__ while we're at it.

	* configure.in: Remove extra ;; from hpux cases.

1993-06-07  Jim Blandy  (jimb@totoro.cs.oberlin.edu)

	* configure.in: Check to see if the system has -ldnet.

1993-06-08  Jim Blandy  (jimb@wookumz.gnu.ai.mit.edu)

	* make-dist: Add clauses to distribute lisp/forms-mode.

1993-06-07  Richard Stallman  (rms@mole.gnu.ai.mit.edu)

	* configure.in (machine): Fix the versions in hpux version number test.
	Do not guess based on cpu type.  Do check for explicit system version.

1993-06-03  Richard Stallman  (rms@mole.gnu.ai.mit.edu)

	* configure.in: Do NOT look for `unknown' as company name.

1993-06-02  Richard Stallman  (rms@mole.gnu.ai.mit.edu)

	* configure.in: Fix typo in message.

1993-06-01  Richard Stallman  (rms@mole.gnu.ai.mit.edu)

	* Version 19.12 released.

	* Makefile.in (do-install): Correct previous etc-copying change.
	Partially rewrite using `if'.
	(src/Makefile): Insert --x-libraries option into LD_SWITCH_X_SITE.

	* Version 19.11 released.

	* configure.in: Handle 386bsd.

1993-05-31  Richard Stallman  (rms@mole.gnu.ai.mit.edu)

	* make-dist: Update getdate.c.

	* configure.in: Handle bsd386.

	* Makefile.in (do-install): Use `-' in tar options.

	* configure.in: Change  ! "${...}"  to  x"${...}" = x.

	* Makefile.in (do-install): Copy the DOC-* files from the build
	etc directory, as well as lots of things from ${srcdir}/etc.

	* make-dist: Copy config.guess.

	* configure.in: Handle AIX versions 1.2, 1.3.

1993-05-30  Jim Blandy  (jimb@wookumz.gnu.ai.mit.edu)

	* configure.in: Use s/bsd4-3.h for mips-mips-riscos4, and add
	the configuration name mips-mips-usg* to represent USG systems.

	* configure.in: Fix logic to detect if srcdir is already configured.

	* Makefile.in: Pass in LD_SWITCH_X_SITE.

	* Makefile.in (mkdir, clean, mostlyclean, do-install): Use `(cd
	foo && pwd)` instead of `(cd foo ; pwd)` to get the canonical name
	of a directory; cd might fail, and have pwd print out the current
	directory.

1993-05-30  Richard Stallman  (rms@mole.gnu.ai.mit.edu)

	* configure.in: When looking for sources, use '.', not `.`.  Also '..'.

1993-05-30  Jim Blandy  (jimb@wookumz.gnu.ai.mit.edu)

	* configure.in: Complain if srcdir points at an already-configured
	tree.

1993-05-30  Richard Stallman  (rms@mole.gnu.ai.mit.edu)

	* Version 19.10 released.

1993-05-29  Jim Blandy  (jimb@wookumz.gnu.ai.mit.edu)

	* Makefile.in: Use Makefile comments, not C comments.

	* configure.in: Add case for the Tektronix XD88.

1993-05-29  Richard Stallman  (rms@mole.gnu.ai.mit.edu)

	* configure.in: Handle sysv4.2 and sysvr4.2.

1993-05-29  Jim Blandy  (jimb@wookumz.gnu.ai.mit.edu)

	* configure.in: Traverse the argument list without destroying it;
	don't use shift.  It turns out that "set - ${saved_arguments}"
	doesn't work portably.

	* configure.in: Add missing "fi".

	* make-dist: Rebuild configure if configure.in is newer.

	* Makefile.in (src:, lib-src:, FRC:): Force the src and lib-src
	targets to be executed even if make remembers that it has already
	satisfied FRC.

1993-05-29  Richard Stallman  (rms@mole.gnu.ai.mit.edu)

	* Makefile.in (do-install): Delete redundant code to copy etc twice.

	* configure.in (romp): Handle various version numbers with aos and bsd.

1993-05-28  Richard Stallman  (rms@mole.gnu.ai.mit.edu)

	* configure.in: Fix message text.

1993-05-28  Jim Blandy  (jimb@geech.gnu.ai.mit.edu)

	* make-dist: Make a `site-lisp' directory in the distribution,
	instead of a `local-lisp' directory, which hasn't been the
	appropriate name for a long time.
	* Makefile.in (@rip_paths@locallisppath): Use site-lisp directory
	from the distribution first, then /usr/local/lib/emacs/site-lisp.

	* Makefile.in (do-install): Correctly detect if ./etc and
	${srcdir}/etc are the same.

	* configure.in: Extract UNEXEC from the system configuration
	files, compute the name of the source file corresponding to the
	object file, and #define it as UNEXEC_SRC in config.h.

	* configure.in: If srcdir is '.', then try using PWD to make it
	absolute.

	* configure.in: Include ${srcdir} in the printed report, to help
	people notice if it's an automounter path.

1993-05-27  Jim Blandy  (jimb@geech.gnu.ai.mit.edu)

	* configure.in (prefix): Don't run pwd on srcdir unnecessarily.

1993-05-27  Richard Stallman  (rms@mole.gnu.ai.mit.edu)

	* Makefile.in (do-install): Delete the dest dir, not the source dir,
	when they are different.  Add  `shift' command.
	(COPYDESTS, COPYDIR): Delete external-lisp dir.
	(externallispdir): Var deleted.

	* configure.in: Delete spurious paren outputting short_usage.

1993-05-27  Jim Blandy  (jimb@geech.gnu.ai.mit.edu)

	* Version 19.9 released.

1993-05-26  Jim Blandy  (jimb@wookumz.gnu.ai.mit.edu)

	* Makefile.in (${SUBDIR}): Pass the value of the make variable to
	subdirectory makes.

	* make-dist: Check for .elc files with no corresponding .el file.

	* Makefile.in (mkdir): Make all the directories in locallisppath.

	* config.guess: New file.
	* configure.in: Use it, tentatively.
	* INSTALL: Mention its usage.

	* configure.in (hppa-hp-hpux): Use uname -r instead of uname -m;
	the former gives you the operating system rev directly.
	Use s/hpux.h if we don't recognize what we got.

	* Makefile.in (do-install): Don't remove a destination directory
	if it's the same as the source.  If ${srcdir}/info == ${infodir},
	don't try to copy the info files.

	* Makefile.in (COPYDIR, COPYDESTS): Don't mention etc twice; this
	doesn't work if you're not using a separate source directory.
	(do-install): Copy the build tree's etc directory only after
	making sure it's not also the source tree's etc directory.

1993-05-26  Richard Stallman  (rms@mole.gnu.ai.mit.edu)

	* configure.in: Handle sunos4.1.3 specially.

1993-05-25  Richard Stallman  (rms@mole.gnu.ai.mit.edu)

	* Makefile.in (INSTALL): Add definition.

	* configure.in: Fix some messages.  Support -with-gnu-cc.
	At the end, use `set --', not `set -'.
	Delete spurious `.h' in hpux alternatives.

1993-05-25  Jim Blandy  (jimb@wookumz.gnu.ai.mit.edu)

	* Version 19.8 released.

1993-05-25  Jim Blandy  (jimb@wookumz.gnu.ai.mit.edu)

	* configure.in: When looking for source in the same directory as
	the configure script, make the path thus discovered absolute.
	If the user specifies the `--srcdir' switch, make that directory
	absolute too.

	* Makefile.in (srcdir): Remove comment saying this doesn't work.

	* Makefile.in (src/paths.h): Edit the `infodir' variable into this
	too, as the value of the PATH_INFO macro.

	* configure.in: Check to see if the source lives in the same
	directory as the configure script.

1993-05-24  Jim Blandy  (jimb@wookumz.gnu.ai.mit.edu)

	* Makefile.in (install): Split this into `install' and
	`do-install', to give people more control over exactly what gets
	done.
	(do-install): New target, containing the guts of `install'.
	Don't remove and recreate the directories inside the copying loop - do
	it all before the copying loop.  Pass more flags to the lib-src
	make.
	(mkdir): Create ${infodir}, ${mandir}, and ${sitelispdir} here, to
	avoid errors and warnings.

	* configure.in: For generic IBM PC boxes, insist on "unknown" for
	the manufacturer - the more general case was blocking other i386
	configuration names below, and that's how the names are written in
	MACHINES anyway.

	* make-dist: When breaking links, remove the link before moving
	the copy onto it, to avoid interactive behavior.

	* Makefile.in: Doc fix.

	* configure.in: Doc fix.

	* INSTALL: Mention --exec-prefix option.

	* configure.in: Add support for the `--exec-prefix' option.
	* Makefile.in: Accept that support.

	* configure.in: Use the AC_PROG_INSTALL macro.
	* Makefile.in (INSTALL): Variable removed.
	(INSTALL_PROGRAM, INSTALL_DATA): Accept these values from configure.

	* configure.in: Distinguish between hp800's and hp700's by calling
	"uname -m".

1993-05-24  Richard Stallman  (rms@mole.gnu.ai.mit.edu)

	* configure.in: Recognize configuration names for i860 boxes
	running SYSV.

1993-05-23  Jim Blandy  (jimb@geech.gnu.ai.mit.edu)

	* configure.in: Distinguish between hp800's and hp700's by the
	version of HP/UX they run, since that's something people are more
	likely to know - hp700's run 8.0.
	Add HP 700 configuration.

	* configure.in: Test for the presence of the `rename' function.

	* Makefile.in (C_SWITCH_X_SITE): New variable - get this from
	configure.in.
	(oldXMenu/Makefile): Edit C_SWITCH_X_SITE into this.

	* make-dist: Break intra-tree links.

	* configure.in: Explain that this is an autoconf script, and give
	instructions for rebuilding configure from it.  Arrange to put
	comments in configure explaining this too.

	* configure.in: Make the first line of the configure script be
	"#!/bin/sh".  Leaving the first line blank didn't work.

	* configure.in (long_usage): Remove; made short_usage describe
	the options briefly.

	* configure.in: Implement the --prefix option.
	* Makefile.in (prefix): Add support for it here.
	* INSTALL: Document it here.

	* Makefile.in (install): Don't assume that the files in the `info'
	subdirectory match  *.info.  They don't have that prefix.

1993-05-22  Jim Blandy  (jimb@geech.gnu.ai.mit.edu)

	* configure.in: Add case for version 5 of Esix.

1993-05-22  Jim Blandy  (jimb@geech.gnu.ai.mit.edu)

	* Version 19.7 released.

	* make-dist: There aren't any *.com files in lib-src anymore.

	* make-dist: Copy texinfo.tex and texindex.c, rather than linking
	them; they're symlinks to other filesystems on the GNU machines.

	* make-dist: Check that the manual reflects the same version of
	Emacs as stated in lisp/version.el.  Edit that version number into
	the README file.

1993-05-21  Jim Blandy  (jimb@geech.gnu.ai.mit.edu)

	* configure.in: Remove the hack of AC_DEFINE; use
	AC_DEFINE_UNQUOTED.

1993-05-20  Jim Blandy  (jimb@wookumz.gnu.ai.mit.edu)

	* make-dist: Don't distribute precomp.com, compile.com, or
	link.com from ./src; they're in ./vms now.

	Some time-handling patches from Paul Eggert:
	* configure.in: Add AC_TIMEZONE.

1993-05-19  Jim Blandy  (jimb@wookumz.gnu.ai.mit.edu)

	* configure.in: Recognize Linux as a valid operating system for
	the i386.

1993-05-18  Jim Blandy  (jimb@wookumz.gnu.ai.mit.edu)

	* make-dist: Distribute some VMS files we got from Richard Levitte.

	* Makefile.in (oldXMenu/Makefile): Take oldXMenu/Makefile.in as
	the source for the sed command, not oldXMenu/Makefile.

1993-05-17  Jim Blandy  (jimb@totoro.cs.oberlin.edu)

	* INSTALL: Don't claim the srcdir option doesn't work.

1993-05-16  Jim Blandy  (jimb@totoro.cs.oberlin.edu)

	* configure.in: Include remarks saying what order the autoconf
	tests should go in, and remind people to change config.h.in
	whenever they add autoconf tests which make #definitions.

	* make-dist: Distribute oldXMenu/Makefile.in, not oldXMenu/Makefile.

1993-05-15  Jim Blandy  (jimb@geech.gnu.ai.mit.edu)

	* Makefile.in (oldXMenu/Makefile): Make this depend on
	${srcdir}/oldXMenu/Makefile.in, not itself.

	* PROBLEMS: Some updates from David J. Mackenzie.

	More changes from David J. Mackenzie.
	* Makefile.in (install.sysv, install.xenix, install.aix):
	Targets removed; autoconf and config.h should specify all these
	differences.
	(buildlisppath): Make this path depend on ${srcdir}.
	(INSTALLFLAGS): Remove.
	(INSTALL): Include the -c flag.
	(install): Change the way we invoke install accordingly.

	Install ${srcdir} changes from DJM.
	* Makefile.in (SUBDIR_MAKEFILES): Add oldXMenu/Makefile to this
	list.
	(COPYDIR, COPYDESTS): Install files from both the etc directory in
	the source tree and the etc directory in the object tree.
	(${SUBDIR}): Pass the prefix variable down to submakes.
	(everywhere): Use `sed', not `/bin/sed'.  Not all systems have sed
	in /bin.
	(lib-src/Makefile, src/Makefile, oldXMenu/Makefile): Edit in
	values for srcdir and VPATH.
	(install): Add `v' flag to tar command.  Make sure that `dir'
	exists in ${srcdir}/info before copying it.  Remember that the man
	pages come from the source tree, not the object tree.
	* configure.in: Remove remarks saying that the --srcdir option
	doesn't work.
	Create the etc directory in the object tree.
	Recognize configuration names of the form *-sun-solaris*.
	Recognize sunos5 and solaris as operating system names.

	* configure.in: Use the AC_TIME_WITH_SYS_TIME macro, for
	lib-src/getdate.y and src/systime.h.

1993-05-15  Richard Stallman  (rms@mole.gnu.ai.mit.edu)

	* make-dist: Make links in info subdir.

1993-05-13  Jim Blandy  (jimb@totoro.cs.oberlin.edu)

	* configure.in: Call AC_STDC_HEADERS.

1993-05-10  Jim Blandy  (jimb@geech.gnu.ai.mit.edu)

	* configure.in: Sidestep autoconf's quoting of the second argument
	of AC_DEFINE, so we can specify the value to put there.  It would
	be nice if autoconf provided some way to specify computed values
	for macros.

1993-05-09  Jim Blandy  (jimb@totoro.cs.oberlin.edu)

	* Makefile.in (DEFS): Delete; since we're using AC_CONFIG_HEADER,
	this is always just -DHAVE_CONFIG_H.

	The GNU coding standards specify that CFLAGS should be left for
	users to set.
	* Makefile.in (CFLAGS): Let configure determine the default value
	for this.
	Don't have it default to DEFS.
	(${SUBDIR}): Pass CFLAGS down to submakes, not DEFS.
	(lib-src/Makefile, src/Makefile): Edit the default value for
	CFLAGS into these files, not DEFS.
	* configure.in (CFLAGS): Choose a default value for this - "-g"
	normally, or "-g -O" if we're using GCC.  Edit it into the
	top-level Makefile.

	* configure.in: When scanning the machine and system description
	#include files, write their names to conftest.c properly.

1993-05-07  Jim Blandy  (jimb@totoro.cs.oberlin.edu)

	* configure.in: In configuration name case for Apallos running
	Domainios, set opsys, not opsysfile.

	* configure.in: Use the autoconf AC_CONFIG_HEADER macro to produce
	src/config.h, instead of AC_OUTPUT; the latter overwrites
	src/config.h even when it hasn't changed, puts a makefile-style
	comment at the top even though it's C code, and produces a
	config.status script which doesn't do the job right.

	* configure.in: Add AC_LN_S test, so we can tell whether or not we
	can use a symbolic link to get the X Menu library into src.
	* Makefile.in (LN_S): New variable.
	(src/Makefile): Edit the value of LN_S into this makefile.

1993-05-06  Richard Stallman  (rms@mole.gnu.ai.mit.edu)

	* configure.in: Support *-sco3.2v4* as opsystem.

	* make-dist: Don't include calc directory.
	Exclude many files in the man directory; copy a few.

1993-05-04  Jim Blandy  (jimb@geech.gnu.ai.mit.edu)

	* configure.in: Use AC_HAVE_HEADERS to test for sys/time.h, and
	call AC_STRUCT_TM to see what's in time.h.

	* configure.in: Employ quoting stupidity to get the value of CPP
	to expand properly.

1993-04-27  Jim Blandy  (jimb@totoro.cs.oberlin.edu)

	* configure.in: Use the AC_PROG_CPP macro, and then use the CPP
	variable to scan the machine and system description files.

	* configure.in: Use the AC_HAVE_HEADERS to check for sys/timeb.h,
	so that getdate.y builds correctly.

1993-04-26  Jim Blandy  (jimb@totoro.cs.oberlin.edu)

	* configure.in (tempcname): Change this to "conftest.c", so it will
	work properly on systems with short filenames; this is the name
	autoconf uses.

	* configure.in: Also detect the availability of dup2 and
	gethostname.

	* configure.in: Use the AC_ALLOCA test.
	* Makefile.in (ALLOCA): New variable, to be set by ./configure.
	(lib-src/Makefile): Edit the value of ALLOCA into lib-src/Makefile.

1993-04-24  Jim Blandy  (jimb@totoro.cs.oberlin.edu)

	* make-dist: Distribute configure, as well as configure.in.
	Oversight.

1993-04-23  Jim Blandy  (jimb@totoro.cs.oberlin.edu)

	* Makefile.in (install): Print out the name of the directory we're
	copying, so people can have some idea of whether we're making
	progress.

	* Makefile.in (install.aix, install.xenix, install.sysv, install):
	Don't forget to re-create the COPYDESTS directories after we clear
	them out.

1993-04-13  Jim Blandy  (jimb@totoro.cs.oberlin.edu)

	* Makefile.in: Add autoconf cookies so that the configure
	script can comment out sections of path variable definitions to
	choose between the installable configuration and the run-in-place
	configuration.
	* configure.in: Add new option `--run-in-place', to select the
	run-in-place path definitions.

	* configure.in: Add a clause to the big configuration name case
	for the NeXT machine.

1993-04-12  Jim Blandy  (jimb@totoro.cs.oberlin.edu)

	* Makefile.in (install, install.sysv, install.xenix, install.aix):
	Make sure that each source directory exists, and is different from
	the destination directory; then, delete the destination before
	copying over the source.

	* make-dist: Distribute configure.in, instead of configure.

1993-04-10  Jim Blandy  (jimb@geech.gnu.ai.mit.edu)

	* configure.in: Don't set CC to "gcc -O" if the user specifies
	`--with-gcc'.  Add -O to DEFS if GCC is set.

1993-04-09  Jim Blandy  (jimb@totoro.cs.oberlin.edu)

	* Makefile.in (clean mostlyclean): Missing right paren.

	* configure.in: When checking for X windows, search for an X11
	subdirectory of ${x_includes}.

	* configure.in: Check for gettimeofday function, for getdate.y.

	Change `configure' to a mixture of custom code and autoconf stuff.
	autoconf can't derive all the information we need, but we'd really
	like to be able to take advantage of some of its tests, and its
	file-editing facilities.
	* configure.in: Renamed from configure.
	Quote the sections of shell script we want copied literally to
	the configure script.
	(compile): Initialize this to make the autoconf macros' code happy.
	Use AC_PROG_CC, AC_CONST, and AC_RETSIGTYPE instead of writing out
	code to do their jobs.
	Use autoconf to produce Makefile and src/config.h.
	Remove the Makefile-style comment that autoconf places at the top
	of src/config.h.
	(config_h_opts): Remove - no longer necessary.
	* Makefile.in (configname): Rename to configuration.
	(CONFIG_CFLAGS): Rename to DEFS.
	(CC, DEFS, C_SWITCH_SYSTEM, version, configuration): Adjust to
	get values via autoload @cookies@.
	(libsrc_libs): Get this from autoconf.  We used to do nothing
	about this.
	(${SUBDIR}): Pass DEFS to submakes instead of CONFIG_CFLAGS.

	* Makefile.in (src/paths.h, lib-src/Makefile, src/Makefile):
	Don't echo the move-if-change command.

1993-04-08  Jim Blandy  (jimb@churchy.gnu.ai.mit.edu)

	* make-dist: Distribute lib-src/rcs-checkin.

	* make-dist: It's oldXMenu/compile.com, not oldXMenu/compile.mms.
	Don't try to make links to the RCS or Old subdirectories.
	Use the appropriate extension for the compression type in use.
	Create the tar file in the shell's initial default directory, not
	in ${tempparent}.
	Erase the whole ${tempparent} tree, not just ${tempdir}.

1993-03-30  Jim Blandy  (jimb@geech.gnu.ai.mit.edu)

	* Makefile.in (src/paths.h): Don't echo the huge sed command we
	use to build paths.h.
	(lib-src/Makefile, src/Makefile): Similarly.

	* configure: Extend test for working `const' keyword to handle AIX
	3.2 cc.

1993-03-24  Jim Blandy  (jimb@geech.gnu.ai.mit.edu)

	* make-dist: Distribute lisp/term/ChangeLog.

	Arrange for C compilation throughout the tree to get
	C_SWITCH_SYSTEM from the configuration files.
	* configure: Extract C_SWITCH_SYSTEM from the machine and
	system-dependent files, and save it in the top-level Makefile.
	* Makefile.in (C_SWITCH_SYSTEM): New flag for configure to edit.
	(lib-src/Makefile): Edit C_SWITCH_SYSTEM into lib-src/Makefile.

	* make-dist: Include the VMS support files in oldXMenu in the
	distribution.

	* configure: Doc fix.

	* configure: Fix corrupted config_h_opts.

	* configure: Properly report option names in error messages.

	* configure: Properly recognize --x-includes and --x-libraries
	options.

	* configure: Fix syntax errors in code handling XFree386.

1993-03-23  Jim Blandy  (jimb@geech.gnu.ai.mit.edu)

	* configure: Add special code to detect XFree386, and tell
	config.h about it.

	* configure: Properly handle extracting values of LIBS_MACHINE and
	LIBS_SYSTEM that contain spaces.

	* configure: Add `--x-includes' and `--x-libraries' options.
	I think these are dopey, but no less than three alpha testers, at
	large sites, have said they have their X files installed in odd
	places.  Implement them by setting C_SWITCH_X_SITE and
	LD_SWITCH_X_SITE in src/config.h.

1993-03-22  Eric S. Raymond  (eric@geech.gnu.ai.mit.edu)

	* make-dist: Don't distribute etc/Old files.

	* GETTING.GNU.SOFTWARE, PROBLEMS: Registered into RCS with their
	backups.

1993-03-20  Jim Blandy  (jimb@geech.gnu.ai.mit.edu)

	* make-dist: Fix typo.

1993-03-19  Eric S. Raymond  (eric@geech.gnu.ai.mit.edu)

	* make-dist: Corrected typo, fixed it to discard = and TAGS files
	in some cases where it should but didn't seen to.

	* Makefile.in: Added unlock and relock productions.

1993-03-18  Jim Blandy  (jimb@geech.gnu.ai.mit.edu)

	* make-dist: Add a --compress option to force make-dist to use
	compress.

	* make-dist: Use gzip, if we can find it.

	* configure: Recognize rs6000-ibm-aix32 and rs6000-ibm-aix, and
	make rs6000-ibm-aix default to -aix32.

1993-03-17  Eric S. Raymond  (eric@geech.gnu.ai.mit.edu)

	* Makefile.in: Added `Developer's configuration' section.

1993-03-17  Eric S. Raymond  (eric@mole.gnu.ai.mit.edu)

	* Makefile.in: Add commented-out variable settings for developer's
	configuration.

1993-03-14  Jim Blandy  (jimb@wookumz.gnu.ai.mit.edu)

	* make-dist: Distribute `src/bitmaps' too.

1993-03-14  Charles Hannum  (mycroft@hal.gnu.ai.mit.edu)

	* configure: Recognize rs6000-ibm-aix32 and rs6000-ibm-aix, and
	make rs6000-ibm-aix default to -aix32.

1993-03-09  Jim Blandy  (jimb@totoro.cs.oberlin.edu)

	* configure: Recognize strings like "sysvr0" or "sysvr1" as System V.

	* Makefile.in (install.sysv): Add a second `$' in front of
	`${dest}', so that the shell will expand it, instead of Make.

	* configure: When processing the name of the configure script,
	collapse `././' to `./', but leave a single `./' prefix alone.

	* configure: Doc fix.

1993-03-04  Jim Blandy  (jimb@wookumz.gnu.ai.mit.edu)

	* configure: Handle isc3.0 correctly.

1993-02-25  Jim Blandy  (jimb@totoro.cs.oberlin.edu)

	* make-dist: Don't try to copy the COPYING notice into
	external-lisp; we're not distributing that directory any more.

1993-02-24  Jim Blandy  (jimb@totoro.cs.oberlin.edu)

	* Makefile.in (install, install.aix, install.xenix, install.sysv):
	Remove CVS subdirectories from the installed directory trees, as
	well as RCS directories.

1993-02-23  Jim Blandy  (jimb@wookumz.gnu.ai.mit.edu)

	* make-dist: Only copy gmalloc.c if we couldn't link it.
	Don't try to copy man/{README,Makefile} unless they actually exist.

	* Makefile.in (lisppath): Don't include externallispdir in this.
	We're not sure whether we're even going to distribute the
	directory yet.

1993-02-17  Jim Blandy  (jimb@totoro.cs.oberlin.edu)

	* make-dist: Don't distribute the external-lisp directory anymore.
	* INSTALL: Remove all references to external-lisp.

	* configure: Detect whether the compiler supports `const'
	properly, and edit src/config.h accordingly.

	* configure: Tweak layout of final report.

	* Makefile.in (${SUBDIR}): Pass CONFIG_CFLAGS to the submakes, not
	CFLAGS.

	* Makefile.in (locallisppath): Make this default to
	${datadir}/emacs/site-lisp, instead of
	${datadir}/emacs/local-lisp.  ${datadir} and ${statedir} are often
	the same thing, and local-lisp causes completion conflicts with
	lock.
	(lisppath): Add ${externallispdir} to this.
	* INSTALL: Adjust installation directions.

	* Makefile.in (externallispdir): New variable, to say where to
	install the externally-maintained lisp files.
	(COPYDIR, COPYDESTS): Copy the external lisp directory just like
	the others.
	* INSTALL: Describe external-lisp and the new externallispdir
	variable.

1993-02-14  Jim Blandy  (jimb@totoro.cs.oberlin.edu)

	* configure (progname): New option `--with-gcc'.  Make it clearer
	how we are trying to guess whether or not we have GCC.
	* INSTALL: Document the `--with-gcc' option, and improve
	description of `--with-x' options.

1993-02-06  Jim Blandy  (jimb@totoro.cs.oberlin.edu)

	* Makefile.in (COPYDIR, COPYDESTS): Remove ${srcdir}/info and
	${infodir} from these variables; we have written out explicit code
	to install the info files.

1993-01-25  Jim Blandy  (jimb@geech.gnu.ai.mit.edu)

	* make-dist: Don't distributed the RCS files in the etc directory.

1993-01-24  Jim Blandy  (jimb@totoro.cs.oberlin.edu)

	* Makefile.in: Some makes can't handle comments in the middle of
	commands; move them to before the whole rule.

1993-01-16  Jim Blandy  (jimb@wookumz.gnu.ai.mit.edu)

	* README: Mention what Emacs is.

1993-01-14  Jim Blandy  (jimb@wookumz.gnu.ai.mit.edu)

	* make-dist: Include `./lisp/calc-2.02' in the distribution.
	Add `./cpp' and `./man' back into the distribution.

1993-01-13  Richard Stallman  (rms@mole.gnu.ai.mit.edu)

	* Makefile.in: Define MAKE, and use where appropriate.

1993-01-07  Jim Blandy  (jimb@totoro.cs.oberlin.edu)

	* make-dist: Remember that the authoritative COPYING notice is
	`etc/COPYING', not `../etc/COPYING'.

1992-12-20  Jim Blandy  (jimb@totoro.cs.oberlin.edu)

	* make-dist: Make sure that the COPYING notices in each directory
	are copies, not symlinks.

1992-12-19  Jim Blandy  (jimb@totoro.cs.oberlin.edu)

	* INSTALL: The build process produces an executable called `emacs'
	now.  Change references.
	* Makefile.in: Adjust `install.mumble' targets to install
	`src/emacs', not `src/xemacs'.

	* configure: Start with a blank line; this keeps some old CSH's
	from thinking it's a CSH script.  Most systems will just use
	/bin/sh to run it, which is what we're expecting; the only other
	shells which might try to interpret it themselves are probably
	Bourne-compatible.

1992-12-14  Jim Blandy  (jimb@totoro.cs.oberlin.edu)

	* INSTALL: Improvements suggested by David Mackenzie.

1992-12-12  Jim Blandy  (jimb@totoro.cs.oberlin.edu)

	* Makefile.in (install, install.sysv, install.xenix, install.aix):
	Don't try to copy the info files if there aren't any; the
	unexpanded globbing pattern disappoints `install'.  Ignore the
	return status of that command.

	* INSTALL: Updated for new configuration arrangement.

	* configure: Don't make the top-level Makefile read-only - people
	may want to edit the values of the path variables.

	* Makefile.in (install, install.sysv, install.xenix, install.aix):
	Install the info files in ${infodir}.  Install the executable
	under both `emacs' and `emacs-VERSION'.

	* Makefile.in: Doc fix.

	* Makefile.in (exec_prefix): New variable, as per latest version
	of coding standards.
	(bindir, libdir): Use it, instead of `prefix'.
	(lib-src/Makefile): Edit value of exec_prefix into lib-src/Makefile.

	* Makefile.in (mandir): Make the default value for this depend on
	$(prefix).

	* Makefile.in (datadir, statedir, libdir): Make these all default
	to ${prefix}/lib.
	(lispdir, locallisppath, etcdir, lockdir, archlibdir):
	Adjust to compensate.

	* Makefile.in (install, install.sysv, install.xenix, install.aix):
	Install the etags and ctags man pages too.

	* Makefile.in (distclean): Don't delete backup files; that's the
	job of extraclean.
	(extraclean): Like distclean, but deletes backup and autosave files.

1992-12-10  Jim Blandy  (jimb@totoro.cs.oberlin.edu)

	Make path specification conform to GNU coding standards.
	* configure (long_usage): Remove all traces of old arguments from
	usage messages, and document the options we do accept in more
	detail: -with-x... and --srcdir.
	(options, boolean_opts): Delete; we don't have enough options to
	make this worthwhile.
	(prefix, bindir, lisppath, datadir, libdir, lockdir): Delete,
	along with the code which supported them; these should be set as
	arguments to the top-level make.
	(config_h_opts): Since this no longer doubles as a list of option
	names, make them upper case; this simplifies the code which uses
	them to build the sed command to edit src/config.h.  Change the
	code which sets them.
	(cc, g, O): Don't allow the user to set these using options; they
	should be specified using `CC=' and `CFLAGS=' arguments to the
	top-level make.  Just choose reasonable default values for them,
	and edit them into Makefile.in's default CC and CONFIG_CFLAGS
	values.
	(gnu_malloc, rel_alloc): Don't allow the user to set these using
	options; use them whenever the configuration files say they're
	possible.
	Simplify the argument processing loop.  Don't accept abbreviations
	for option names; these might conflict with other configuration
	options in the future.
	Add some support for the `--srcdir' option.  Check for the sources
	in . and .. if `--srcdir' is omitted.  If the directories we will
	compile in don't exist yet, create them under the current directory.
	Note that the rest of the build process doesn't really support
	this.
	Edit only the top Makefile.  That should edit the others.
	Edit into the makefile: `version', from lisp/version.el, `configname'
	and `srcdir' from the configuration arguments, `CC' and
	`CONFIG_CFLAGS' as guessed from the presence or absence of GCC in
	the user's path, and LOADLIBES as gleaned from the system
	description files.
	Simplify the report generated; it doesn't need to include any
	description of paths now.
	Make `config.status' exec configure instead of just calling it, so
	there's no harm in overwriting `config.status'.
	* Makefile.in (version, configname): New variables, used to choose
	the default values for datadir and libdir.
	Path variables rearranged into two clearer groups:
	- In the first group are the variables specified by the GNU coding
	  standards (prefix, bindir, datadir, statedir, libdir, mandir,
	  manext, infodir, and srcdir).
	- In the second are the variables actually used for Emacs's paths
	  (lispdir, locallisppath, lisppath, buildlisppath, etcdir, lockdir,
	  archlibdir), which depend on the first category.
	datadir and libdir default to directories under
	${prefix}/lib/emacs instead of ${prefix}/emacs, by popular
	demand.
	etcdir and lispdir default to subdirectories of datadir.
	archlibdir defaults to libdir.
	The new installation tree is a bit deeper than it used to be, so
	use the new make-path program in lib-src to build them all.
	Always build a new src/paths.h.tmp and then move-if-change it to
	src/paths.h, to avoid unnecessary rebuilds while responding to the
	right changes.
	Remove all mention of arch-lib.  Run utility commands from
	lib-src, and let the executables be copied into archlibdir when
	Emacs is installed.
	Add targets for src/Makefile, lib-src/Makefile, and
	oldXMenu/Makefile, editing the values of the path variables into
	them.
	Let lib-src do its own installation.
	(datadir): Default to putting data files under
	${prefix}/lib/emacs/${version}, not /usr/local/emacs.
	(emacsdir): Variable deleted; it would only be confusing to use.
	(lispdir, etcdir): Default to ${datadir}/lisp.
	(mkdir): Use make-path for this.
	(lockdir): Do this in mkdir.
	(Makefile): New target.

	* configure (usage_message): Rename to long_usage.

	* make-dist: Don't bother creating an arch-lib directory; that's
	only for installation now.

1992-11-20  Jim Blandy  (jimb@totoro.cs.oberlin.edu)

	* configure: Use GCC-style configuration names, using config.sub.
	Change the usage and help messages.

	* configure: Initialize window_system, not indow_system.

	* configure: Report which window system, compiler, and signal
	handler return type we decide to use.

	* make-dist: Explain what's going on if config.sub and gmalloc.c
	can't be linked.  Place the code which copies them near the code
	which links the rest of the files around them.

1992-11-15  Jim Blandy  (jimb@apple-gunkies.gnu.ai.mit.edu)

	* make-dist: Don't bother to distribute src/*.com, or
	src/vmsbuild; those have all been moved to `../vms'.

1992-11-07  Jim Blandy  (jimb@wookumz.gnu.ai.mit.edu)

	* make-dist: Don't forget that the way to avoid filenames starting
	with `=' is to use the pattern `[a-zA-Z0-9]*.h', not
	`[a-zA-Z0-9].h'.  Add a new section for dealing with files that we
	couldn't make hard links to, since we have two already, and
	perhaps more to come.

1992-11-04  Jim Blandy  (jimb@totoro.cs.oberlin.edu)

	* configure: When editing parameters into lib-src/Makefile, change
	the definition of CONFIG_CFLAGS instead of CFLAGS itself; CFLAGS
	needs some other flags too.

1992-11-03  Jim Blandy  (jimb@totoro.cs.oberlin.edu)

	* configure: Remove spurious echo of the configuration name.

	* make-dist: Don't distribute files in src/m and src/s whose names
	begin with `='.

1992-10-27  Richard Stallman  (rms@mole.gnu.ai.mit.edu)

	* configure: Update GNU_MALLOC and REL_ALLOC in config.h.
	Also LISP_FLOAT_TYPE.

1992-10-26  Jim Blandy  (jimb@wookumz.gnu.ai.mit.edu)

	* make-dist: Copy config.sub, since it's a symbolic link to a file
	on another file system.

1992-10-17  Jim Blandy  (jimb@totoro.cs.oberlin.edu)

	* make-dist: Include lib-src/makedoc.com and emacs.csh in the
	distribution.

	* config.sub: New file, to help us recognize configuration names.
	* make-dist: Include it in the distribution.

1992-09-14  Richard Stallman  (rms@mole.gnu.ai.mit.edu)

	* configure: Convert `-' to `_' in specified option names.
	Accept options with --.  Delete --highpri and --have-x-menu options.
	New options --with-x and --with-x10 replace -window-system.
	Don't mention options --gnu-malloc, --rel-alloc
	or --lisp-float-type in help message.

1992-09-13  Jim Blandy  (jimb@pogo.cs.oberlin.edu)

	* make-dist: Include the `vms' subdirectory in the distribution.

1992-09-10  Jim Blandy  (jimb@pogo.cs.oberlin.edu)

	* configure: Remove lines starting with "# DIST: " when building
	lib-src/Makefile and src/Makefile.  This allows us to mark the
	"Makefile.in" files with explanatory comments which won't also get
	stuck in the Makefiles.

1992-09-05  Jim Blandy  (jimb@pogo.cs.oberlin.edu)

	* make-dist: Don't use the '+' operator in the sed regular
	expression that extracts the version number from lisp/version.el;
	Ultrix sed doesn't seem support the operator.  Just double the
	operand and use *.

1992-09-01  Jim Blandy  (jimb@pogo.cs.oberlin.edu)

	* Makefile.in: Doc fix.

1992-08-31  Jim Blandy  (jimb@totoro.cs.oberlin.edu)

	* configure: Rewrite sed command to remove at most one ./ prefix;
	Ultrix's sed doesn't allow us to apply the * operator to a \( \)
	group.

1992-08-25  Richard Stallman  (rms@mole.gnu.ai.mit.edu)

	* Makefile.in (src/paths.h): Use sed, not /bin/sed.

1992-08-18  Jim Blandy  (jimb@pogo.cs.oberlin.edu)

	* make-dist: Go ahead and build a new TAGS file, unless the
	--newer option was specified.  Don't try to delete a TAGS file
	from etc; it's not kept there, and shouldn't be deleted anyway.

1992-08-14  Jim Blandy  (jimb@pogo.cs.oberlin.edu)

	* make-dist: If the lisp directory contains a default.el, don't
	distribute it.

	* configure: When searching signal.h for the type of a signal
	return handler, make a copy of it, not a symbolic link to it; that
	way, it will work on systems that don't have symbolic links.

1992-08-14  Eric S. Raymond  (eric@mole.gnu.ai.mit.edu)

	* make-dist: Taught it about vcdiff and rcs2log, added --newer
	option for generating incremental distributions.  Stopped it from
	generating a TAGS file into the distribution; that sucker is
	*big*, and easily enough generated with the toplevel makefile.

1992-08-13  Jim Blandy  (jimb@pogo.cs.oberlin.edu)

	* configure: When writing config.status, don't prefix progname
	with a '.'; it might be absolute.

1992-08-05  Jim Blandy  (jimb@pogo.cs.oberlin.edu)

	* configure: Choose to use X11 if either /usr/lib/libX11.a or
	/usr/include/X11 exist, not only if both exist.

1992-07-27  Jim Blandy  (jimb@wookumz.gnu.ai.mit.edu)

	* make-dist: Make the new external-lisp directory a duplicate of
	the external-lisp directory, not the lisp directory.

1992-07-07  Jim Blandy  (jimb@wookumz.gnu.ai.mit.edu)

	* Makefile.in (clean, mostlyclean): Don't bother trying to `make
	clean' in arch-lib; it doesn't even have a Makefile.

	* Makefile.in (clean, mostlyclean): In the test which tries to
	distinguish between the build directory, which should be cleaned,
	and the installed directory, which shouldn't, cd to `${emacsdir}',
	not `${DESTDIR}${LIBDIR}'.

1992-06-30  Jim Blandy  (jimb@pogo.cs.oberlin.edu)

	* make-dist: Be sure to delete the .c and .h files that YACC and
	BISON create from getdate.y.

	* external-lisp: New directory; see `external-lisp/README'.
	* make-dist: Added support for the external-lisp subdirectory.

	* make-dist: Changed message which complains that make-dist wasn't
	invoked in the right directory to indicate which files it was
	looking for.

1992-06-29  Jim Blandy  (jimb@pogo.cs.oberlin.edu)

	* configure: Add comments explaining why we can't translate
	character ranges or control characters in `tr'.

1992-06-24  Jim Blandy  (jimb@pogo.cs.oberlin.edu)

	* configure: When generating the configuration message, we used to
	build the message from the start so that each line began with "# "
	so that it would be a comment in `config.status'.  However, this
	causes trouble if any of the variables we use in the message
	expand to more than one line of text - as gnu_malloc_reason
	sometimes does.  So instead, we build the message as it should be
	printed to the user (i.e. without the "# " prefixes), and stick on
	the "# "s when we write it to `config.status'.

	* Makefile.in (clean, mostlyclean): Don't neglect to clean out
	`lib-src' and `arch-lib'.

	* configure: When generating report and `config.status' file, note
	that bindir only determines where `make install' and
	`build-install' will place the executables; this should make it
	clear that the ordinary build process will not try to install
	things.

1992-06-10  Jim Blandy  (jimb@wookumz.gnu.ai.mit.edu)

	* make-dist: Change messages to say that we are 'making links to
	X', rather than 'copying X'.  And put `' quotes around file names.

	* make-dist: Include '.tmp' in the name of the staging directory.

	* make-dist: Pass the `-f' option to rm when you're not sure that
	the files you're removing actually exist.

	* make-dist: When setting up etc/COPYING, always nuke whatever is
	there, and then copy it in, to make sure we get a real file.

	* make-dist: Don't try to distribute *.defns files any more.
	The only such file was for simula.el, which has been superseded by a
	version which doesn't have a separate .defns file.

1992-05-28  Ken Raeburn  (Raeburn@Cygnus.COM)

	* make-dist: Don't distribute configured versions of config.h.in,
	paths.h.in, Makefile.in in src.

	* configure: Delete .tmp files before creating them; don't bother
	trying to make final targets writable first, since it won't
	matter to move-if-change.

1992-05-19  Jim Blandy  (jimb@pogo.cs.oberlin.edu)

	* Makefile.in (mkdir, lockdir): Don't put dashes in front of the
	mkdir and chmod in the center of all the conditionals.  GNU Make
	will strip these out, but other makes won't.

1992-05-18  Jim Blandy  (jimb@pogo.cs.oberlin.edu)

	* make-dist: Include move-if-change in list of files to distribute.

1992-05-04  Jim Blandy  (jimb@pogo.cs.oberlin.edu)

	* configure: Remove any "." elements from the program name.

	* configure: Don't record the values of all the possible arguments
	in config.status; only record the options that the user specified.

	* configure: Use move-if-change to move in the new src/config.h.

1992-04-29  Ken Raeburn  (Raeburn@Cygnus.COM)

	* move-if-change: New file, copied from gcc release.
	* Makefile.in (src/paths.h): Use it, and put the "sed" output into
	a temp file, so we don't update paths.h if an error occurs or if
	it doesn't need changing.

1992-04-28  Jim Blandy  (jimb@pogo.cs.oberlin.edu)

	* Makefile.in (src/paths.h): Do not install a value for the
	PATH_SUPERLOCK value; that macro doesn't exist anymore.
	* build-install.in: Same thing.

1992-04-24  Jim Blandy  (jimb@pogo.cs.oberlin.edu)

	* make-dist: Check the flag called "make_tar", not "make_dir"; the
	latter, being a typo, is always false, resulting in a program
	whose default behavior is to painstakingly build a copy of the
	source tree, and then delete it.  Rah.

	* Makefile.in: Add dist target, and comment for it.

	* configure: When scanning <signal.h> for a declaration for
	signal, create a symbolic link with a name ending in .c, so the
	compiler won't complain that it's only been given .h files.

	* configure: Check whether there are any arguments available
	before shifting to get the value of a non-boolean parameter.

	* make-dist: Doc fix.

1992-04-20  Jim Blandy  (jimb@pogo.cs.oberlin.edu)

	* configure: Instead of grepping /usr/include/signal.h for a
	signal declaration, run /usr/include/signal.h or
	/usr/include/sys/signal.h through cpp and grep for the
	declaration.

	* configure: Redirect the output of grep to /dev/null instead of
	using grep -s - that flag means different things on other systems.

	* Makefile.in: Use 'buildlisppath' instead of 'dumplisppath',
	since the former is recognizable even if you don't know what
	'dumping' is.
	* configure: Accommodate that change.

	* configure: Accept options for all of the directories you can
	change in the Makefile.

	* configure: Accept "-OPTION VALUE" as well as "-OPTION=VALUE".

	* INSTALL: Mention that you have to copy all the 'FOO.in' files to
	FOO before you can use them.

	* build-install.in: Made the "Where To Install Things" section
	conform with the similar section from Makefile.in.  Copied section
	which builds src/paths.h from src/paths.h.in from the Makefile.

1992-04-19  Jim Blandy  (jimb@pogo.cs.oberlin.edu)

	* configure: Write config.status to pass its command-line
	arguments on to configure, so that people can use it to recreate
	an old configuration, with minor changes.

1992-04-16  Jim Blandy  (jimb@pogo.cs.oberlin.edu)

	* configure: Don't rely on option variables being unset if their
	values are the empty string.  In particular, when producing the
	English report, don't assume that highpri will be unset when no
	increased priority has been requested; -highpri='' should be the
	same as omitting -highpri altogether.

	* configure: Fix dumb bug: when running the system and machine
	description files through cpp, mark those lines that we want to
	evaluate with the string '@configure@', and then only evaluate
	them.  This way if the files include anything that actually
	generates text (type definitions or external declarations, say),
	we won't try to eval it.

1992-04-11  Jim Blandy  (jimb@pogo.cs.oberlin.edu)

	* make-dist: New shell script.

	* configure: When creating foo from foo.in, make foo read-only to
	remind people to edit the .in file instead.

	* INSTALL: Changed references to config.h-dist to config.h.in.
	The "BUILDING GNU EMACS BY HAND" section neglected to mention how
	to build src/paths.h from src/paths.h.in; added a paragraph to do
	this.
	* configure, Makefile, build-install: Changed filenames like
	FOO-dist to FOO.in.

1992-04-08  Jim Blandy  (jimb@pogo.cs.oberlin.edu)

	* Makefile, build-install: Renamed to Makefile.in and
	build-install.in; the configure script will edit these to produce
	the usable Makefile and build-install.
	* configure: Changed to produce ./Makefile, ./build-install,
	lib-src/Makefile, and src/Makefile from their *.in counterparts,
	instead of editing them in place.

1992-04-07  Jim Blandy  (jimb@pogo.cs.oberlin.edu)

	* Makefile: Re-arranged so that the undumped Emacs will search
	../lisp *after* the site's local elisp files.
	(locallisppath, dumplisppath): New variables.
	(lisppath): This variable's default value is now chosen based on
	$(locallisppath) and $(lispdir); while it used to be the
	customization point for adding site-local elisp directories to
	load-path, that job is now handled mostly by locallisppath.
	(src/paths.h): Edit the value of a new macro, PATH_DUMPLOADSEARCH.
	Check the values being assigned to the *LOADSEARCH macros for null
	path elements (like '::' in 'foo::bar').

	* configure: When checking if the machine- and system-dependent
	files define a particular macro or not, actually run them through
	CPP and test the macros with #ifs, instead of just grepping for
	the macros' names.  In particular, check for SYSTEM_MALLOC in this
	way.

1992-04-03  Richard Stallman  (rms@mole.gnu.ai.mit.edu)

	* Makefile (install): Don't use -s in install.  (Keep the symbols.)

1992-04-02  Jim Blandy  (jimb@pogo.cs.oberlin.edu)

	* configure: Make the config.status file an executable shell
	script which will recreate the same configuration.  Include the
	verbal description of the current configuration as a comment in
	the script.
	* INSTALL: Doc fix.

	* Makefile: Brought the Makefile up to the GNU coding
	standards, as described in standards.text:
	(TAGS): New name for the target which rebuilds the tags table.
	(check): New target; doesn't do anything yet.
	(mostlyclean): New target, synonymous with clean.
	(realclean): New target.  Currently, this just calls the
	subdirectories's makefiles and then deletes config.status.
	(INSTALL, INSTALLFLAGS, INSTALL_PROGRAM, INSTALL_DATA):
	New variables.
	Installation directory variables changed to conform.
	(install, install.sysv, install.xenix, install.aix): Change the
	code which copies the directories into their installed location to
	allow the installed locations to be in several different
	directories; the old version assumed that they would all be in
	$(emacsdir).
	(mkdir, lockdir): Allow the installed locations to be in several
	different directories.
	* INSTALL: Doc fix.

	* build-install: Use the same variable names as the Makefile.
	Allow the installed locations to be in several different
	directories.

1992-03-31  Jim Blandy  (jimb@pogo.cs.oberlin.edu)

	* Makefile (src/paths.h): Instead of using a single sed command to
	edit both the PATH_LOCK and PATH_SUPERLOCK macros, edit the two
	separately, and don't forget to append "/!!!SuperLock!!!" to the
	value of the PATH_SUPERLOCK macro.

	* config.emacs: Renamed to configure, for consistency with other
	GNU products.  Internal references changed.
	INSTALL, Makefile: References changed.

	* lock: New directory, which should always be empty.  If this
	directory doesn't exist, Emacs won't complain; it just won't lock.
	Having this here means that people can just unpack Emacs, build
	it, and have locking work.

	* share-lib: Re-renamed to etc, for the sake of tradition.
	* config.emacs: Changed default value for datadir to ../etc.
	* INSTALL, README: Adjusted.

1992-03-18  Jim Blandy  (jimb@pogo.cs.oberlin.edu)

	* config.emacs: Guess the value for LOADLIBES in lib-src/Makefile
	by running CPP on the appropriate s/*.h and m/*.h files.

1992-03-16  Jim Blandy  (jimb@pogo.cs.oberlin.edu)

	* config.emacs: Make sure to set the "exit on error" flag once
	we've removed config.status; errors should abort the configuration.

1992-02-15  Jim Blandy  (jimb@pogo.cs.oberlin.edu)

	* config.emacs: Added -distribute option, so that the Makefile
	paths are in their proper form.  I don't know why this matters.

1992-02-14  Jim Blandy  (jimb@pogo.cs.oberlin.edu)

	* local-lisp: New directory, empty in the distribution, for people
	to put local elisp code in.
	* config.emacs: Include it in the default load path.
	* README: Document it.

1992-01-30  Jim Blandy  (jimb@pogo.cs.oberlin.edu)

	* config.emacs: Guess the type of signal handling functions based
	on the contents of /usr/include/signal.h.

	* config.emacs: Print out progress report messages.

	* Makefile (src/paths.h): Don't generically replace
	/usr/local/lib/emacs with LIBROOT.  This can hide bugs in the
	editing of the other entries, and each entry should be dealt with
	explicitly anyway.

	* build-install: Converted from C-shell to Bourne shell.
	* config.emacs: Edit build-install properly.

	* config.emacs: Doc fix.

1992-01-27  Richard Stallman  (rms@mole.gnu.ai.mit.edu)

	* Makefile (install): Remove `B' from tar xf command.

1992-01-13  Jim Blandy  (jimb@pogo.cs.oberlin.edu)

	* config.emacs: Removed support for the `maintain-environment'
	option; the only important difference between this and its absence
	has been removed.
	* INSTALL: Removed mention of `maintain-environment'.

	* config.emacs: Fix arguments to sed when processing boolean
	arguments.

1991-12-05  Jim Blandy  (jimb@pogo.gnu.ai.mit.edu)

	* config.emacs: New file, to help automate the installation
	process.

	* Makefile: Lots of changes to support the separation of etc into
	architecture-dependent and -independent files:
	(EMACSROOT): New variable, giving the directory under which all of
	Emacs's libraries should be installed.  Changed rest of file to
	use it.
	(LIBDIR): Now denotes only architecture-dependent dir.
	(DATADIR): New variable, denoting architecture-independent dir.
	(LOCKDIR): New variable, for completeness.
	(SUBDIR): No more etc, new lib-src.
	(COPYDIR): No more etc, new arch-lib and share-lib.
	(src/paths.h): Set PATH_DATA and the LOCK macros too.
	(src): Now depends on lib-src, not etc.
	* build-install: Changes parallel to the above.
	* README: Describe the new arrangement.

	* vms: New subdirectory for all the VMS stuff.

1991-12-03  Jim Blandy  (jimb@pogo.gnu.ai.mit.edu)

	* Makefile (LISPPATH): New variable.
	(src/paths.h): Define PATH_LOADSEARCH according to LISPPATH.

1990-09-28  Richard Stallman  (rms@mole.ai.mit.edu)

	* Makefile (install, install.sysv, install.xenix):
	Install wakeup instead of loadst.  No need for setuid or setgid.

1990-08-07  Richard Stallman  (rms@sugar-bombs.ai.mit.edu)

	* Makefile (clean): Clean etc if that's not the installation dir.

1990-04-26  Richard Stallman  (rms@sugar-bombs.ai.mit.edu)

	* Makefile (paths.h): Make sed alter each name in the path.

1988-08-30  Richard Stallman  (rms@sugar-bombs.ai.mit.edu)

	* Makefile (install.sysv): Use cpio, not tar.

1988-08-03  Richard Stallman  (rms@sugar-bombs.ai.mit.edu)

	* Makefile (lockdir): Rename `lock' target.
	Depend on it from install*, not from `all'.

1988-05-16  Richard Stallman  (rms@frosted-flakes.ai.mit.edu)

	* Makefile: Changed LIBDIR and BINDIR back to /usr/local/{emacs,bin}
	to match build-install and paths.h.

;; Local Variables:
;; coding: utf-8
;; End:

  Copyright (C) 1993-1999, 2001-2015 Free Software Foundation, Inc.

  This file is part of GNU Emacs.

  GNU Emacs is free software: you can redistribute it and/or modify
  it under the terms of the GNU General Public License as published by
  the Free Software Foundation, either version 3 of the License, or
  (at your option) any later version.

  GNU Emacs is distributed in the hope that it will be useful,
  but WITHOUT ANY WARRANTY; without even the implied warranty of
  MERCHANTABILITY or FITNESS FOR A PARTICULAR PURPOSE.  See the
  GNU General Public License for more details.

  You should have received a copy of the GNU General Public License
  along with GNU Emacs.  If not, see <http://www.gnu.org/licenses/>.<|MERGE_RESOLUTION|>--- conflicted
+++ resolved
@@ -1,4 +1,7 @@
-<<<<<<< HEAD
+2015-03-23  Andreas Schwab  <schwab@suse.de>
+
+	* configure.ac: Fix jpeg version check to work with gcc >= 5.
+
 2015-03-21  Samer Masterson  <samer@samertm.com>
 
 	* CONTRIBUTE (Test your changes.): New section.
@@ -99,13 +102,6 @@
 	2015-01-11 update-copyright: recognize groff's \(co marker
 
 2015-01-28  Eli Zaretskii  <eliz@gnu.org>
-=======
-2015-03-23  Andreas Schwab  <schwab@suse.de>
-
-	* configure.ac: Fix jpeg version check to work with gcc >= 5.
-
-2015-01-20  Eli Zaretskii  <eliz@gnu.org>
->>>>>>> ad89f850
 
 	* configure.ac (HAVE_W32): Abort with error message if
 	--without-toolkit-scroll-bars was specified.  See
