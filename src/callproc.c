--- conflicted
+++ resolved
@@ -128,22 +128,19 @@
 
   dir = expand_and_dir_to_file (dir, Qnil);
 
-<<<<<<< HEAD
+  if (NILP (Ffile_accessible_directory_p (dir)))
+    report_file_error ("Setting current directory",
+		       BVAR (current_buffer, directory));
+
+  /* Remove "/:" from dir.  */
+  if (! NILP (Fstring_match (build_string ("^/:"), dir, Qnil)))
+    dir = Fsubstring (dir, make_number (2), Qnil);
+
   if (STRING_MULTIBYTE (dir))
     dir = ENCODE_FILE (dir);
   if (! file_accessible_directory_p (dir))
-=======
-  if (NILP (Ffile_accessible_directory_p (dir)))
->>>>>>> 86b1c771
     report_file_error ("Setting current directory",
 		       BVAR (current_buffer, directory));
-
-  /* Remove "/:" from dir.  */
-  if (! NILP (Fstring_match (build_string ("^/:"), dir, Qnil)))
-    dir = Fsubstring (dir, make_number (2), Qnil);
-
-  if (STRING_MULTIBYTE (dir))
-    dir = ENCODE_FILE (dir);
 
   RETURN_UNGCPRO (dir);
 }
