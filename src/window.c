--- conflicted
+++ resolved
@@ -60,29 +60,6 @@
 
 extern Lisp_Object Qleft_margin, Qright_margin;
 
-<<<<<<< HEAD
-static int displayed_window_lines P_ ((struct window *));
-static struct window *decode_window P_ ((Lisp_Object));
-static int count_windows P_ ((struct window *));
-static int get_leaf_windows P_ ((struct window *, struct window **, int));
-static void window_scroll P_ ((Lisp_Object, int, int, int));
-static void window_scroll_pixel_based P_ ((Lisp_Object, int, int, int));
-static void window_scroll_line_based P_ ((Lisp_Object, int, int, int));
-static int freeze_window_start P_ ((struct window *, void *));
-static Lisp_Object window_list P_ ((void));
-static int add_window_to_list P_ ((struct window *, void *));
-static int candidate_window_p P_ ((Lisp_Object, Lisp_Object, Lisp_Object,
-				   Lisp_Object));
-static Lisp_Object next_window P_ ((Lisp_Object, Lisp_Object,
-				    Lisp_Object, int));
-static void decode_next_window_args P_ ((Lisp_Object *, Lisp_Object *,
-					 Lisp_Object *));
-static int foreach_window_1 P_ ((struct window *,
-				 int (* fn) (struct window *, void *),
-				 void *));
-static Lisp_Object window_list_1 P_ ((Lisp_Object, Lisp_Object, Lisp_Object));
-static void resize_window_apply P_ ((struct window *, int));
-=======
 static int displayed_window_lines (struct window *);
 static struct window *decode_window (Lisp_Object);
 static int count_windows (struct window *);
@@ -90,13 +67,7 @@
 static void window_scroll (Lisp_Object, int, int, int);
 static void window_scroll_pixel_based (Lisp_Object, int, int, int);
 static void window_scroll_line_based (Lisp_Object, int, int, int);
-static int window_min_size_1 (struct window *, int, int);
-static int window_min_size_2 (struct window *, int, int);
-static int window_min_size (struct window *, int, int, int, int *);
-static void size_window (Lisp_Object, int, int, int, int, int);
 static int freeze_window_start (struct window *, void *);
-static int window_fixed_size_p (struct window *, int, int);
-static void enlarge_window (Lisp_Object, int, int);
 static Lisp_Object window_list (void);
 static int add_window_to_list (struct window *, void *);
 static int candidate_window_p (Lisp_Object, Lisp_Object, Lisp_Object,
@@ -109,7 +80,7 @@
                              int (* fn) (struct window *, void *),
                              void *);
 static Lisp_Object window_list_1 (Lisp_Object, Lisp_Object, Lisp_Object);
->>>>>>> fe0aa820
+static void resize_window_apply (struct window *, int);
 
 /* This is the window in which the terminal's cursor should
    be left when nothing is being done with it.  This must
@@ -3526,31 +3497,8 @@
 {
   struct window *c;
 
-<<<<<<< HEAD
   if (!NILP (w->vchild))
     /* W is a vertical combination.  */
-=======
-static void
-enlarge_window (window, delta, horiz_flag)
-     Lisp_Object window;
-     int delta, horiz_flag;
-{
-  Lisp_Object parent, next, prev;
-  struct window *p;
-  Lisp_Object *sizep;
-  int maximum;
-  int (*sizefun) (Lisp_Object)
-    = horiz_flag ? window_width : window_height;
-  void (*setsizefun) (Lisp_Object, int, int)
-    = (horiz_flag ? set_window_width : set_window_height);
-
-  /* Give up if this window cannot be resized.  */
-  if (window_fixed_size_p (XWINDOW (window), horiz_flag, 1))
-    error ("Window is not resizable");
-
-  /* Find the parent of the selected window.  */
-  while (1)
->>>>>>> fe0aa820
     {
       c = XWINDOW (w->vchild);
       if (horflag)
@@ -4043,10 +3991,6 @@
   return new;
 }
 
-<<<<<<< HEAD
-=======
-static void shrink_window_lowest_first (struct window *, int);
->>>>>>> fe0aa820
 
 DEFUN ("delete-window-internal", Fdelete_window_internal, Sdelete_window_internal, 1, 1, 0,
        doc: /* Remove WINDOW from its frame.
@@ -4055,7 +3999,6 @@
      (window)
      register Lisp_Object window;
 {
-<<<<<<< HEAD
   register Lisp_Object parent, sibling, frame, root;
   register Lisp_Object swindow, pwindow;
   struct window *w, *p, *s, *r;
@@ -4063,15 +4006,6 @@
   int horflag;
   int bflag = 0;
   int before_sibling = 0;
-=======
-    CHECK_ORIG_SIZES,
-    SAVE_ORIG_SIZES,
-    RESTORE_ORIG_SIZES
-};
-
-static int save_restore_orig_size (struct window *,
-                                   enum save_restore_action);
->>>>>>> fe0aa820
 
   w = decode_any_window (window);
   XSETWINDOW (window, w);
