--- conflicted
+++ resolved
@@ -1737,24 +1737,9 @@
   if (!BUFFER_LIVE_P (b))
     return Qnil;
 
-<<<<<<< HEAD
   if (thread_check_current_buffer (b))
     return Qnil;
 
-  /* Query if the buffer is still modified.  */
-  if (INTERACTIVE && !NILP (BVAR (b, filename))
-      && BUF_MODIFF (b) > BUF_SAVE_MODIFF (b))
-    {
-      GCPRO1 (buffer);
-      tem = do_yes_or_no_p (format2 ("Buffer %s modified; kill anyway? ",
-				     BVAR (b, name), make_number (0)));
-      UNGCPRO;
-      if (NILP (tem))
-	return Qnil;
-    }
-
-=======
->>>>>>> 219afb88
   /* Run hooks with the buffer to be killed the current buffer.  */
   {
     ptrdiff_t count = SPECPDL_INDEX ();
