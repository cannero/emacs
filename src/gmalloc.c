/* Declarations for `malloc' and friends.
   Copyright (C) 1990-1993, 1995-1996, 1999, 2002-2007, 2013-2025 Free
   Software Foundation, Inc.
		  Written May 1989 by Mike Haertel.

This library is free software; you can redistribute it and/or
modify it under the terms of the GNU General Public License as
published by the Free Software Foundation; either version 2 of the
License, or (at your option) any later version.

This library is distributed in the hope that it will be useful,
but WITHOUT ANY WARRANTY; without even the implied warranty of
MERCHANTABILITY or FITNESS FOR A PARTICULAR PURPOSE.  See the GNU
General Public License for more details.

You should have received a copy of the GNU General Public
License along with this library.  If not, see <https://www.gnu.org/licenses/>.

   The author may be reached (Email) at the address mike@ai.mit.edu,
   or (US mail) as Mike Haertel c/o Free Software Foundation.  */

#include <config.h>

#if defined HAVE_PTHREAD
#define USE_PTHREAD
#endif

#include <stddef.h>
#include <stdlib.h>
#include <string.h>
#include <limits.h>
#include <stdint.h>
#include <unistd.h>

#ifdef USE_PTHREAD
#include <pthread.h>
#endif

#include "lisp.h"

#ifdef HAVE_MALLOC_H
# if GNUC_PREREQ (4, 2, 0)
#  pragma GCC diagnostic ignored "-Wdeprecated-declarations"
# endif
# include <malloc.h>
#endif
#ifndef __MALLOC_HOOK_VOLATILE
# define __MALLOC_HOOK_VOLATILE volatile
#endif
#if !defined HAVE_MALLOC_H						\
  || (__GLIBC__ > 2 || __GLIBC_MINOR__ >= 34)
extern void (*__MALLOC_HOOK_VOLATILE __after_morecore_hook) (void);
extern void *(*__morecore) (ptrdiff_t);
#endif /* !defined HAVE_MALLOC_H || glibc >= 2.34 */
#if !defined HAVE_MALLOC_H						\
  || (__GLIBC__ > 2 || __GLIBC_MINOR__ >= 24)
extern void (*__MALLOC_HOOK_VOLATILE __malloc_initialize_hook) (void);
#endif /* !defined HAVE_MALLOC_H || glibc >= 2.24 */

<<<<<<< HEAD
/* If HYBRID_MALLOC is defined, then temacs will use malloc,
   realloc... as defined in this file (and renamed gmalloc,
   grealloc... via the macros that follow).  The dumped emacs,
   however, will use the system malloc, realloc....  In other source
   files, malloc, realloc... are renamed hybrid_malloc,
   hybrid_realloc... via macros in lisp.h.  hybrid_malloc and
   friends are wrapper functions defined later in this file.  */
=======
>>>>>>> aa07e944
#undef malloc
#undef realloc
#undef calloc
#undef aligned_alloc
#undef free
#define malloc gmalloc
#define realloc grealloc
#define calloc gcalloc
#define aligned_alloc galigned_alloc
#define free gfree
#define malloc_info gmalloc_info

#ifdef	__cplusplus
extern "C"
{
#endif

/* Allocate SIZE bytes of memory.  */
extern void *malloc (size_t size) ATTRIBUTE_MALLOC_SIZE ((1));
/* Re-allocate the previously allocated block
   in ptr, making the new block SIZE bytes long.  */
extern void *realloc (void *ptr, size_t size) ATTRIBUTE_ALLOC_SIZE ((2));
/* Allocate NMEMB elements of SIZE bytes each, all initialized to 0.  */
extern void *calloc (size_t nmemb, size_t size) ATTRIBUTE_MALLOC_SIZE ((1,2));
/* Free a block.  */
extern void free (void *ptr);

/* Allocate SIZE bytes allocated to ALIGNMENT bytes.  */
extern void *aligned_alloc (size_t, size_t);
#ifdef MSDOS
extern void *memalign (size_t, size_t);
extern int posix_memalign (void **, size_t, size_t);
#endif

/* The allocator divides the heap into blocks of fixed size; large
   requests receive one or more whole blocks, and small requests
   receive a fragment of a block.  Fragment sizes are powers of two,
   and all fragments of a block are the same size.  When all the
   fragments in a block have been freed, the block itself is freed.  */
#define BLOCKLOG	(INT_WIDTH > 16 ? 12 : 9)
#define BLOCKSIZE	(1 << BLOCKLOG)
#define BLOCKIFY(SIZE)	(((SIZE) + BLOCKSIZE - 1) / BLOCKSIZE)

/* Determine the amount of memory spanned by the initial heap table
   (not an absolute limit).  */
#define HEAP		(INT_WIDTH > 16 ? 4194304 : 65536)

/* Number of contiguous free blocks allowed to build up at the end of
   memory before they will be returned to the system.  */
#define FINAL_FREE_BLOCKS	8

/* Data structure giving per-block information.  */
typedef union
  {
    /* Heap information for a busy block.  */
    struct
      {
	/* Zero for a block that is not one of ours (typically,
	   allocated by system malloc), positive for the log base 2 of
	   the fragment size of a fragmented block, -1 for the first
	   block of a multiblock object, and unspecified for later
	   blocks of that object.  Type-0 blocks can be present
	   because the system malloc can be invoked by library
	   functions in an undumped Emacs.  */
	int type;
	union
	  {
	    struct
	      {
		size_t nfree; /* Free frags in a fragmented block.  */
		size_t first; /* First free fragment of the block.  */
	      } frag;
	    /* For a large object, in its first block, this has the number
	       of blocks in the object.  */
	    ptrdiff_t size;
	  } info;
      } busy;
    /* Heap information for a free block
       (that may be the first of a free cluster).  */
    struct
      {
	size_t size;	/* Size (in blocks) of a free cluster.  */
	size_t next;	/* Index of next free cluster.  */
	size_t prev;	/* Index of previous free cluster.  */
      } free;
  } malloc_info;

/* Pointer to first block of the heap.  */
extern char *_heapbase;

/* Table indexed by block number giving per-block information.  */
extern malloc_info *_heapinfo;

/* Address to block number and vice versa.  */
#define BLOCK(A)	((size_t) ((char *) (A) - _heapbase) / BLOCKSIZE + 1)
#define ADDRESS(B)	((void *) (((B) - 1) * BLOCKSIZE + _heapbase))

/* Current search index for the heap table.  */
extern size_t _heapindex;

/* Limit of valid info table indices.  */
extern size_t _heaplimit;

/* Doubly linked lists of free fragments.  */
struct list
  {
    struct list *next;
    struct list *prev;
  };

/* Free list headers for each fragment size.  */
static struct list _fraghead[BLOCKLOG];

/* List of blocks allocated with aligned_alloc and friends.  */
struct alignlist
  {
    struct alignlist *next;
    void *aligned;		/* The address that aligned_alloc returned.  */
    void *exact;		/* The address that malloc returned.  */
  };
extern struct alignlist *_aligned_blocks;

/* Instrumentation.  */
extern size_t _chunks_used;
extern size_t _bytes_used;
extern size_t _chunks_free;
extern size_t _bytes_free;

/* Internal versions of `malloc', `realloc', and `free'
   used when these functions need to call each other.
   They are the same but don't call the hooks.  */
extern void *_malloc_internal (size_t);
extern void *_realloc_internal (void *, size_t);
extern void _free_internal (void *);
extern void *_malloc_internal_nolock (size_t);
extern void *_realloc_internal_nolock (void *, size_t);
extern void _free_internal_nolock (void *);

#ifdef USE_PTHREAD
extern pthread_mutex_t _malloc_mutex, _aligned_blocks_mutex;
extern int _malloc_thread_enabled_p;
#define LOCK()					\
  do {						\
    if (_malloc_thread_enabled_p)		\
      pthread_mutex_lock (&_malloc_mutex);	\
  } while (0)
#define UNLOCK()				\
  do {						\
    if (_malloc_thread_enabled_p)		\
      pthread_mutex_unlock (&_malloc_mutex);	\
  } while (0)
#define LOCK_ALIGNED_BLOCKS()				\
  do {							\
    if (_malloc_thread_enabled_p)			\
      pthread_mutex_lock (&_aligned_blocks_mutex);	\
  } while (0)
#define UNLOCK_ALIGNED_BLOCKS()				\
  do {							\
    if (_malloc_thread_enabled_p)			\
      pthread_mutex_unlock (&_aligned_blocks_mutex);	\
  } while (0)
#else
#define LOCK()
#define UNLOCK()
#define LOCK_ALIGNED_BLOCKS()
#define UNLOCK_ALIGNED_BLOCKS()
#endif

/* Nonzero if `malloc' has been called and done its initialization.  */
extern int __malloc_initialized;
/* Function called to initialize malloc data structures.  */
extern int __malloc_initialize (void);

#ifdef GC_MCHECK

/* Return values for `mprobe': these are the kinds of inconsistencies that
   `mcheck' enables detection of.  */
enum mcheck_status
  {
    MCHECK_DISABLED = -1,	/* Consistency checking is not turned on.  */
    MCHECK_OK,			/* Block is fine.  */
    MCHECK_FREE,		/* Block freed twice.  */
    MCHECK_HEAD,		/* Memory before the block was clobbered.  */
    MCHECK_TAIL			/* Memory after the block was clobbered.  */
  };

/* Activate a standard collection of debugging hooks.  This must be called
   before `malloc' is ever called.  ABORTFUNC is called with an error code
   (see enum above) when an inconsistency is detected.  If ABORTFUNC is
   null, the standard function prints on stderr and then calls `abort'.  */
extern int mcheck (void (*abortfunc) (enum mcheck_status));

/* Check for aberrations in a particular malloc'd block.  You must have
   called `mcheck' already.  These are the same checks that `mcheck' does
   when you free or reallocate a block.  */
extern enum mcheck_status mprobe (void *ptr);

/* Activate a standard collection of tracing hooks.  */
extern void mtrace (void);
extern void muntrace (void);

/* Statistics available to the user.  */
struct mstats
  {
    size_t bytes_total;	/* Total size of the heap. */
    size_t chunks_used;	/* Chunks allocated by the user. */
    size_t bytes_used;	/* Byte total of user-allocated chunks. */
    size_t chunks_free;	/* Chunks in the free list. */
    size_t bytes_free;	/* Byte total of chunks in the free list. */
  };

/* Pick up the current statistics. */
extern struct mstats mstats (void);

#endif

#undef extern

#ifdef	__cplusplus
}
#endif

/* Memory allocator `malloc'.
   Copyright (C) 1990-1993, 1995-1996, 1999, 2002-2007, 2013-2025 Free
   Software Foundation, Inc.
		  Written May 1989 by Mike Haertel.

This library is free software; you can redistribute it and/or
modify it under the terms of the GNU General Public License as
published by the Free Software Foundation; either version 2 of the
License, or (at your option) any later version.

This library is distributed in the hope that it will be useful,
but WITHOUT ANY WARRANTY; without even the implied warranty of
MERCHANTABILITY or FITNESS FOR A PARTICULAR PURPOSE.  See the GNU
General Public License for more details.

You should have received a copy of the GNU General Public
License along with this library.  If not, see <https://www.gnu.org/licenses/>.

   The author may be reached (Email) at the address mike@ai.mit.edu,
   or (US mail) as Mike Haertel c/o Free Software Foundation.  */

#include <errno.h>

/* Debugging hook for 'malloc'.  */
static void *(*__MALLOC_HOOK_VOLATILE gmalloc_hook) (size_t);

/* Replacements for traditional glibc malloc hooks, for platforms that
   do not already have these hooks.  Platforms with these hooks all
   used relaxed ref/def, so it is OK to define them here too.  */
void (*__MALLOC_HOOK_VOLATILE __malloc_initialize_hook) (void);
void (*__MALLOC_HOOK_VOLATILE __after_morecore_hook) (void);
void *(*__morecore) (ptrdiff_t);

/* Pointer to the base of the first block.  */
char *_heapbase;

/* Block information table.  Allocated with align/__free (not malloc/free).  */
malloc_info *_heapinfo;

/* Search index in the info table.  */
size_t _heapindex;

/* Limit of valid info table indices.  */
size_t _heaplimit;

/* Instrumentation.  */
size_t _chunks_used;
size_t _bytes_used;
size_t _chunks_free;
size_t _bytes_free;

/* Are you experienced?  */
int __malloc_initialized;

/* Number of extra blocks to get each time we ask for more core.
   This reduces the frequency of calling `(*__morecore)'.  */
#if defined DOUG_LEA_MALLOC || defined SYSTEM_MALLOC
static
#endif
size_t __malloc_extra_blocks;

/* Number of info entries.  */
static size_t heapsize;

#if defined GC_MALLOC_CHECK && defined GC_PROTECT_MALLOC_STATE

/* Some code for hunting a bug writing into _heapinfo.

   Call this macro with argument PROT non-zero to protect internal
   malloc state against writing to it, call it with a zero argument to
   make it readable and writable.

   Note that this only works if BLOCKSIZE == page size, which is
   the case on the i386.  */

#include <sys/types.h>
#include <sys/mman.h>

static int state_protected_p;
static size_t last_state_size;
static malloc_info *last_heapinfo;

void
protect_malloc_state (int protect_p)
{
  /* If _heapinfo has been relocated, make sure its old location
     isn't left read-only; it will be reused by malloc.  */
  if (_heapinfo != last_heapinfo
      && last_heapinfo
      && state_protected_p)
    mprotect (last_heapinfo, last_state_size, PROT_READ | PROT_WRITE);

  last_state_size = _heaplimit * sizeof *_heapinfo;
  last_heapinfo   = _heapinfo;

  if (protect_p != state_protected_p)
    {
      state_protected_p = protect_p;
      if (mprotect (_heapinfo, last_state_size,
		    protect_p ? PROT_READ : PROT_READ | PROT_WRITE) != 0)
	abort ();
    }
}

#define PROTECT_MALLOC_STATE(PROT) protect_malloc_state (PROT)

#else
#define PROTECT_MALLOC_STATE(PROT)	/* empty */
#endif


/* Aligned allocation.  */
static void *
align (size_t size)
{
  void *result;
  ptrdiff_t adj;

  /* align accepts an unsigned argument, but __morecore accepts a
     signed one.  This could lead to trouble if SIZE overflows the
     ptrdiff_t type accepted by __morecore.  We just punt in that
     case, since they are requesting a ludicrous amount anyway.  */
  if (PTRDIFF_MAX < size)
    result = 0;
  else
    result = (*__morecore) (size);
  adj = (uintptr_t) result % BLOCKSIZE;
  if (adj != 0)
    {
      adj = BLOCKSIZE - adj;
      (*__morecore) (adj);
      result = (char *) result + adj;
    }

  if (__after_morecore_hook)
    (*__after_morecore_hook) ();

  return result;
}

/* Get SIZE bytes, if we can get them starting at END.
   Return the address of the space we got.
   If we cannot get space at END, fail and return 0.  */
static void *
get_contiguous_space (ptrdiff_t size, void *position)
{
  void *before;
  void *after;

  before = (*__morecore) (0);
  /* If we can tell in advance that the break is at the wrong place,
     fail now.  */
  if (before != position)
    return 0;

  /* Allocate SIZE bytes and get the address of them.  */
  after = (*__morecore) (size);
  if (!after)
    return 0;

  /* It was not contiguous--reject it.  */
  if (after != position)
    {
      (*__morecore) (- size);
      return 0;
    }

  return after;
}


/* This is called when `_heapinfo' and `heapsize' have just
   been set to describe a new info table.  Set up the table
   to describe itself and account for it in the statistics.  */
static void
register_heapinfo (void)
{
  size_t block, blocks;

  block = BLOCK (_heapinfo);
  blocks = BLOCKIFY (heapsize * sizeof (malloc_info));

  /* Account for the _heapinfo block itself in the statistics.  */
  _bytes_used += blocks * BLOCKSIZE;
  ++_chunks_used;

  /* Describe the heapinfo block itself in the heapinfo.  */
  _heapinfo[block].busy.type = -1;
  _heapinfo[block].busy.info.size = blocks;
}

#ifdef USE_PTHREAD
pthread_mutex_t _malloc_mutex = PTHREAD_MUTEX_INITIALIZER;
pthread_mutex_t _aligned_blocks_mutex = PTHREAD_MUTEX_INITIALIZER;
int _malloc_thread_enabled_p;

static void
malloc_atfork_handler_prepare (void)
{
  LOCK ();
  LOCK_ALIGNED_BLOCKS ();
}

static void
malloc_atfork_handler_parent (void)
{
  UNLOCK_ALIGNED_BLOCKS ();
  UNLOCK ();
}

static void
malloc_atfork_handler_child (void)
{
  UNLOCK_ALIGNED_BLOCKS ();
  UNLOCK ();
}

/* Set up mutexes and make malloc etc. thread-safe.  */
void
malloc_enable_thread (void)
{
  if (_malloc_thread_enabled_p)
    return;

  /* Some pthread implementations call malloc for statically
     initialized mutexes when they are used first.  To avoid such a
     situation, we initialize mutexes here while their use is
     disabled in malloc etc.  */
  pthread_mutex_init (&_malloc_mutex, NULL);
  pthread_mutex_init (&_aligned_blocks_mutex, NULL);
  pthread_atfork (malloc_atfork_handler_prepare,
		  malloc_atfork_handler_parent,
		  malloc_atfork_handler_child);
  _malloc_thread_enabled_p = 1;
}
#endif	/* USE_PTHREAD */

static void
malloc_initialize_1 (void)
{
#ifdef GC_MCHECK
  mcheck (NULL);
#endif

  if (__malloc_initialize_hook)
    (*__malloc_initialize_hook) ();

  heapsize = HEAP / BLOCKSIZE;
  _heapinfo = align (heapsize * sizeof (malloc_info));
  if (_heapinfo == NULL)
    return;
  memset (_heapinfo, 0, heapsize * sizeof (malloc_info));
  _heapinfo[0].free.size = 0;
  _heapinfo[0].free.next = _heapinfo[0].free.prev = 0;
  _heapindex = 0;
  _heapbase = (char *) _heapinfo;
  _heaplimit = BLOCK (_heapbase + heapsize * sizeof (malloc_info));

  register_heapinfo ();

  __malloc_initialized = 1;
  PROTECT_MALLOC_STATE (1);
  return;
}

/* Set everything up and remember that we have.
   main will call malloc which calls this function.  That is before any threads
   or signal handlers has been set up, so we don't need thread protection.  */
int
__malloc_initialize (void)
{
  if (__malloc_initialized)
    return 0;

  malloc_initialize_1 ();

  return __malloc_initialized;
}

static int morecore_recursing;

/* Get neatly aligned memory, initializing or
   growing the heap info table as necessary. */
static void *
morecore_nolock (size_t size)
{
  void *result;
  malloc_info *newinfo, *oldinfo;
  size_t newsize;

  if (morecore_recursing)
    /* Avoid recursion.  The caller will know how to handle a null return.  */
    return NULL;

  result = align (size);
  if (result == NULL)
    return NULL;

  PROTECT_MALLOC_STATE (0);

  /* Check if we need to grow the info table.  */
  if (heapsize < BLOCK ((char *) result + size))
    {
      /* Calculate the new _heapinfo table size.  We do not account for the
	 added blocks in the table itself, as we hope to place them in
	 existing free space, which is already covered by part of the
	 existing table.  */
      newsize = heapsize;
      do
	newsize *= 2;
      while (newsize < BLOCK ((char *) result + size));

      /* We must not reuse existing core for the new info table when called
	 from realloc in the case of growing a large block, because the
	 block being grown is momentarily marked as free.  In this case
	 _heaplimit is zero so we know not to reuse space for internal
	 allocation.  */
      if (_heaplimit != 0)
	{
	  /* First try to allocate the new info table in core we already
	     have, in the usual way using realloc.  If realloc cannot
	     extend it in place or relocate it to existing sufficient core,
	     we will get called again, and the code above will notice the
	     `morecore_recursing' flag and return null.  */
	  int save = errno;	/* Don't want to clobber errno with ENOMEM.  */
	  morecore_recursing = 1;
	  newinfo = _realloc_internal_nolock (_heapinfo,
					      newsize * sizeof (malloc_info));
	  morecore_recursing = 0;
	  if (newinfo == NULL)
	    errno = save;
	  else
	    {
	      /* We found some space in core, and realloc has put the old
		 table's blocks on the free list.  Now zero the new part
		 of the table and install the new table location.  */
	      memset (&newinfo[heapsize], 0,
		      (newsize - heapsize) * sizeof (malloc_info));
	      _heapinfo = newinfo;
	      heapsize = newsize;
	      goto got_heap;
	    }
	}

      /* Allocate new space for the malloc info table.  */
      while (1)
  	{
 	  newinfo = align (newsize * sizeof (malloc_info));

 	  /* Did it fail?  */
 	  if (newinfo == NULL)
 	    {
 	      (*__morecore) (-size);
 	      return NULL;
 	    }

 	  /* Is it big enough to record status for its own space?
 	     If so, we win.  */
	  if (BLOCK ((char *) newinfo + newsize * sizeof (malloc_info))
 	      < newsize)
 	    break;

 	  /* Must try again.  First give back most of what we just got.  */
 	  (*__morecore) (- newsize * sizeof (malloc_info));
 	  newsize *= 2;
  	}

      /* Copy the old table to the beginning of the new,
	 and zero the rest of the new table.  */
      memcpy (newinfo, _heapinfo, heapsize * sizeof (malloc_info));
      memset (&newinfo[heapsize], 0,
	      (newsize - heapsize) * sizeof (malloc_info));
      oldinfo = _heapinfo;
      _heapinfo = newinfo;
      heapsize = newsize;

      register_heapinfo ();

      /* Reset _heaplimit so _free_internal never decides
	 it can relocate or resize the info table.  */
      _heaplimit = 0;
      _free_internal_nolock (oldinfo);
      PROTECT_MALLOC_STATE (0);

      /* The new heap limit includes the new table just allocated.  */
      _heaplimit = BLOCK ((char *) newinfo + heapsize * sizeof (malloc_info));
      return result;
    }

 got_heap:
  _heaplimit = BLOCK ((char *) result + size);
  return result;
}

/* Allocate memory from the heap.  */
void *
_malloc_internal_nolock (size_t size)
{
  void *result;
  size_t block, blocks, lastblocks, start;
  register size_t i;
  struct list *next;

  /* ANSI C allows `malloc (0)' to either return NULL, or to return a
     valid address you can realloc and free (though not dereference).

     It turns out that some extant code (sunrpc, at least Ultrix's version)
     expects `malloc (0)' to return non-NULL and breaks otherwise.
     Be compatible.  */

#if	0
  if (size == 0)
    return NULL;
#endif

  PROTECT_MALLOC_STATE (0);

  if (size < sizeof (struct list))
    size = sizeof (struct list);

  /* Determine the allocation policy based on the request size.  */
  if (size <= BLOCKSIZE / 2)
    {
      /* Small allocation to receive a fragment of a block.
	 Determine the logarithm to base two of the fragment size. */
      register size_t log = 1;
      --size;
      while ((size /= 2) != 0)
	++log;

      /* Look in the fragment lists for a
	 free fragment of the desired size. */
      next = _fraghead[log].next;
      if (next != NULL)
	{
	  /* There are free fragments of this size.
	     Pop a fragment out of the fragment list and return it.
	     Update the block's nfree and first counters. */
	  result = next;
	  next->prev->next = next->next;
	  if (next->next != NULL)
	    next->next->prev = next->prev;
	  block = BLOCK (result);
	  if (--_heapinfo[block].busy.info.frag.nfree != 0)
	    _heapinfo[block].busy.info.frag.first =
	      (uintptr_t) next->next % BLOCKSIZE >> log;

	  /* Update the statistics.  */
	  ++_chunks_used;
	  _bytes_used += 1 << log;
	  --_chunks_free;
	  _bytes_free -= 1 << log;
	}
      else
	{
	  /* No free fragments of the desired size, so get a new block
	     and break it into fragments, returning the first.  */
#ifdef GC_MALLOC_CHECK
	  result = _malloc_internal_nolock (BLOCKSIZE);
	  PROTECT_MALLOC_STATE (0);
#elif defined (USE_PTHREAD)
	  result = _malloc_internal_nolock (BLOCKSIZE);
#else
	  result = malloc (BLOCKSIZE);
#endif
	  if (result == NULL)
	    {
	      PROTECT_MALLOC_STATE (1);
	      goto out;
	    }

	  /* Link all fragments but the first into the free list.  */
	  next = (struct list *) ((char *) result + (1 << log));
	  next->next = NULL;
	  next->prev = &_fraghead[log];
	  _fraghead[log].next = next;

	  for (i = 2; i < (size_t) (BLOCKSIZE >> log); ++i)
	    {
	      next = (struct list *) ((char *) result + (i << log));
	      next->next = _fraghead[log].next;
	      next->prev = &_fraghead[log];
	      next->prev->next = next;
	      next->next->prev = next;
	    }

	  /* Initialize the nfree and first counters for this block.  */
	  block = BLOCK (result);
	  _heapinfo[block].busy.type = log;
	  _heapinfo[block].busy.info.frag.nfree = i - 1;
	  _heapinfo[block].busy.info.frag.first = i - 1;

	  _chunks_free += (BLOCKSIZE >> log) - 1;
	  _bytes_free += BLOCKSIZE - (1 << log);
	  _bytes_used -= BLOCKSIZE - (1 << log);
	}
    }
  else
    {
      /* Large allocation to receive one or more blocks.
	 Search the free list in a circle starting at the last place visited.
	 If we loop completely around without finding a large enough
	 space we will have to get more memory from the system.  */
      blocks = BLOCKIFY (size);
      start = block = _heapindex;
      while (_heapinfo[block].free.size < blocks)
	{
	  block = _heapinfo[block].free.next;
	  if (block == start)
	    {
	      /* Need to get more from the system.  Get a little extra.  */
	      size_t wantblocks = blocks + __malloc_extra_blocks;
	      block = _heapinfo[0].free.prev;
	      lastblocks = _heapinfo[block].free.size;
	      /* Check to see if the new core will be contiguous with the
		 final free block; if so we don't need to get as much.  */
	      if (_heaplimit != 0 && block + lastblocks == _heaplimit &&
		  /* We can't do this if we will have to make the heap info
                     table bigger to accommodate the new space.  */
		  block + wantblocks <= heapsize &&
		  get_contiguous_space ((wantblocks - lastblocks) * BLOCKSIZE,
					ADDRESS (block + lastblocks)))
		{
 		  /* We got it contiguously.  Which block we are extending
		     (the `final free block' referred to above) might have
		     changed, if it got combined with a freed info table.  */
 		  block = _heapinfo[0].free.prev;
  		  _heapinfo[block].free.size += (wantblocks - lastblocks);
		  _bytes_free += (wantblocks - lastblocks) * BLOCKSIZE;
 		  _heaplimit += wantblocks - lastblocks;
		  continue;
		}
	      result = morecore_nolock (wantblocks * BLOCKSIZE);
	      if (result == NULL)
		goto out;
	      block = BLOCK (result);
	      /* Put the new block at the end of the free list.  */
	      _heapinfo[block].free.size = wantblocks;
	      _heapinfo[block].free.prev = _heapinfo[0].free.prev;
	      _heapinfo[block].free.next = 0;
	      _heapinfo[0].free.prev = block;
	      _heapinfo[_heapinfo[block].free.prev].free.next = block;
	      ++_chunks_free;
	      /* Now loop to use some of that block for this allocation.  */
	    }
	}

      /* At this point we have found a suitable free list entry.
	 Figure out how to remove what we need from the list. */
      result = ADDRESS (block);
      if (_heapinfo[block].free.size > blocks)
	{
	  /* The block we found has a bit left over,
	     so relink the tail end back into the free list. */
	  _heapinfo[block + blocks].free.size
	    = _heapinfo[block].free.size - blocks;
	  _heapinfo[block + blocks].free.next
	    = _heapinfo[block].free.next;
	  _heapinfo[block + blocks].free.prev
	    = _heapinfo[block].free.prev;
	  _heapinfo[_heapinfo[block].free.prev].free.next
	    = _heapinfo[_heapinfo[block].free.next].free.prev
	    = _heapindex = block + blocks;
	}
      else
	{
	  /* The block exactly matches our requirements,
	     so just remove it from the list. */
	  _heapinfo[_heapinfo[block].free.next].free.prev
	    = _heapinfo[block].free.prev;
	  _heapinfo[_heapinfo[block].free.prev].free.next
	    = _heapindex = _heapinfo[block].free.next;
	  --_chunks_free;
	}

      _heapinfo[block].busy.type = -1;
      _heapinfo[block].busy.info.size = blocks;
      ++_chunks_used;
      _bytes_used += blocks * BLOCKSIZE;
      _bytes_free -= blocks * BLOCKSIZE;
    }

  PROTECT_MALLOC_STATE (1);
 out:
  return result;
}

void *
_malloc_internal (size_t size)
{
  void *result;

  LOCK ();
  result = _malloc_internal_nolock (size);
  UNLOCK ();

  return result;
}

void *
malloc (size_t size)
{
  void *(*hook) (size_t);

  if (!__malloc_initialized && !__malloc_initialize ())
    return NULL;

  /* Copy the value of gmalloc_hook to an automatic variable in case
     gmalloc_hook is modified in another thread between its
     NULL-check and the use.

     Note: Strictly speaking, this is not a right solution.  We should
     use mutexes to access non-read-only variables that are shared
     among multiple threads.  We just leave it for compatibility with
     glibc malloc (i.e., assignments to gmalloc_hook) for now.  */
  hook = gmalloc_hook;
  return (hook ? hook : _malloc_internal) (size);
}

#if !(defined (_LIBC))

/* On some ANSI C systems, some libc functions call _malloc, _free
   and _realloc.  Make them use the GNU functions.  */

extern void *_malloc (size_t);
extern void _free (void *);
extern void *_realloc (void *, size_t);

void *
_malloc (size_t size)
{
  return malloc (size);
}

void
_free (void *ptr)
{
  free (ptr);
}

void *
_realloc (void *ptr, size_t size)
{
  return realloc (ptr, size);
}

#endif
/* Free a block of memory allocated by `malloc'.
   Copyright (C) 1990-1993, 1995-1996, 1999, 2002-2007, 2013-2025 Free
   Software Foundation, Inc.
		  Written May 1989 by Mike Haertel.

This library is free software; you can redistribute it and/or
modify it under the terms of the GNU General Public License as
published by the Free Software Foundation; either version 2 of the
License, or (at your option) any later version.

This library is distributed in the hope that it will be useful,
but WITHOUT ANY WARRANTY; without even the implied warranty of
MERCHANTABILITY or FITNESS FOR A PARTICULAR PURPOSE.  See the GNU
General Public License for more details.

You should have received a copy of the GNU General Public
License along with this library.  If not, see <https://www.gnu.org/licenses/>.

   The author may be reached (Email) at the address mike@ai.mit.edu,
   or (US mail) as Mike Haertel c/o Free Software Foundation.  */

/* Debugging hook for free.  */
static void (*__MALLOC_HOOK_VOLATILE gfree_hook) (void *);

/* List of blocks allocated by aligned_alloc.  */
struct alignlist *_aligned_blocks = NULL;

/* Return memory to the heap.
   Like `_free_internal' but don't lock mutex.  */
void
_free_internal_nolock (void *ptr)
{
  int type;
  size_t block, blocks;
  register size_t i;
  struct list *prev, *next;
  void *curbrk;
  const size_t lesscore_threshold
    /* Threshold of free space at which we will return some to the system.  */
    = FINAL_FREE_BLOCKS + 2 * __malloc_extra_blocks;

  register struct alignlist *l;

  if (ptr == NULL)
    return;

  PROTECT_MALLOC_STATE (0);

  LOCK_ALIGNED_BLOCKS ();
  for (l = _aligned_blocks; l != NULL; l = l->next)
    if (l->aligned == ptr)
      {
	l->aligned = NULL;	/* Mark the slot in the list as free.  */
	ptr = l->exact;
	break;
      }
  UNLOCK_ALIGNED_BLOCKS ();

  block = BLOCK (ptr);

  type = _heapinfo[block].busy.type;
  switch (type)
    {
    case -1:
      /* Get as many statistics as early as we can.  */
      --_chunks_used;
      _bytes_used -= _heapinfo[block].busy.info.size * BLOCKSIZE;
      _bytes_free += _heapinfo[block].busy.info.size * BLOCKSIZE;

      /* Find the free cluster previous to this one in the free list.
	 Start searching at the last block referenced; this may benefit
	 programs with locality of allocation.  */
      i = _heapindex;
      if (i > block)
	while (i > block)
	  i = _heapinfo[i].free.prev;
      else
	{
	  do
	    i = _heapinfo[i].free.next;
	  while (i > 0 && i < block);
	  i = _heapinfo[i].free.prev;
	}

      /* Determine how to link this block into the free list.  */
      if (block == i + _heapinfo[i].free.size)
	{
	  /* Coalesce this block with its predecessor.  */
	  _heapinfo[i].free.size += _heapinfo[block].busy.info.size;
	  block = i;
	}
      else
	{
	  /* Really link this block back into the free list.  */
	  _heapinfo[block].free.size = _heapinfo[block].busy.info.size;
	  _heapinfo[block].free.next = _heapinfo[i].free.next;
	  _heapinfo[block].free.prev = i;
	  _heapinfo[i].free.next = block;
	  _heapinfo[_heapinfo[block].free.next].free.prev = block;
	  ++_chunks_free;
	}

      /* Now that the block is linked in, see if we can coalesce it
	 with its successor (by deleting its successor from the list
	 and adding in its size).  */
      if (block + _heapinfo[block].free.size == _heapinfo[block].free.next)
	{
	  _heapinfo[block].free.size
	    += _heapinfo[_heapinfo[block].free.next].free.size;
	  _heapinfo[block].free.next
	    = _heapinfo[_heapinfo[block].free.next].free.next;
	  _heapinfo[_heapinfo[block].free.next].free.prev = block;
	  --_chunks_free;
	}

      /* How many trailing free blocks are there now?  */
      blocks = _heapinfo[block].free.size;

      /* Where is the current end of accessible core?  */
      curbrk = (*__morecore) (0);

      if (_heaplimit != 0 && curbrk == ADDRESS (_heaplimit))
	{
	  /* The end of the malloc heap is at the end of accessible core.
	     It's possible that moving _heapinfo will allow us to
	     return some space to the system.  */

 	  size_t info_block = BLOCK (_heapinfo);
 	  size_t info_blocks = _heapinfo[info_block].busy.info.size;
 	  size_t prev_block = _heapinfo[block].free.prev;
 	  size_t prev_blocks = _heapinfo[prev_block].free.size;
 	  size_t next_block = _heapinfo[block].free.next;
 	  size_t next_blocks = _heapinfo[next_block].free.size;

	  if (/* Win if this block being freed is last in core, the info table
		 is just before it, the previous free block is just before the
		 info table, and the two free blocks together form a useful
		 amount to return to the system.  */
	      (block + blocks == _heaplimit &&
	       info_block + info_blocks == block &&
	       prev_block != 0 && prev_block + prev_blocks == info_block &&
	       blocks + prev_blocks >= lesscore_threshold) ||
	      /* Nope, not the case.  We can also win if this block being
		 freed is just before the info table, and the table extends
		 to the end of core or is followed only by a free block,
		 and the total free space is worth returning to the system.  */
	      (block + blocks == info_block &&
	       ((info_block + info_blocks == _heaplimit &&
		 blocks >= lesscore_threshold) ||
		(info_block + info_blocks == next_block &&
		 next_block + next_blocks == _heaplimit &&
		 blocks + next_blocks >= lesscore_threshold)))
	      )
	    {
	      malloc_info *newinfo;
	      size_t oldlimit = _heaplimit;

	      /* Free the old info table, clearing _heaplimit to avoid
		 recursion into this code.  We don't want to return the
		 table's blocks to the system before we have copied them to
		 the new location.  */
	      _heaplimit = 0;
	      _free_internal_nolock (_heapinfo);
	      _heaplimit = oldlimit;

	      /* Tell malloc to search from the beginning of the heap for
		 free blocks, so it doesn't reuse the ones just freed.  */
	      _heapindex = 0;

	      /* Allocate new space for the info table and move its data.  */
	      newinfo = _malloc_internal_nolock (info_blocks * BLOCKSIZE);
	      PROTECT_MALLOC_STATE (0);
	      memmove (newinfo, _heapinfo, info_blocks * BLOCKSIZE);
	      _heapinfo = newinfo;

	      /* We should now have coalesced the free block with the
		 blocks freed from the old info table.  Examine the entire
		 trailing free block to decide below whether to return some
		 to the system.  */
	      block = _heapinfo[0].free.prev;
	      blocks = _heapinfo[block].free.size;
 	    }

	  /* Now see if we can return stuff to the system.  */
	  if (block + blocks == _heaplimit && blocks >= lesscore_threshold)
	    {
	      register size_t bytes = blocks * BLOCKSIZE;
	      _heaplimit -= blocks;
	      (*__morecore) (-bytes);
	      _heapinfo[_heapinfo[block].free.prev].free.next
		= _heapinfo[block].free.next;
	      _heapinfo[_heapinfo[block].free.next].free.prev
		= _heapinfo[block].free.prev;
	      block = _heapinfo[block].free.prev;
	      --_chunks_free;
	      _bytes_free -= bytes;
	    }
	}

      /* Set the next search to begin at this block.  */
      _heapindex = block;
      break;

    default:
      /* Do some of the statistics.  */
      --_chunks_used;
      _bytes_used -= 1 << type;
      ++_chunks_free;
      _bytes_free += 1 << type;

      /* Get the address of the first free fragment in this block.  */
      prev = (struct list *) ((char *) ADDRESS (block) +
			      (_heapinfo[block].busy.info.frag.first << type));

      if (_heapinfo[block].busy.info.frag.nfree == (BLOCKSIZE >> type) - 1)
	{
	  /* If all fragments of this block are free, remove them
	     from the fragment list and free the whole block.  */
	  next = prev;
	  for (i = 1; i < (size_t) (BLOCKSIZE >> type); ++i)
	    next = next->next;
	  prev->prev->next = next;
	  if (next != NULL)
	    next->prev = prev->prev;
	  _heapinfo[block].busy.type = -1;
	  _heapinfo[block].busy.info.size = 1;

	  /* Keep the statistics accurate.  */
	  ++_chunks_used;
	  _bytes_used += BLOCKSIZE;
	  _chunks_free -= BLOCKSIZE >> type;
	  _bytes_free -= BLOCKSIZE;

#if defined (GC_MALLOC_CHECK) || defined (USE_PTHREAD)
	  _free_internal_nolock (ADDRESS (block));
#else
	  free (ADDRESS (block));
#endif
	}
      else if (_heapinfo[block].busy.info.frag.nfree != 0)
	{
	  /* If some fragments of this block are free, link this
	     fragment into the fragment list after the first free
	     fragment of this block. */
	  next = ptr;
	  next->next = prev->next;
	  next->prev = prev;
	  prev->next = next;
	  if (next->next != NULL)
	    next->next->prev = next;
	  ++_heapinfo[block].busy.info.frag.nfree;
	}
      else
	{
	  /* No fragments of this block are free, so link this
	     fragment into the fragment list and announce that
	     it is the first free fragment of this block. */
	  prev = ptr;
	  _heapinfo[block].busy.info.frag.nfree = 1;
	  _heapinfo[block].busy.info.frag.first =
	    (uintptr_t) ptr % BLOCKSIZE >> type;
	  prev->next = _fraghead[type].next;
	  prev->prev = &_fraghead[type];
	  prev->prev->next = prev;
	  if (prev->next != NULL)
	    prev->next->prev = prev;
	}
      break;
    }

  PROTECT_MALLOC_STATE (1);
}

/* Return memory to the heap.
   Like 'free' but don't call a hook if there is one.  */
void
_free_internal (void *ptr)
{
  LOCK ();
  _free_internal_nolock (ptr);
  UNLOCK ();
}

/* Return memory to the heap.  */

void
free (void *ptr)
{
  void (*hook) (void *) = gfree_hook;

  if (hook != NULL)
    (*hook) (ptr);
  else
    _free_internal (ptr);
}

/* Define the `cfree' alias for `free'.  */
#ifdef weak_alias
weak_alias (free, cfree)
#else
void
cfree (void *ptr)
{
  free (ptr);
}
#endif
/* Change the size of a block allocated by `malloc'.
   Copyright (C) 1990-1993, 1995-1996, 1999, 2002-2007, 2013-2025 Free
   Software Foundation, Inc.
		     Written May 1989 by Mike Haertel.

This library is free software; you can redistribute it and/or
modify it under the terms of the GNU General Public License as
published by the Free Software Foundation; either version 2 of the
License, or (at your option) any later version.

This library is distributed in the hope that it will be useful,
but WITHOUT ANY WARRANTY; without even the implied warranty of
MERCHANTABILITY or FITNESS FOR A PARTICULAR PURPOSE.  See the GNU
General Public License for more details.

You should have received a copy of the GNU General Public
License along with this library.  If not, see <https://www.gnu.org/licenses/>.

   The author may be reached (Email) at the address mike@ai.mit.edu,
   or (US mail) as Mike Haertel c/o Free Software Foundation.  */

/* Debugging hook for realloc.  */
static void *(*grealloc_hook) (void *, size_t);

/* Resize the given region to the new size, returning a pointer
   to the (possibly moved) region.  This is optimized for speed;
   some benchmarks seem to indicate that greater compactness is
   achieved by unconditionally allocating and copying to a
   new region.  This module has incestuous knowledge of the
   internals of both free and malloc. */
void *
_realloc_internal_nolock (void *ptr, size_t size)
{
  void *result;
  int type;
  size_t block, blocks, oldlimit;

  if (size == 0)
    {
      _free_internal_nolock (ptr);
      return _malloc_internal_nolock (0);
    }
  else if (ptr == NULL)
    return _malloc_internal_nolock (size);

  block = BLOCK (ptr);

  PROTECT_MALLOC_STATE (0);

  type = _heapinfo[block].busy.type;
  switch (type)
    {
    case -1:
      /* Maybe reallocate a large block to a small fragment.  */
      if (size <= BLOCKSIZE / 2)
	{
	  result = _malloc_internal_nolock (size);
	  if (result != NULL)
	    {
	      memcpy (result, ptr, size);
	      _free_internal_nolock (ptr);
	      goto out;
	    }
	}

      /* The new size is a large allocation as well;
	 see if we can hold it in place. */
      blocks = BLOCKIFY (size);
      if (blocks < _heapinfo[block].busy.info.size)
	{
	  /* The new size is smaller; return
	     excess memory to the free list. */
	  _heapinfo[block + blocks].busy.type = -1;
	  _heapinfo[block + blocks].busy.info.size
	    = _heapinfo[block].busy.info.size - blocks;
	  _heapinfo[block].busy.info.size = blocks;
	  /* We have just created a new chunk by splitting a chunk in two.
	     Now we will free this chunk; increment the statistics counter
	     so it doesn't become wrong when _free_internal decrements it.  */
	  ++_chunks_used;
	  _free_internal_nolock (ADDRESS (block + blocks));
	  result = ptr;
	}
      else if (blocks == _heapinfo[block].busy.info.size)
	/* No size change necessary.  */
	result = ptr;
      else
	{
	  /* Won't fit, so allocate a new region that will.
	     Free the old region first in case there is sufficient
	     adjacent free space to grow without moving. */
	  blocks = _heapinfo[block].busy.info.size;
	  /* Prevent free from actually returning memory to the system.  */
	  oldlimit = _heaplimit;
	  _heaplimit = 0;
	  _free_internal_nolock (ptr);
	  result = _malloc_internal_nolock (size);
	  PROTECT_MALLOC_STATE (0);
	  if (_heaplimit == 0)
	    _heaplimit = oldlimit;
	  if (result == NULL)
	    {
	      /* Now we're really in trouble.  We have to unfree
		 the thing we just freed.  Unfortunately it might
		 have been coalesced with its neighbors.  */
	      if (_heapindex == block)
	        (void) _malloc_internal_nolock (blocks * BLOCKSIZE);
	      else
		{
		  void *previous
		    = _malloc_internal_nolock ((block - _heapindex) * BLOCKSIZE);
		  (void) _malloc_internal_nolock (blocks * BLOCKSIZE);
		  _free_internal_nolock (previous);
		}
	      goto out;
	    }
	  if (ptr != result)
	    memmove (result, ptr, blocks * BLOCKSIZE);
	}
      break;

    default:
      /* Old size is a fragment; type is logarithm
	 to base two of the fragment size.  */
      if (size > (size_t) (1 << (type - 1)) &&
	  size <= (size_t) (1 << type))
	/* The new size is the same kind of fragment.  */
	result = ptr;
      else
	{
	  /* The new size is different; allocate a new space,
	     and copy the lesser of the new size and the old. */
	  result = _malloc_internal_nolock (size);
	  if (result == NULL)
	    goto out;
	  memcpy (result, ptr, min (size, (size_t) 1 << type));
	  _free_internal_nolock (ptr);
	}
      break;
    }

  PROTECT_MALLOC_STATE (1);
 out:
  return result;
}

void *
_realloc_internal (void *ptr, size_t size)
{
  void *result;

  LOCK ();
  result = _realloc_internal_nolock (ptr, size);
  UNLOCK ();

  return result;
}

void *
realloc (void *ptr, size_t size)
{
  void *(*hook) (void *, size_t);

  if (!__malloc_initialized && !__malloc_initialize ())
    return NULL;

  hook = grealloc_hook;
  return (hook ? hook : _realloc_internal) (ptr, size);
}
/* Copyright (C) 1991-1992, 1994, 2025 Free Software Foundation, Inc.

This library is free software; you can redistribute it and/or
modify it under the terms of the GNU General Public License as
published by the Free Software Foundation; either version 2 of the
License, or (at your option) any later version.

This library is distributed in the hope that it will be useful,
but WITHOUT ANY WARRANTY; without even the implied warranty of
MERCHANTABILITY or FITNESS FOR A PARTICULAR PURPOSE.  See the GNU
General Public License for more details.

You should have received a copy of the GNU General Public
License along with this library.  If not, see <https://www.gnu.org/licenses/>.

   The author may be reached (Email) at the address mike@ai.mit.edu,
   or (US mail) as Mike Haertel c/o Free Software Foundation.  */

/* Allocate an array of NMEMB elements each SIZE bytes long.
   The entire array is initialized to zeros.  */
void *
calloc (size_t nmemb, size_t size)
{
  void *result;
  size_t bytes = nmemb * size;

  if (size != 0 && bytes / size != nmemb)
    {
      errno = ENOMEM;
      return NULL;
    }

  result = malloc (bytes);
  if (result)
    return memset (result, 0, bytes);
  return result;
}
/* Copyright (C) 1991-1992, 1994, 2025 Free Software Foundation, Inc.
This file is part of the GNU C Library.

The GNU C Library is free software; you can redistribute it and/or modify
it under the terms of the GNU General Public License as published by
the Free Software Foundation; either version 2, or (at your option)
any later version.

The GNU C Library is distributed in the hope that it will be useful,
but WITHOUT ANY WARRANTY; without even the implied warranty of
MERCHANTABILITY or FITNESS FOR A PARTICULAR PURPOSE.  See the
GNU General Public License for more details.

You should have received a copy of the GNU General Public License
along with the GNU C Library.  If not, see <https://www.gnu.org/licenses/>.  */

/* uClibc defines __GNU_LIBRARY__, but it is not completely
   compatible.  */
#if !defined (__GNU_LIBRARY__) || defined (__UCLIBC__)
#define	__sbrk	sbrk
#else /* __GNU_LIBRARY__ && ! defined (__UCLIBC__) */
/* It is best not to declare this and cast its result on foreign operating
   systems with potentially hostile include files.  */

extern void *__sbrk (ptrdiff_t increment);
#endif /* __GNU_LIBRARY__ && ! defined (__UCLIBC__) */

/* Allocate INCREMENT more bytes of data space,
   and return the start of data space, or NULL on errors.
   If INCREMENT is negative, shrink data space.  */
static void *
gdefault_morecore (ptrdiff_t increment)
{
#ifdef HAVE_SBRK
  void *result = (void *) __sbrk (increment);
  if (result != (void *) -1)
    return result;
#endif
  return NULL;
}

void *(*__morecore) (ptrdiff_t) = gdefault_morecore;

/* Copyright (C) 1991-1992, 1994, 2025 Free Software Foundation, Inc.

This library is free software; you can redistribute it and/or
modify it under the terms of the GNU General Public License as
published by the Free Software Foundation; either version 2 of the
License, or (at your option) any later version.

This library is distributed in the hope that it will be useful,
but WITHOUT ANY WARRANTY; without even the implied warranty of
MERCHANTABILITY or FITNESS FOR A PARTICULAR PURPOSE.  See the GNU
General Public License for more details.

You should have received a copy of the GNU General Public
License along with this library.  If not, see <https://www.gnu.org/licenses/>.  */

void *
aligned_alloc (size_t alignment, size_t size)
{
  void *result;
  size_t adj, lastadj;

  /* Allocate a block with enough extra space to pad the block with up to
     (ALIGNMENT - 1) bytes if necessary.  */
  if (- size < alignment)
    {
      errno = ENOMEM;
      return NULL;
    }
  result = malloc (size + alignment - 1);
  if (result == NULL)
    return NULL;

  /* Figure out how much we will need to pad this particular block
     to achieve the required alignment.  */
  adj = alignment - (uintptr_t) result % alignment;
  if (adj == alignment)
    adj = 0;

  if (adj != alignment - 1)
    {
      do
	{
	  /* Reallocate the block with only as much excess as it
	     needs.  */
	  free (result);
	  result = malloc (size + adj);
	  if (result == NULL)	/* Impossible unless interrupted.  */
	    return NULL;

	  lastadj = adj;
	  adj = alignment - (uintptr_t) result % alignment;
	  if (adj == alignment)
	    adj = 0;
	  /* It's conceivable we might have been so unlucky as to get
	     a different block with weaker alignment.  If so, this
	     block is too short to contain SIZE after alignment
	     correction.  So we must try again and get another block,
	     slightly larger.  */
	} while (adj > lastadj);
    }

  if (adj != 0)
    {
      /* Record this block in the list of aligned blocks, so that `free'
	 can identify the pointer it is passed, which will be in the middle
	 of an allocated block.  */

      struct alignlist *l;
      LOCK_ALIGNED_BLOCKS ();
      for (l = _aligned_blocks; l != NULL; l = l->next)
	if (l->aligned == NULL)
	  /* This slot is free.  Use it.  */
	  break;
      if (l == NULL)
	{
	  l = malloc (sizeof *l);
	  if (l != NULL)
	    {
	      l->next = _aligned_blocks;
	      _aligned_blocks = l;
	    }
	}
      if (l != NULL)
	{
	  l->exact = result;
	  result = l->aligned = (char *) result + adj;
	}
      UNLOCK_ALIGNED_BLOCKS ();
      if (l == NULL)
	{
	  free (result);
	  result = NULL;
	}
    }

  return result;
}

/* Note that memalign and posix_memalign are not used in Emacs.  */
/* An obsolete alias for aligned_alloc, for any old libraries that use
   this alias.  */

void *
memalign (size_t alignment, size_t size)
{
  return aligned_alloc (alignment, size);
}

int
posix_memalign (void **memptr, size_t alignment, size_t size)
{
  void *mem;

  if (alignment == 0
      || alignment % sizeof (void *) != 0
      || (alignment & (alignment - 1)) != 0)
    return EINVAL;

  mem = aligned_alloc (alignment, size);
  if (mem == NULL)
    return ENOMEM;

  *memptr = mem;

  return 0;
}

/* Allocate memory on a page boundary.
   Copyright (C) 1990-1993, 1995-1996, 1999, 2002-2007, 2013-2025 Free
   Software Foundation, Inc.

This library is free software; you can redistribute it and/or
modify it under the terms of the GNU General Public License as
published by the Free Software Foundation; either version 2 of the
License, or (at your option) any later version.

This library is distributed in the hope that it will be useful,
but WITHOUT ANY WARRANTY; without even the implied warranty of
MERCHANTABILITY or FITNESS FOR A PARTICULAR PURPOSE.  See the GNU
General Public License for more details.

You should have received a copy of the GNU General Public
License along with this library.  If not, see <https://www.gnu.org/licenses/>.

   The author may be reached (Email) at the address mike@ai.mit.edu,
   or (US mail) as Mike Haertel c/o Free Software Foundation.  */

#ifndef HAVE_MALLOC_H
/* Allocate SIZE bytes on a page boundary.  */
extern void *valloc (size_t);
#endif

#if defined _SC_PAGESIZE || !defined HAVE_GETPAGESIZE
# include "getpagesize.h"
#elif !defined getpagesize
extern int getpagesize (void);
#endif

static size_t pagesize;

void *
valloc (size_t size)
{
  if (pagesize == 0)
    pagesize = getpagesize ();

  return aligned_alloc (pagesize, size);
}

#undef malloc
#undef realloc
#undef calloc
#undef aligned_alloc
#undef free

void *
malloc (size_t size)
{
  return gmalloc (size);
}

void *
calloc (size_t nmemb, size_t size)
{
  return gcalloc (nmemb, size);
}

void
free (void *ptr)
{
  gfree (ptr);
}

void *
aligned_alloc (size_t alignment, size_t size)
{
  return galigned_alloc (alignment, size);
}

void *
realloc (void *ptr, size_t size)
{
  return grealloc (ptr, size);
}

#ifdef GC_MCHECK

/* Standard debugging hooks for `malloc'.
   Copyright (C) 1990-1993, 1995-1996, 1999, 2002-2007, 2013-2025 Free
   Software Foundation, Inc.
   Written May 1989 by Mike Haertel.

This library is free software; you can redistribute it and/or
modify it under the terms of the GNU General Public License as
published by the Free Software Foundation; either version 2 of the
License, or (at your option) any later version.

This library is distributed in the hope that it will be useful,
but WITHOUT ANY WARRANTY; without even the implied warranty of
MERCHANTABILITY or FITNESS FOR A PARTICULAR PURPOSE.  See the GNU
General Public License for more details.

You should have received a copy of the GNU General Public
License along with this library.  If not, see <https://www.gnu.org/licenses/>.

   The author may be reached (Email) at the address mike@ai.mit.edu,
   or (US mail) as Mike Haertel c/o Free Software Foundation.  */

#include <stdio.h>

/* Old hook values.  */
static void (*old_free_hook) (void *ptr);
static void *(*old_malloc_hook) (size_t size);
static void *(*old_realloc_hook) (void *ptr, size_t size);

/* Function to call when something awful happens.  */
static void (*abortfunc) (enum mcheck_status);

/* Arbitrary magical numbers.  */
#define MAGICWORD	(SIZE_MAX / 11 ^ SIZE_MAX / 13 << 3)
#define MAGICFREE	(SIZE_MAX / 17 ^ SIZE_MAX / 19 << 4)
#define MAGICBYTE	((char) 0xd7)
#define MALLOCFLOOD	((char) 0x93)
#define FREEFLOOD	((char) 0x95)

struct hdr
  {
    size_t size;	/* Exact size requested by user.  */
    size_t magic;	/* Magic number to check header integrity.  */
  };

static enum mcheck_status
checkhdr (const struct hdr *hdr)
{
  enum mcheck_status status;
  switch (hdr->magic)
    {
    default:
      status = MCHECK_HEAD;
      break;
    case MAGICFREE:
      status = MCHECK_FREE;
      break;
    case MAGICWORD:
      if (((char *) &hdr[1])[hdr->size] != MAGICBYTE)
	status = MCHECK_TAIL;
      else
	status = MCHECK_OK;
      break;
    }
  if (status != MCHECK_OK)
    (*abortfunc) (status);
  return status;
}

static void
freehook (void *ptr)
{
  struct hdr *hdr;

  if (ptr)
    {
      struct alignlist *l;

      /* If the block was allocated by aligned_alloc, its real pointer
	 to free is recorded in _aligned_blocks; find that.  */
      PROTECT_MALLOC_STATE (0);
      LOCK_ALIGNED_BLOCKS ();
      for (l = _aligned_blocks; l != NULL; l = l->next)
	if (l->aligned == ptr)
	  {
	    l->aligned = NULL;	/* Mark the slot in the list as free.  */
	    ptr = l->exact;
	    break;
	  }
      UNLOCK_ALIGNED_BLOCKS ();
      PROTECT_MALLOC_STATE (1);

      hdr = ((struct hdr *) ptr) - 1;
      checkhdr (hdr);
      hdr->magic = MAGICFREE;
      memset (ptr, FREEFLOOD, hdr->size);
    }
  else
    hdr = NULL;

  gfree_hook = old_free_hook;
  free (hdr);
  gfree_hook = freehook;
}

static void *
mallochook (size_t size)
{
  struct hdr *hdr;

  gmalloc_hook = old_malloc_hook;
  hdr = malloc (sizeof *hdr + size + 1);
  gmalloc_hook = mallochook;
  if (hdr == NULL)
    return NULL;

  hdr->size = size;
  hdr->magic = MAGICWORD;
  ((char *) &hdr[1])[size] = MAGICBYTE;
  return memset (hdr + 1, MALLOCFLOOD, size);
}

static void *
reallochook (void *ptr, size_t size)
{
  struct hdr *hdr = NULL;
  size_t osize = 0;

  if (ptr)
    {
      hdr = ((struct hdr *) ptr) - 1;
      osize = hdr->size;

      checkhdr (hdr);
      if (size < osize)
	memset ((char *) ptr + size, FREEFLOOD, osize - size);
    }

  gfree_hook = old_free_hook;
  gmalloc_hook = old_malloc_hook;
  grealloc_hook = old_realloc_hook;
  hdr = realloc (hdr, sizeof *hdr + size + 1);
  gfree_hook = freehook;
  gmalloc_hook = mallochook;
  grealloc_hook = reallochook;
  if (hdr == NULL)
    return NULL;

  hdr->size = size;
  hdr->magic = MAGICWORD;
  ((char *) &hdr[1])[size] = MAGICBYTE;
  if (size > osize)
    memset ((char *) (hdr + 1) + osize, MALLOCFLOOD, size - osize);
  return hdr + 1;
}

static void
mabort (enum mcheck_status status)
{
  const char *msg;
  switch (status)
    {
    case MCHECK_OK:
      msg = "memory is consistent, library is buggy";
      break;
    case MCHECK_HEAD:
      msg = "memory clobbered before allocated block";
      break;
    case MCHECK_TAIL:
      msg = "memory clobbered past end of allocated block";
      break;
    case MCHECK_FREE:
      msg = "block freed twice";
      break;
    default:
      msg = "bogus mcheck_status, library is buggy";
      break;
    }
#ifdef __GNU_LIBRARY__
  __libc_fatal (msg);
#else
  fprintf (stderr, "mcheck: %s\n", msg);
  emacs_abort ();
#endif
}

static int mcheck_used = 0;

int
mcheck (void (*func) (enum mcheck_status))
{
  abortfunc = (func != NULL) ? func : &mabort;

  /* These hooks may not be safely inserted if malloc is already in use.  */
  if (!__malloc_initialized && !mcheck_used)
    {
      old_free_hook = gfree_hook;
      gfree_hook = freehook;
      old_malloc_hook = gmalloc_hook;
      gmalloc_hook = mallochook;
      old_realloc_hook = grealloc_hook;
      grealloc_hook = reallochook;
      mcheck_used = 1;
    }

  return mcheck_used ? 0 : -1;
}

enum mcheck_status
mprobe (void *ptr)
{
  return mcheck_used ? checkhdr (ptr) : MCHECK_DISABLED;
}

#endif /* GC_MCHECK */<|MERGE_RESOLUTION|>--- conflicted
+++ resolved
@@ -57,16 +57,6 @@
 extern void (*__MALLOC_HOOK_VOLATILE __malloc_initialize_hook) (void);
 #endif /* !defined HAVE_MALLOC_H || glibc >= 2.24 */
 
-<<<<<<< HEAD
-/* If HYBRID_MALLOC is defined, then temacs will use malloc,
-   realloc... as defined in this file (and renamed gmalloc,
-   grealloc... via the macros that follow).  The dumped emacs,
-   however, will use the system malloc, realloc....  In other source
-   files, malloc, realloc... are renamed hybrid_malloc,
-   hybrid_realloc... via macros in lisp.h.  hybrid_malloc and
-   friends are wrapper functions defined later in this file.  */
-=======
->>>>>>> aa07e944
 #undef malloc
 #undef realloc
 #undef calloc
