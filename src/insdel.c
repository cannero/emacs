/* Buffer insertion/deletion and gap motion for GNU Emacs. -*- coding: utf-8 -*-
   Copyright (C) 1985-1986, 1993-1995, 1997-2022 Free Software
   Foundation, Inc.

This file is part of GNU Emacs.

GNU Emacs is free software: you can redistribute it and/or modify
it under the terms of the GNU General Public License as published by
the Free Software Foundation, either version 3 of the License, or (at
your option) any later version.

GNU Emacs is distributed in the hope that it will be useful,
but WITHOUT ANY WARRANTY; without even the implied warranty of
MERCHANTABILITY or FITNESS FOR A PARTICULAR PURPOSE.  See the
GNU General Public License for more details.

You should have received a copy of the GNU General Public License
along with GNU Emacs.  If not, see <https://www.gnu.org/licenses/>.  */


#include <config.h>

#include <intprops.h>

#include "lisp.h"
#include "composite.h"
#include "intervals.h"
#include "character.h"
#include "buffer.h"
#include "window.h"
#include "region-cache.h"
#include "pdumper.h"

#ifdef HAVE_TREE_SITTER
#include "treesit.h"
#endif

static void insert_from_string_1 (Lisp_Object, ptrdiff_t, ptrdiff_t, ptrdiff_t,
				  ptrdiff_t, bool, bool);
static void insert_from_buffer_1 (struct buffer *, ptrdiff_t, ptrdiff_t, bool);
static void gap_left (ptrdiff_t, ptrdiff_t, bool);
static void gap_right (ptrdiff_t, ptrdiff_t);

/* List of elements of the form (BEG-UNCHANGED END-UNCHANGED CHANGE-AMOUNT)
   describing changes which happened while combine_after_change_calls
   was non-nil.  We use this to decide how to call them
   once the deferral ends.

   In each element.
   BEG-UNCHANGED is the number of chars before the changed range.
   END-UNCHANGED is the number of chars after the changed range,
   and CHANGE-AMOUNT is the number of characters inserted by the change
   (negative for a deletion).  */
static Lisp_Object combine_after_change_list;

/* Buffer which combine_after_change_list is about.  */
static Lisp_Object combine_after_change_buffer;

static void signal_before_change (ptrdiff_t, ptrdiff_t, ptrdiff_t *);

/* Also used in marker.c to enable expensive marker checks.  */

#ifdef MARKER_DEBUG

static void
check_markers (void)
{
  struct Lisp_Marker *tail;
  bool multibyte = ! NILP (BVAR (current_buffer, enable_multibyte_characters));

  for (tail = BUF_MARKERS (current_buffer); tail; tail = tail->next)
    {
      if (tail->buffer->text != current_buffer->text)
	emacs_abort ();
      if (tail->charpos > Z)
	emacs_abort ();
      if (tail->bytepos > Z_BYTE)
	emacs_abort ();
      if (multibyte && ! CHAR_HEAD_P (FETCH_BYTE (tail->bytepos)))
	emacs_abort ();
    }
}

#else /* not MARKER_DEBUG */

#define check_markers() do { } while (0)

#endif /* MARKER_DEBUG */

/* Move gap to byte position BYTEPOS, which is also char position CHARPOS.
   Note that this can quit!  */

void
move_gap_both (ptrdiff_t charpos, ptrdiff_t bytepos)
{
  eassert (charpos == BYTE_TO_CHAR (bytepos)
	   && bytepos == CHAR_TO_BYTE (charpos));
  if (bytepos < GPT_BYTE)
    gap_left (charpos, bytepos, 0);
  else if (bytepos > GPT_BYTE)
    gap_right (charpos, bytepos);
}

/* Move the gap to a position less than the current GPT.
   BYTEPOS describes the new position as a byte position,
   and CHARPOS is the corresponding char position.
   If NEWGAP, then don't update beg_unchanged and end_unchanged.  */

static void
gap_left (ptrdiff_t charpos, ptrdiff_t bytepos, bool newgap)
{
  unsigned char *to, *from;
  ptrdiff_t i;
  ptrdiff_t new_s1;

  if (!newgap)
    BUF_COMPUTE_UNCHANGED (current_buffer, charpos, GPT);

  i = GPT_BYTE;
  to = GAP_END_ADDR;
  from = GPT_ADDR;
  new_s1 = GPT_BYTE; /* May point in the middle of multibyte sequences.  */

  /* Now copy the characters.  To move the gap down,
     copy characters up.  */

  while (1)
    {
      /* I gets number of characters left to copy.  */
      i = new_s1 - bytepos;
      if (i == 0)
	break;
      /* If a quit is requested, stop copying now.
	 Change BYTEPOS to be where we have actually moved the gap to.
	 Note that this cannot happen when we are called to make the
	 gap larger or smaller, since make_gap_larger and
	 make_gap_smaller set inhibit-quit.  */
      if (QUITP)
	{
          /* FIXME: This can point in the middle of a multibyte character.  */
	  bytepos = new_s1;
	  charpos = BYTE_TO_CHAR (bytepos);
	  break;
	}
      /* Move at most 32000 chars before checking again for a quit.  */
      /* FIXME: This 32KB chunk size dates back to before 1991.
         Maybe we should bump it to reflect the >1000x increase
         in memory size and bandwidth since that time.
         Is it even worthwhile checking `quit` within this loop?
         Especially since make_gap_smaller/larger binds inhibit-quit anyway!  */
      if (i > 32000)
	i = 32000;
      new_s1 -= i;
      from -= i, to -= i;
      memmove (to, from, i);
    }

  /* Adjust buffer data structure, to put the gap at BYTEPOS.
     BYTEPOS is where the loop above stopped, which may be what
     was specified or may be where a quit was detected.  */
  GPT_BYTE = bytepos;
  GPT = charpos;
  eassert (charpos <= bytepos);
  if (GAP_SIZE > 0) *(GPT_ADDR) = 0; /* Put an anchor.  */
  maybe_quit ();
}

/* Move the gap to a position greater than the current GPT.
   BYTEPOS describes the new position as a byte position,
   and CHARPOS is the corresponding char position.  */

static void
gap_right (ptrdiff_t charpos, ptrdiff_t bytepos)
{
  register unsigned char *to, *from;
  register ptrdiff_t i;
  ptrdiff_t new_s1; /* May point in the middle of multibyte sequences.  */

  BUF_COMPUTE_UNCHANGED (current_buffer, charpos, GPT);

  i = GPT_BYTE;
  from = GAP_END_ADDR;
  to = GPT_ADDR;
  new_s1 = GPT_BYTE;

  /* Now copy the characters.  To move the gap up,
     copy characters down.  */

  while (1)
    {
      /* I gets number of characters left to copy.  */
      i = bytepos - new_s1;
      if (i == 0)
	break;
      /* If a quit is requested, stop copying now.
	 Change BYTEPOS to be where we have actually moved the gap to.
	 Note that this cannot happen when we are called to make the
	 gap larger or smaller, since make_gap_larger and
	 make_gap_smaller set inhibit-quit.  */
      if (QUITP)
	{
          /* FIXME: This can point in the middle of a multibyte character.  */
	  bytepos = new_s1;
	  charpos = BYTE_TO_CHAR (bytepos);
	  break;
	}
      /* Move at most 32000 chars before checking again for a quit.  */
      if (i > 32000)
	i = 32000;
      new_s1 += i;
      memmove (to, from, i);
      from += i, to += i;
    }

  GPT = charpos;
  GPT_BYTE = bytepos;
  eassert (charpos <= bytepos);
  if (GAP_SIZE > 0) *(GPT_ADDR) = 0; /* Put an anchor.  */
  maybe_quit ();
}

/* If the selected window's old pointm is adjacent or covered by the
   region from FROM to TO, unsuspend auto hscroll in that window.  */

static void
adjust_suspend_auto_hscroll (ptrdiff_t from, ptrdiff_t to)
{
  if (WINDOWP (selected_window))
    {
      struct window *w = XWINDOW (selected_window);

      if (BUFFERP (w->contents)
	  && XBUFFER (w->contents) == current_buffer
	  && XMARKER (w->old_pointm)->charpos >= from
	  && XMARKER (w->old_pointm)->charpos <= to)
	w->suspend_auto_hscroll = 0;
    }
}


/* Adjust all markers for a deletion
   whose range in bytes is FROM_BYTE to TO_BYTE.
   The range in charpos is FROM to TO.

   This function assumes that the gap is adjacent to
   or inside of the range being deleted.  */

void
adjust_markers_for_delete (ptrdiff_t from, ptrdiff_t from_byte,
			   ptrdiff_t to, ptrdiff_t to_byte)
{
  struct Lisp_Marker *m;
  ptrdiff_t charpos;

  adjust_suspend_auto_hscroll (from, to);
  for (m = BUF_MARKERS (current_buffer); m; m = m->next)
    {
      charpos = m->charpos;
      eassert (charpos <= Z);

      /* If the marker is after the deletion,
	 relocate by number of chars / bytes deleted.  */
      if (charpos > to)
	{
	  m->charpos -= to - from;
	  m->bytepos -= to_byte - from_byte;
	}
      /* Here's the case where a marker is inside text being deleted.  */
      else if (charpos > from)
	{
	  m->charpos = from;
	  m->bytepos = from_byte;
	}
    }
  adjust_overlays_for_delete (from, to - from);
}


/* Adjust markers for an insertion that stretches from FROM / FROM_BYTE
   to TO / TO_BYTE.  We have to relocate the charpos of every marker
   that points after the insertion (but not their bytepos).

   When a marker points at the insertion point,
   we advance it if either its insertion-type is t
   or BEFORE_MARKERS is true.  */

static void
adjust_markers_for_insert (ptrdiff_t from, ptrdiff_t from_byte,
			   ptrdiff_t to, ptrdiff_t to_byte, bool before_markers)
{
  struct Lisp_Marker *m;
  ptrdiff_t nchars = to - from;
  ptrdiff_t nbytes = to_byte - from_byte;

  adjust_suspend_auto_hscroll (from, to);
  for (m = BUF_MARKERS (current_buffer); m; m = m->next)
    {
      eassert (m->bytepos >= m->charpos
	       && m->bytepos - m->charpos <= Z_BYTE - Z);

      if (m->bytepos == from_byte)
	{
	  if (m->insertion_type || before_markers)
	    {
	      m->bytepos = to_byte;
	      m->charpos = to;
	    }
	}
      else if (m->bytepos > from_byte)
	{
	  m->bytepos += nbytes;
	  m->charpos += nchars;
	}
    }
  adjust_overlays_for_insert (from, to - from, before_markers);
}

/* Adjust point for an insertion of NBYTES bytes, which are NCHARS characters.

   This is used only when the value of point changes due to an insert
   or delete; it does not represent a conceptual change in point as a
   marker.  In particular, point is not crossing any interval
   boundaries, so there's no need to use the usual SET_PT macro.  In
   fact it would be incorrect to do so, because either the old or the
   new value of point is out of sync with the current set of
   intervals.  */

static void
adjust_point (ptrdiff_t nchars, ptrdiff_t nbytes)
{
  SET_BUF_PT_BOTH (current_buffer, PT + nchars, PT_BYTE + nbytes);
  /* In a single-byte buffer, the two positions must be equal.  */
  eassert (PT_BYTE >= PT && PT_BYTE - PT <= ZV_BYTE - ZV);
}

/* Adjust markers for a replacement of a text at FROM (FROM_BYTE) of
   length OLD_CHARS (OLD_BYTES) to a new text of length NEW_CHARS
   (NEW_BYTES).  It is assumed that OLD_CHARS > 0, i.e., this is not
   an insertion.  */

static void
adjust_markers_for_replace (ptrdiff_t from, ptrdiff_t from_byte,
			    ptrdiff_t old_chars, ptrdiff_t old_bytes,
			    ptrdiff_t new_chars, ptrdiff_t new_bytes)
{
  register struct Lisp_Marker *m;
  ptrdiff_t prev_to_byte = from_byte + old_bytes;
  ptrdiff_t diff_chars = new_chars - old_chars;
  ptrdiff_t diff_bytes = new_bytes - old_bytes;

  adjust_suspend_auto_hscroll (from, from + old_chars);

  /* FIXME: When OLD_CHARS is 0, this "replacement" is really just an
     insertion, but the behavior we provide here in that case is that of
     `insert-before-markers` rather than that of `insert`.
     Maybe not a bug, but not a feature either.  */
  for (m = BUF_MARKERS (current_buffer); m; m = m->next)
    {
      if (m->bytepos >= prev_to_byte)
	{
	  m->charpos += diff_chars;
	  m->bytepos += diff_bytes;
	}
      else if (m->bytepos > from_byte)
	{
	  m->charpos = from;
	  m->bytepos = from_byte;
	}
    }

  check_markers ();

  adjust_overlays_for_insert (from + old_chars, new_chars, true);
  if (old_chars)
    adjust_overlays_for_delete (from, old_chars);
}

/* Starting at POS (BYTEPOS), find the byte position corresponding to
   ENDPOS, which could be either before or after POS.  */
static ptrdiff_t
count_bytes (ptrdiff_t pos, ptrdiff_t bytepos, ptrdiff_t endpos)
{
  eassert (BEG_BYTE <= bytepos && bytepos <= Z_BYTE
	   && BEG <= endpos && endpos <= Z);

  if (pos <= endpos)
    for ( ; pos < endpos; pos++)
      bytepos += next_char_len (bytepos);
  else
    for ( ; pos > endpos; pos--)
      bytepos -= prev_char_len (bytepos);

  return bytepos;
}

/* Adjust byte positions of markers when their character positions
   didn't change.  This is used in several places that replace text,
   but keep the character positions of the markers unchanged -- the
   byte positions could still change due to different numbers of bytes
   in the new text.

   FROM (FROM_BYTE) and TO (TO_BYTE) specify the region of text where
   changes have been done.  TO_Z, if non-zero, means all the markers
   whose positions are after TO should also be adjusted.  */
void
adjust_markers_bytepos (ptrdiff_t from, ptrdiff_t from_byte,
			ptrdiff_t to, ptrdiff_t to_byte, int to_z)
{
  register struct Lisp_Marker *m;
  ptrdiff_t beg = from, begbyte = from_byte;

  adjust_suspend_auto_hscroll (from, to);

  if (Z == Z_BYTE || (!to_z && to == to_byte))
    {
      /* Make sure each affected marker's bytepos is equal to
	 its charpos.  */
      for (m = BUF_MARKERS (current_buffer); m; m = m->next)
	{
	  if (m->bytepos > from_byte
	      && (to_z || m->bytepos <= to_byte))
	    m->bytepos = m->charpos;
	}
    }
  else
    {
      for (m = BUF_MARKERS (current_buffer); m; m = m->next)
	{
	  /* Recompute each affected marker's bytepos.  */
	  if (m->bytepos > from_byte
	      && (to_z || m->bytepos <= to_byte))
	    {
	      if (m->charpos < beg
		  && beg - m->charpos > m->charpos - from)
		{
		  beg = from;
		  begbyte = from_byte;
		}
	      m->bytepos = count_bytes (beg, begbyte, m->charpos);
	      beg = m->charpos;
	      begbyte = m->bytepos;
	    }
	}
    }

  /* Make sure cached charpos/bytepos is invalid.  */
  clear_charpos_cache (current_buffer);
}


void
buffer_overflow (void)
{
  error ("Maximum buffer size exceeded");
}

/* Make the gap NBYTES_ADDED bytes longer.  */

static void
make_gap_larger (ptrdiff_t nbytes_added)
{
  Lisp_Object tem;
  ptrdiff_t real_gap_loc;
  ptrdiff_t real_gap_loc_byte;
  ptrdiff_t old_gap_size;
  ptrdiff_t current_size = Z_BYTE - BEG_BYTE + GAP_SIZE;

  if (BUF_BYTES_MAX - current_size < nbytes_added)
    buffer_overflow ();

  /* If we have to get more space, get enough to last a while;
     but do not exceed the maximum buffer size.  */
  nbytes_added = min (nbytes_added + GAP_BYTES_DFL,
		      BUF_BYTES_MAX - current_size);

  enlarge_buffer_text (current_buffer, nbytes_added);

  /* Prevent quitting in gap_left.  We cannot allow a quit there,
     because that would leave the buffer text in an inconsistent
     state, with 2 gap holes instead of just one.  */
  tem = Vinhibit_quit;
  Vinhibit_quit = Qt;

  real_gap_loc = GPT;
  real_gap_loc_byte = GPT_BYTE;
  old_gap_size = GAP_SIZE;

  /* Call the newly allocated space a gap at the end of the whole space.  */
  GPT = Z + GAP_SIZE;
  GPT_BYTE = Z_BYTE + GAP_SIZE;
  GAP_SIZE = nbytes_added;

  /* Move the new gap down to be consecutive with the end of the old one.  */
  gap_left (real_gap_loc + old_gap_size, real_gap_loc_byte + old_gap_size, 1);

  /* Now combine the two into one large gap.  */
  GAP_SIZE += old_gap_size;
  GPT = real_gap_loc;
  GPT_BYTE = real_gap_loc_byte;

  /* Put an anchor.  */
  *(Z_ADDR) = 0;

  Vinhibit_quit = tem;
}

#if defined USE_MMAP_FOR_BUFFERS || defined REL_ALLOC || defined DOUG_LEA_MALLOC

/* Make the gap NBYTES_REMOVED bytes shorter.  */

static void
make_gap_smaller (ptrdiff_t nbytes_removed)
{
  Lisp_Object tem;
  ptrdiff_t real_gap_loc;
  ptrdiff_t real_gap_loc_byte;
  ptrdiff_t real_Z;
  ptrdiff_t real_Z_byte;
  ptrdiff_t real_beg_unchanged;
  ptrdiff_t new_gap_size;

  /* Make sure the gap is at least GAP_BYTES_MIN bytes.  */
  if (GAP_SIZE - nbytes_removed < GAP_BYTES_MIN)
    nbytes_removed = GAP_SIZE - GAP_BYTES_MIN;

  /* Prevent quitting in gap_right.  We cannot allow a quit there,
     because that would leave the buffer text in an inconsistent
     state, with 2 gap holes instead of just one.  */
  tem = Vinhibit_quit;
  Vinhibit_quit = Qt;

  real_gap_loc = GPT;
  real_gap_loc_byte = GPT_BYTE;
  new_gap_size = GAP_SIZE - nbytes_removed;
  real_Z = Z;
  real_Z_byte = Z_BYTE;
  real_beg_unchanged = BEG_UNCHANGED;

  /* Pretend that the last unwanted part of the gap is the entire gap,
     and that the first desired part of the gap is part of the buffer
     text.  */
  memset (GPT_ADDR, 0, new_gap_size);
  GPT += new_gap_size;
  GPT_BYTE += new_gap_size;
  Z += new_gap_size;
  Z_BYTE += new_gap_size;
  GAP_SIZE = nbytes_removed;

  /* Move the unwanted pretend gap to the end of the buffer.  */
  gap_right (Z, Z_BYTE);

  enlarge_buffer_text (current_buffer, -nbytes_removed);

  /* Now restore the desired gap.  */
  GAP_SIZE = new_gap_size;
  GPT = real_gap_loc;
  GPT_BYTE = real_gap_loc_byte;
  Z = real_Z;
  Z_BYTE = real_Z_byte;
  BEG_UNCHANGED = real_beg_unchanged;

  /* Put an anchor.  */
  *(Z_ADDR) = 0;

  Vinhibit_quit = tem;
}

#endif /* USE_MMAP_FOR_BUFFERS || REL_ALLOC || DOUG_LEA_MALLOC */

void
make_gap (ptrdiff_t nbytes_added)
{
  if (nbytes_added >= 0)
    /* With set-buffer-multibyte on a large buffer, we can end up growing the
     * buffer *many* times.  Avoid an O(N^2) behavior by increasing by an
     * amount at least proportional to the size of the buffer.
     * On my test (a 223.9MB zip file on a Thinkpad T61):
     * With /5    =>  24s
     * With /32   =>  25s
     * With /64   =>  26s
     * With /128  =>  28s
     * With /1024 =>  51s
     * With /4096 => 131s
     * With /∞    => gave up after 858s
     * Of course, ideally we should never call set-buffer-multibyte on
     * a non-empty buffer (e.g. use buffer-swap-text instead).
     * We chose /64 because it already brings almost the best performance while
     * limiting the potential wasted memory to 1.5%.  */
    make_gap_larger (max (nbytes_added, (Z - BEG) / 64));
#if defined USE_MMAP_FOR_BUFFERS || defined REL_ALLOC || defined DOUG_LEA_MALLOC
  else
    make_gap_smaller (-nbytes_added);
#endif
}

/* Add NBYTES to B's gap.  It's enough to temporarily
   fake current_buffer and avoid real switch to B.  */

void
make_gap_1 (struct buffer *b, ptrdiff_t nbytes)
{
  struct buffer *oldb = current_buffer;

  current_buffer = b;
  make_gap (nbytes);
  current_buffer = oldb;
}

/* Copy NBYTES bytes of text from FROM_ADDR to TO_ADDR.
   FROM_MULTIBYTE says whether the incoming text is multibyte.
   TO_MULTIBYTE says whether to store the text as multibyte.
   If FROM_MULTIBYTE != TO_MULTIBYTE, we convert.

   Return the number of bytes stored at TO_ADDR.  */

ptrdiff_t
copy_text (const unsigned char *from_addr, unsigned char *to_addr,
	   ptrdiff_t nbytes, bool from_multibyte, bool to_multibyte)
{
  if (from_multibyte == to_multibyte)
    {
      memcpy (to_addr, from_addr, nbytes);
      return nbytes;
    }
  else if (from_multibyte)
    {
      ptrdiff_t nchars = 0;
      ptrdiff_t bytes_left = nbytes;

      while (bytes_left > 0)
	{
	  int thislen, c = string_char_and_length (from_addr, &thislen);
	  if (! ASCII_CHAR_P (c))
	    c &= 0xFF;
	  *to_addr++ = c;
	  from_addr += thislen;
	  bytes_left -= thislen;
	  nchars++;
	}
      return nchars;
    }
  else
    {
      unsigned char *initial_to_addr = to_addr;

      /* Convert single-byte to multibyte.  */
      while (nbytes > 0)
	{
	  int c = *from_addr++;

	  if (!ASCII_CHAR_P (c))
	    {
	      c = BYTE8_TO_CHAR (c);
	      to_addr += CHAR_STRING (c, to_addr);
	      nbytes--;
	    }
	  else
	    /* Special case for speed.  */
	    *to_addr++ = c, nbytes--;
	}
      return to_addr - initial_to_addr;
    }
}

/* Insert a string of specified length before point.
   This function judges multibyteness based on
   enable_multibyte_characters in the current buffer;
   it never converts between single-byte and multibyte.

   DO NOT use this for the contents of a Lisp string or a Lisp buffer!
   prepare_to_modify_buffer could relocate the text.  */

void
insert (const char *string, ptrdiff_t nbytes)
{
  if (nbytes > 0)
    {
      ptrdiff_t len = chars_in_text ((unsigned char *) string, nbytes), opoint;
      insert_1_both (string, len, nbytes, 0, 1, 0);
      opoint = PT - len;
      signal_after_change (opoint, 0, len);
      update_compositions (opoint, PT, CHECK_BORDER);
    }
}

/* Likewise, but inherit text properties from neighboring characters.  */

void
insert_and_inherit (const char *string, ptrdiff_t nbytes)
{
  if (nbytes > 0)
    {
      ptrdiff_t len = chars_in_text ((unsigned char *) string, nbytes), opoint;
      insert_1_both (string, len, nbytes, 1, 1, 0);
      opoint = PT - len;
      signal_after_change (opoint, 0, len);
      update_compositions (opoint, PT, CHECK_BORDER);
    }
}

/* Insert the character C before point.  Do not inherit text properties.  */

void
insert_char (int c)
{
  unsigned char str[MAX_MULTIBYTE_LENGTH];
  int len;

  if (! NILP (BVAR (current_buffer, enable_multibyte_characters)))
    len = CHAR_STRING (c, str);
  else
    {
      len = 1;
      str[0] = c;
    }

  insert ((char *) str, len);
}

/* Insert the null-terminated string S before point.  */

void
insert_string (const char *s)
{
  insert (s, strlen (s));
}

/* Like `insert' except that all markers pointing at the place where
   the insertion happens are adjusted to point after it.
   Don't use this function to insert part of a Lisp string,
   since gc could happen and relocate it.  */

void
insert_before_markers (const char *string, ptrdiff_t nbytes)
{
  if (nbytes > 0)
    {
      ptrdiff_t len = chars_in_text ((unsigned char *) string, nbytes), opoint;
      insert_1_both (string, len, nbytes, 0, 1, 1);
      opoint = PT - len;
      signal_after_change (opoint, 0, len);
      update_compositions (opoint, PT, CHECK_BORDER);
    }
}

/* Likewise, but inherit text properties from neighboring characters.  */

void
insert_before_markers_and_inherit (const char *string,
				   ptrdiff_t nbytes)
{
  if (nbytes > 0)
    {
      ptrdiff_t len = chars_in_text ((unsigned char *) string, nbytes), opoint;
      insert_1_both (string, len, nbytes, 1, 1, 1);
      opoint = PT - len;
      signal_after_change (opoint, 0, len);
      update_compositions (opoint, PT, CHECK_BORDER);
    }
}

#ifdef BYTE_COMBINING_DEBUG

/* See if the bytes before POS/POS_BYTE combine with bytes
   at the start of STRING to form a single character.
   If so, return the number of bytes at the start of STRING
   which combine in this way.  Otherwise, return 0.  */

int
count_combining_before (const unsigned char *string, ptrdiff_t length,
			ptrdiff_t pos, ptrdiff_t pos_byte)
{
  int len, combining_bytes;
  const unsigned char *p;

  if (NILP (current_buffer->enable_multibyte_characters))
    return 0;

  /* At first, we can exclude the following cases:
	(1) STRING[0] can't be a following byte of multibyte sequence.
	(2) POS is the start of the current buffer.
	(3) A character before POS is not a multibyte character.  */
  if (length == 0 || CHAR_HEAD_P (*string)) /* case (1) */
    return 0;
  if (pos_byte == BEG_BYTE)	/* case (2) */
    return 0;
  len = 1;
  p = BYTE_POS_ADDR (pos_byte - 1);
  while (! CHAR_HEAD_P (*p)) p--, len++;
  if (! LEADING_CODE_P (*p)) /* case (3) */
    return 0;

  combining_bytes = BYTES_BY_CHAR_HEAD (*p) - len;
  if (combining_bytes <= 0)
    /* The character preceding POS is, complete and no room for
       combining bytes (combining_bytes == 0), or an independent 8-bit
       character (combining_bytes < 0).  */
    return 0;

  /* We have a combination situation.  Count the bytes at STRING that
     may combine.  */
  p = string + 1;
  while (!CHAR_HEAD_P (*p) && p < string + length)
    p++;

  return (combining_bytes < p - string ? combining_bytes : p - string);
}

/* See if the bytes after POS/POS_BYTE combine with bytes
   at the end of STRING to form a single character.
   If so, return the number of bytes after POS/POS_BYTE
   which combine in this way.  Otherwise, return 0.  */

int
count_combining_after (const unsigned char *string,
		       ptrdiff_t length, ptrdiff_t pos, ptrdiff_t pos_byte)
{
  ptrdiff_t opos_byte = pos_byte;
  ptrdiff_t i;
  ptrdiff_t bytes;
  unsigned char *bufp;

  if (NILP (current_buffer->enable_multibyte_characters))
    return 0;

  /* At first, we can exclude the following cases:
	(1) The last byte of STRING is an ASCII.
	(2) POS is the last of the current buffer.
	(3) A character at POS can't be a following byte of multibyte
	    character.  */
  if (length > 0 && ASCII_CHAR_P (string[length - 1])) /* case (1) */
    return 0;
  if (pos_byte == Z_BYTE)	/* case (2) */
    return 0;
  bufp = BYTE_POS_ADDR (pos_byte);
  if (CHAR_HEAD_P (*bufp))	/* case (3) */
    return 0;

  i = length - 1;
  while (i >= 0 && ! CHAR_HEAD_P (string[i]))
    {
      i--;
    }
  if (i < 0)
    {
      /* All characters in STRING are not character head.  We must
	 check also preceding bytes at POS.  We are sure that the gap
	 is at POS.  */
      unsigned char *p = BEG_ADDR;
      i = pos_byte - 2;
      while (i >= 0 && ! CHAR_HEAD_P (p[i]))
	i--;
      if (i < 0 || !LEADING_CODE_P (p[i]))
	return 0;

      bytes = BYTES_BY_CHAR_HEAD (p[i]);
      return (bytes <= pos_byte - 1 - i + length
	      ? 0
	      : bytes - (pos_byte - 1 - i + length));
    }
  if (!LEADING_CODE_P (string[i]))
    return 0;

  bytes = BYTES_BY_CHAR_HEAD (string[i]) - (length - i);
  bufp++, pos_byte++;
  while (!CHAR_HEAD_P (*bufp)) bufp++, pos_byte++;

  return (bytes <= pos_byte - opos_byte ? bytes : pos_byte - opos_byte);
}

#endif


/* Insert a sequence of NCHARS chars which occupy NBYTES bytes
   starting at STRING.  INHERIT non-zero means inherit the text
   properties from neighboring characters; zero means inserted text
   will have no text properties.  PREPARE non-zero means call
   prepare_to_modify_buffer, which checks that the region is not
   read-only, and calls before-change-function and any modification
   properties the text may have.  BEFORE_MARKERS non-zero means adjust
   all markers that point at the insertion place to point after it.  */

void
insert_1_both (const char *string,
	       ptrdiff_t nchars, ptrdiff_t nbytes,
	       bool inherit, bool prepare, bool before_markers)
{
  if (nchars == 0)
    return;

  if (NILP (BVAR (current_buffer, enable_multibyte_characters)))
    nchars = nbytes;

  if (prepare)
    /* Do this before moving and increasing the gap,
       because the before-change hooks might move the gap
       or make it smaller.  */
    prepare_to_modify_buffer (PT, PT, NULL);

  if (PT != GPT)
    move_gap_both (PT, PT_BYTE);
  if (GAP_SIZE < nbytes)
    make_gap (nbytes - GAP_SIZE);

#ifdef BYTE_COMBINING_DEBUG
  if (count_combining_before (string, nbytes, PT, PT_BYTE)
      || count_combining_after (string, nbytes, PT, PT_BYTE))
    emacs_abort ();
#endif

  /* Record deletion of the surrounding text that combines with
     the insertion.  This, together with recording the insertion,
     will add up to the right stuff in the undo list.  */
  record_insert (PT, nchars);
  modiff_incr (&MODIFF, nchars);
  CHARS_MODIFF = MODIFF;

  memcpy (GPT_ADDR, string, nbytes);

  GAP_SIZE -= nbytes;
  GPT += nchars;
  ZV += nchars;
  Z += nchars;
  GPT_BYTE += nbytes;
  ZV_BYTE += nbytes;
  Z_BYTE += nbytes;
  if (GAP_SIZE > 0) *(GPT_ADDR) = 0; /* Put an anchor.  */

  eassert (GPT <= GPT_BYTE);

  /* The insert may have been in the unchanged region, so check again.  */
  if (Z - GPT < END_UNCHANGED)
    END_UNCHANGED = Z - GPT;

  adjust_markers_for_insert (PT, PT_BYTE,
			     PT + nchars, PT_BYTE + nbytes,
			     before_markers);

  offset_intervals (current_buffer, PT, nchars);

  if (!inherit && buffer_intervals (current_buffer))
    set_text_properties (make_fixnum (PT), make_fixnum (PT + nchars),
			 Qnil, Qnil, Qnil);

#ifdef HAVE_TREE_SITTER
  eassert (nbytes >= 0);
  eassert (PT_BYTE >= 0);
  treesit_record_change (PT_BYTE, PT_BYTE, PT_BYTE + nbytes);
#endif

  adjust_point (nchars, nbytes);

  check_markers ();
}

/* Insert the part of the text of STRING, a Lisp object assumed to be
   of type string, consisting of the LENGTH characters (LENGTH_BYTE bytes)
   starting at position POS / POS_BYTE.  If the text of STRING has properties,
   copy them into the buffer.

   It does not work to use `insert' for this, because a GC could happen
   before we copy the stuff into the buffer, and relocate the string
   without insert noticing.  */

void
insert_from_string (Lisp_Object string, ptrdiff_t pos, ptrdiff_t pos_byte,
		    ptrdiff_t length, ptrdiff_t length_byte, bool inherit)
{
  ptrdiff_t opoint = PT;

  if (SCHARS (string) == 0)
    return;

  insert_from_string_1 (string, pos, pos_byte, length, length_byte,
			inherit, 0);
  signal_after_change (opoint, 0, PT - opoint);
  update_compositions (opoint, PT, CHECK_BORDER);
}

/* Like `insert_from_string' except that all markers pointing
   at the place where the insertion happens are adjusted to point after it.  */

void
insert_from_string_before_markers (Lisp_Object string,
				   ptrdiff_t pos, ptrdiff_t pos_byte,
				   ptrdiff_t length, ptrdiff_t length_byte,
				   bool inherit)
{
  ptrdiff_t opoint = PT;

  if (SCHARS (string) == 0)
    return;

  insert_from_string_1 (string, pos, pos_byte, length, length_byte,
			inherit, 1);
  signal_after_change (opoint, 0, PT - opoint);
  update_compositions (opoint, PT, CHECK_BORDER);
}

/* Subroutine of the insertion functions above.  */

static void
insert_from_string_1 (Lisp_Object string, ptrdiff_t pos, ptrdiff_t pos_byte,
		      ptrdiff_t nchars, ptrdiff_t nbytes,
		      bool inherit, bool before_markers)
{
  ptrdiff_t outgoing_nbytes = nbytes;
  INTERVAL intervals;

  /* Make OUTGOING_NBYTES describe the text
     as it will be inserted in this buffer.  */

  if (NILP (BVAR (current_buffer, enable_multibyte_characters)))
    outgoing_nbytes = nchars;
  else if (! STRING_MULTIBYTE (string))
    outgoing_nbytes
      = count_size_as_multibyte (SDATA (string) + pos_byte,
				 nbytes);

  /* Do this before moving and increasing the gap,
     because the before-change hooks might move the gap
     or make it smaller.  */
  prepare_to_modify_buffer (PT, PT, NULL);

  if (PT != GPT)
    move_gap_both (PT, PT_BYTE);
  if (GAP_SIZE < outgoing_nbytes)
    make_gap (outgoing_nbytes - GAP_SIZE);

  /* Copy the string text into the buffer, perhaps converting
     between single-byte and multibyte.  */
  copy_text (SDATA (string) + pos_byte, GPT_ADDR, nbytes,
	     STRING_MULTIBYTE (string),
	     ! NILP (BVAR (current_buffer, enable_multibyte_characters)));

#ifdef BYTE_COMBINING_DEBUG
  /* We have copied text into the gap, but we have not altered
     PT or PT_BYTE yet.  So we can pass PT and PT_BYTE
     to these functions and get the same results as we would
     have got earlier on.  Meanwhile, PT_ADDR does point to
     the text that has been stored by copy_text.  */
  if (count_combining_before (GPT_ADDR, outgoing_nbytes, PT, PT_BYTE)
      || count_combining_after (GPT_ADDR, outgoing_nbytes, PT, PT_BYTE))
    emacs_abort ();
#endif

  record_insert (PT, nchars);
  modiff_incr (&MODIFF, nchars);
  CHARS_MODIFF = MODIFF;

  GAP_SIZE -= outgoing_nbytes;
  GPT += nchars;
  ZV += nchars;
  Z += nchars;
  GPT_BYTE += outgoing_nbytes;
  ZV_BYTE += outgoing_nbytes;
  Z_BYTE += outgoing_nbytes;
  if (GAP_SIZE > 0) *(GPT_ADDR) = 0; /* Put an anchor.  */

  eassert (GPT <= GPT_BYTE);

  /* The insert may have been in the unchanged region, so check again.  */
  if (Z - GPT < END_UNCHANGED)
    END_UNCHANGED = Z - GPT;

  adjust_markers_for_insert (PT, PT_BYTE, PT + nchars,
			     PT_BYTE + outgoing_nbytes,
			     before_markers);

  offset_intervals (current_buffer, PT, nchars);

  intervals = string_intervals (string);
  /* Get the intervals for the part of the string we are inserting.  */
  if (nbytes < SBYTES (string))
    intervals = copy_intervals (intervals, pos, nchars);

  /* Insert those intervals.  */
  graft_intervals_into_buffer (intervals, PT, nchars,
			       current_buffer, inherit);

#ifdef HAVE_TREE_SITTER
  eassert (nbytes >= 0);
  eassert (PT_BYTE >= 0);
  treesit_record_change (PT_BYTE, PT_BYTE, PT_BYTE + nbytes);
#endif

  adjust_point (nchars, outgoing_nbytes);

  check_markers ();
}

/* Insert a sequence of NCHARS chars which occupy NBYTES bytes
   starting at GAP_END_ADDR - NBYTES (if text_at_gap_tail) and at
   GPT_ADDR (if not text_at_gap_tail).
   Contrary to insert_from_gap, this does not invalidate any cache,
   nor update any markers, nor record any buffer modification information
   of any sort.  */
void
insert_from_gap_1 (ptrdiff_t nchars, ptrdiff_t nbytes, bool text_at_gap_tail)
{
  eassert (NILP (BVAR (current_buffer, enable_multibyte_characters))
           ? nchars == nbytes : nchars <= nbytes);

  GAP_SIZE -= nbytes;
  if (! text_at_gap_tail)
    {
      GPT += nchars;
      GPT_BYTE += nbytes;
    }
  ZV += nchars;
  Z += nchars;
  ZV_BYTE += nbytes;
  Z_BYTE += nbytes;

  /* Put an anchor to ensure multi-byte form ends at gap.  */
  if (GAP_SIZE > 0) *(GPT_ADDR) = 0;
  eassert (GPT <= GPT_BYTE);
}

/* Insert a sequence of NCHARS chars which occupy NBYTES bytes
   starting at GAP_END_ADDR - NBYTES (if text_at_gap_tail) and at
   GPT_ADDR (if not text_at_gap_tail).  */

void
insert_from_gap (ptrdiff_t nchars, ptrdiff_t nbytes, bool text_at_gap_tail)
{
  ptrdiff_t ins_charpos = GPT, ins_bytepos = GPT_BYTE;

  if (NILP (BVAR (current_buffer, enable_multibyte_characters)))
    nchars = nbytes;

  /* No need to call prepare_to_modify_buffer, since this is called
     from places that replace some region with a different text, so
     prepare_to_modify_buffer was already called by the deletion part
     of this dance.  */
  invalidate_buffer_caches (current_buffer, GPT, GPT);
  record_insert (GPT, nchars);
  modiff_incr (&MODIFF, nchars);
  CHARS_MODIFF = MODIFF;

  insert_from_gap_1 (nchars, nbytes, text_at_gap_tail);

  adjust_markers_for_insert (ins_charpos, ins_bytepos,
			     ins_charpos + nchars, ins_bytepos + nbytes, false);

  if (buffer_intervals (current_buffer))
    {
      offset_intervals (current_buffer, ins_charpos, nchars);
      graft_intervals_into_buffer (NULL, ins_charpos, nchars,
				   current_buffer, 0);
    }

#ifdef HAVE_TREE_SITTER
  eassert (nbytes >= 0);
  eassert (ins_bytepos >= 0);
  treesit_record_change (ins_bytepos, ins_bytepos, ins_bytepos + nbytes);
#endif

  if (ins_charpos < PT)
    adjust_point (nchars, nbytes);

  check_markers ();
}

/* Insert text from BUF, NCHARS characters starting at CHARPOS, into the
   current buffer.  If the text in BUF has properties, they are absorbed
   into the current buffer.

   It does not work to use `insert' for this, because a malloc could happen
   and relocate BUF's text before the copy happens.  */

void
insert_from_buffer (struct buffer *buf,
		    ptrdiff_t charpos, ptrdiff_t nchars, bool inherit)
{
  ptrdiff_t opoint = PT;

  insert_from_buffer_1 (buf, charpos, nchars, inherit);
  signal_after_change (opoint, 0, PT - opoint);
  update_compositions (opoint, PT, CHECK_BORDER);
}

static void
insert_from_buffer_1 (struct buffer *buf,
		      ptrdiff_t from, ptrdiff_t nchars, bool inherit)
{
  ptrdiff_t chunk, chunk_expanded;
  ptrdiff_t from_byte = buf_charpos_to_bytepos (buf, from);
  ptrdiff_t to_byte = buf_charpos_to_bytepos (buf, from + nchars);
  ptrdiff_t incoming_nbytes = to_byte - from_byte;
  ptrdiff_t outgoing_nbytes = incoming_nbytes;
  INTERVAL intervals;

  if (nchars == 0)
    return;

  /* Make OUTGOING_NBYTES describe the text
     as it will be inserted in this buffer.  */

  if (NILP (BVAR (current_buffer, enable_multibyte_characters)))
    outgoing_nbytes = nchars;
  else if (NILP (BVAR (buf, enable_multibyte_characters)))
    {
      ptrdiff_t outgoing_before_gap = 0;
      ptrdiff_t outgoing_after_gap = 0;

      if (from < BUF_GPT (buf))
	{
	  chunk =  BUF_GPT_BYTE (buf) - from_byte;
	  if (chunk > incoming_nbytes)
	    chunk = incoming_nbytes;
	  outgoing_before_gap
	    = count_size_as_multibyte (BUF_BYTE_ADDRESS (buf, from_byte),
				       chunk);
	}
      else
	chunk = 0;

      if (chunk < incoming_nbytes)
	outgoing_after_gap
	  = count_size_as_multibyte (BUF_BYTE_ADDRESS (buf,
						       from_byte + chunk),
				     incoming_nbytes - chunk);

      outgoing_nbytes = outgoing_before_gap + outgoing_after_gap;
    }

  /* Do this before moving and increasing the gap,
     because the before-change hooks might move the gap
     or make it smaller.  */
  prepare_to_modify_buffer (PT, PT, NULL);

  if (PT != GPT)
    move_gap_both (PT, PT_BYTE);
  if (GAP_SIZE < outgoing_nbytes)
    make_gap (outgoing_nbytes - GAP_SIZE);

  if (from < BUF_GPT (buf))
    {
      chunk = BUF_GPT_BYTE (buf) - from_byte;
      if (chunk > incoming_nbytes)
	chunk = incoming_nbytes;
      /* Record number of output bytes, so we know where
	 to put the output from the second copy_text.  */
      chunk_expanded
	= copy_text (BUF_BYTE_ADDRESS (buf, from_byte),
		     GPT_ADDR, chunk,
		     ! NILP (BVAR (buf, enable_multibyte_characters)),
		     ! NILP (BVAR (current_buffer, enable_multibyte_characters)));
    }
  else
    chunk_expanded = chunk = 0;

  if (chunk < incoming_nbytes)
    copy_text (BUF_BYTE_ADDRESS (buf, from_byte + chunk),
	       GPT_ADDR + chunk_expanded, incoming_nbytes - chunk,
	       ! NILP (BVAR (buf, enable_multibyte_characters)),
	       ! NILP (BVAR (current_buffer, enable_multibyte_characters)));

#ifdef BYTE_COMBINING_DEBUG
  /* We have copied text into the gap, but we have not altered
     PT or PT_BYTE yet.  So we can pass PT and PT_BYTE
     to these functions and get the same results as we would
     have got earlier on.  Meanwhile, GPT_ADDR does point to
     the text that has been stored by copy_text.  */
  if (count_combining_before (GPT_ADDR, outgoing_nbytes, PT, PT_BYTE)
      || count_combining_after (GPT_ADDR, outgoing_nbytes, PT, PT_BYTE))
    emacs_abort ();
#endif

  record_insert (PT, nchars);
  modiff_incr (&MODIFF, nchars);
  CHARS_MODIFF = MODIFF;

  GAP_SIZE -= outgoing_nbytes;
  GPT += nchars;
  ZV += nchars;
  Z += nchars;
  GPT_BYTE += outgoing_nbytes;
  ZV_BYTE += outgoing_nbytes;
  Z_BYTE += outgoing_nbytes;
  if (GAP_SIZE > 0) *(GPT_ADDR) = 0; /* Put an anchor.  */

  eassert (GPT <= GPT_BYTE);

  /* The insert may have been in the unchanged region, so check again.  */
  if (Z - GPT < END_UNCHANGED)
    END_UNCHANGED = Z - GPT;

  adjust_markers_for_insert (PT, PT_BYTE, PT + nchars,
			     PT_BYTE + outgoing_nbytes,
			     false);

  offset_intervals (current_buffer, PT, nchars);

  /* Get the intervals for the part of the string we are inserting.  */
  intervals = buffer_intervals (buf);
  if (nchars < BUF_Z (buf) - BUF_BEG (buf))
    {
      if (buf == current_buffer && PT <= from)
	from += nchars;
      intervals = copy_intervals (intervals, from, nchars);
    }

  /* Insert those intervals.  */
  graft_intervals_into_buffer (intervals, PT, nchars, current_buffer, inherit);

#ifdef HAVE_TREE_SITTER
  eassert (outgoing_nbytes >= 0);
  eassert (PT_BYTE >= 0);
  treesit_record_change (PT_BYTE, PT_BYTE, PT_BYTE + outgoing_nbytes);
#endif

  adjust_point (nchars, outgoing_nbytes);
}

/* Record undo information and adjust markers and position keepers for
   a replacement of a text PREV_TEXT at FROM to a new text of LEN
   chars (LEN_BYTE bytes) which resides in the gap just after
   GPT_ADDR.

   PREV_TEXT nil means the new text was just inserted.  */

static void
adjust_after_replace (ptrdiff_t from, ptrdiff_t from_byte,
		      Lisp_Object prev_text, ptrdiff_t len, ptrdiff_t len_byte)
{
  ptrdiff_t nchars_del = 0, nbytes_del = 0;

#ifdef BYTE_COMBINING_DEBUG
  if (count_combining_before (GPT_ADDR, len_byte, from, from_byte)
      || count_combining_after (GPT_ADDR, len_byte, from, from_byte))
    emacs_abort ();
#endif

  if (STRINGP (prev_text))
    {
      nchars_del = SCHARS (prev_text);
      nbytes_del = SBYTES (prev_text);
    }

  /* Update various buffer positions for the new text.  */
  GAP_SIZE -= len_byte;
  ZV += len; Z += len;
  ZV_BYTE += len_byte; Z_BYTE += len_byte;
  GPT += len; GPT_BYTE += len_byte;
  if (GAP_SIZE > 0) *(GPT_ADDR) = 0; /* Put an anchor.  */

  if (nchars_del > 0)
    adjust_markers_for_replace (from, from_byte, nchars_del, nbytes_del,
				len, len_byte);
  else
    adjust_markers_for_insert (from, from_byte,
			       from + len, from_byte + len_byte, false);

  if (nchars_del > 0)
    record_delete (from, prev_text, false);
  record_insert (from, len);

  offset_intervals (current_buffer, from, len - nchars_del);

  if (from < PT)
    adjust_point (len - nchars_del, len_byte - nbytes_del);

  /* As byte combining will decrease Z, we must check this again.  */
  if (Z - GPT < END_UNCHANGED)
    END_UNCHANGED = Z - GPT;

  check_markers ();

  modiff_incr (&MODIFF, nchars_del + len);
  CHARS_MODIFF = MODIFF;
}

/* Record undo information, adjust markers and position keepers for an
   insertion of a text from FROM (FROM_BYTE) to TO (TO_BYTE).  The
   text already exists in the current buffer but character length (TO
   - FROM) may be incorrect, the correct length is NEWLEN.  */

void
adjust_after_insert (ptrdiff_t from, ptrdiff_t from_byte,
		     ptrdiff_t to, ptrdiff_t to_byte, ptrdiff_t newlen)
{
  ptrdiff_t len = to - from, len_byte = to_byte - from_byte;

  if (GPT != to)
    move_gap_both (to, to_byte);
  GAP_SIZE += len_byte;
  GPT -= len; GPT_BYTE -= len_byte;
  ZV -= len; ZV_BYTE -= len_byte;
  Z -= len; Z_BYTE -= len_byte;
  adjust_after_replace (from, from_byte, Qnil, newlen, len_byte);
}

/* Replace the text from character positions FROM to TO with NEW,
   If PREPARE, call prepare_to_modify_buffer.
   If INHERIT, the newly inserted text should inherit text properties
   from the surrounding non-deleted text.
   If ADJUST_MATCH_DATA, then adjust the match data before calling
   signal_after_change.  */

/* Note that this does not yet handle markers quite right.
   Also it needs to record a single undo-entry that does a replacement
   rather than a separate delete and insert.
   That way, undo will also handle markers properly.

   But if MARKERS is 0, don't relocate markers.  */

void
replace_range (ptrdiff_t from, ptrdiff_t to, Lisp_Object new,
               bool prepare, bool inherit, bool markers,
               bool adjust_match_data, bool inhibit_mod_hooks)
{
  ptrdiff_t inschars = SCHARS (new);
  ptrdiff_t insbytes = SBYTES (new);
  ptrdiff_t from_byte, to_byte;
  ptrdiff_t nbytes_del, nchars_del;
  INTERVAL intervals;
  ptrdiff_t outgoing_insbytes = insbytes;
  Lisp_Object deletion;

  check_markers ();

  deletion = Qnil;

  if (prepare)
    {
      ptrdiff_t range_length = to - from;
      prepare_to_modify_buffer (from, to, &from);
      to = from + range_length;
    }

  /* Make args be valid.  */
  if (from < BEGV)
    from = BEGV;
  if (to > ZV)
    to = ZV;

  from_byte = CHAR_TO_BYTE (from);
  to_byte = CHAR_TO_BYTE (to);

  nchars_del = to - from;
  nbytes_del = to_byte - from_byte;

  if (nbytes_del <= 0 && insbytes == 0)
    return;

  /* Make OUTGOING_INSBYTES describe the text
     as it will be inserted in this buffer.  */

  if (NILP (BVAR (current_buffer, enable_multibyte_characters)))
    outgoing_insbytes = inschars;
  else if (! STRING_MULTIBYTE (new))
    outgoing_insbytes
      = count_size_as_multibyte (SDATA (new), insbytes);

  /* Make sure the gap is somewhere in or next to what we are deleting.  */
  if (from > GPT)
    gap_right (from, from_byte);
  if (to < GPT)
    gap_left (to, to_byte, 0);

  /* Even if we don't record for undo, we must keep the original text
     because we may have to recover it because of inappropriate byte
     combining.  */
  if (! EQ (BVAR (current_buffer, undo_list), Qt))
    deletion = make_buffer_string_both (from, from_byte, to, to_byte, 1);

  GAP_SIZE += nbytes_del;
  ZV -= nchars_del;
  Z -= nchars_del;
  ZV_BYTE -= nbytes_del;
  Z_BYTE -= nbytes_del;
  GPT = from;
  GPT_BYTE = from_byte;
  if (GAP_SIZE > 0) *(GPT_ADDR) = 0; /* Put an anchor.  */

  eassert (GPT <= GPT_BYTE);

  if (GPT - BEG < BEG_UNCHANGED)
    BEG_UNCHANGED = GPT - BEG;
  if (Z - GPT < END_UNCHANGED)
    END_UNCHANGED = Z - GPT;

  if (GAP_SIZE < outgoing_insbytes)
    make_gap (outgoing_insbytes - GAP_SIZE);

  /* Copy the string text into the buffer, perhaps converting
     between single-byte and multibyte.  */
  copy_text (SDATA (new), GPT_ADDR, insbytes,
	     STRING_MULTIBYTE (new),
	     ! NILP (BVAR (current_buffer, enable_multibyte_characters)));

#ifdef BYTE_COMBINING_DEBUG
  /* We have copied text into the gap, but we have not marked
     it as part of the buffer.  So we can use the old FROM and FROM_BYTE
     here, for both the previous text and the following text.
     Meanwhile, GPT_ADDR does point to
     the text that has been stored by copy_text.  */
  if (count_combining_before (GPT_ADDR, outgoing_insbytes, from, from_byte)
      || count_combining_after (GPT_ADDR, outgoing_insbytes, from, from_byte))
    emacs_abort ();
#endif

  /* Record the insertion first, so that when we undo,
     the deletion will be undone first.  Thus, undo
     will insert before deleting, and thus will keep
     the markers before and after this text separate.  */
  if (!NILP (deletion))
    {
      record_insert (from + SCHARS (deletion), inschars);
      record_delete (from, deletion, false);
    }

  GAP_SIZE -= outgoing_insbytes;
  GPT += inschars;
  ZV += inschars;
  Z += inschars;
  GPT_BYTE += outgoing_insbytes;
  ZV_BYTE += outgoing_insbytes;
  Z_BYTE += outgoing_insbytes;
  if (GAP_SIZE > 0) *(GPT_ADDR) = 0; /* Put an anchor.  */

  eassert (GPT <= GPT_BYTE);

  /* Adjust markers for the deletion and the insertion.  */
  if (markers)
    adjust_markers_for_replace (from, from_byte, nchars_del, nbytes_del,
				inschars, outgoing_insbytes);
  else
    {
      /* The character positions of the markers remain intact, but we
	 still need to update their byte positions, because the
	 deleted and the inserted text might have multibyte sequences
	 which make the original byte positions of the markers
	 invalid.  */
      adjust_markers_bytepos (from, from_byte, from + inschars,
			      from_byte + outgoing_insbytes, true);
    }

  offset_intervals (current_buffer, from, inschars - nchars_del);

  /* Get the intervals for the part of the string we are inserting--
     not including the combined-before bytes.  */
  intervals = string_intervals (new);
  /* Insert those intervals.  */
  graft_intervals_into_buffer (intervals, from, inschars,
			       current_buffer, inherit);

#ifdef HAVE_TREE_SITTER
  eassert (to_byte >= from_byte);
  eassert (outgoing_insbytes >= 0);
  eassert (from_byte >= 0);
  treesit_record_change (from_byte, to_byte, from_byte + outgoing_insbytes);
#endif

  /* Relocate point as if it were a marker.  */
  if (from < PT)
    adjust_point ((from + inschars - (PT < to ? PT : to)),
		  (from_byte + outgoing_insbytes
		   - (PT_BYTE < to_byte ? PT_BYTE : to_byte)));

  check_markers ();

  modiff_incr (&MODIFF, nchars_del + inschars);
  CHARS_MODIFF = MODIFF;

  if (adjust_match_data)
    update_search_regs (from, to, from + SCHARS (new));

  if (!inhibit_mod_hooks)
    {
      signal_after_change (from, nchars_del, GPT - from);
      update_compositions (from, GPT, CHECK_BORDER);
    }
}

/* Replace the text from character positions FROM to TO with
   the text in INS of length INSCHARS.
   Keep the text properties that applied to the old characters
   (extending them to all the new chars if there are more new chars).

   Note that this does not yet handle markers quite right.

   If MARKERS, relocate markers.

   Unlike most functions at this level, never call
   prepare_to_modify_buffer and never call signal_after_change.
   Because this function is called in a loop, one character at a time.
   The caller of 'replace_range_2' calls these hooks for the entire
   region once.  Apart from signal_after_change, any caller of this
   function should also call treesit_record_change.  */

void
replace_range_2 (ptrdiff_t from, ptrdiff_t from_byte,
		 ptrdiff_t to, ptrdiff_t to_byte,
		 const char *ins, ptrdiff_t inschars, ptrdiff_t insbytes,
		 bool markers)
{
  ptrdiff_t nbytes_del, nchars_del;

  check_markers ();

  nchars_del = to - from;
  nbytes_del = to_byte - from_byte;

  if (nbytes_del <= 0 && insbytes == 0)
    return;

  /* Make sure the gap is somewhere in or next to what we are deleting.  */
  if (from > GPT)
    gap_right (from, from_byte);
  if (to < GPT)
    gap_left (to, to_byte, 0);

  GAP_SIZE += nbytes_del;
  ZV -= nchars_del;
  Z -= nchars_del;
  ZV_BYTE -= nbytes_del;
  Z_BYTE -= nbytes_del;
  GPT = from;
  GPT_BYTE = from_byte;
  if (GAP_SIZE > 0) *(GPT_ADDR) = 0; /* Put an anchor.  */

  eassert (GPT <= GPT_BYTE);

  if (GPT - BEG < BEG_UNCHANGED)
    BEG_UNCHANGED = GPT - BEG;
  if (Z - GPT < END_UNCHANGED)
    END_UNCHANGED = Z - GPT;

  if (GAP_SIZE < insbytes)
    make_gap (insbytes - GAP_SIZE);

  /* Copy the replacement text into the buffer.  */
  memcpy (GPT_ADDR, ins, insbytes);

#ifdef BYTE_COMBINING_DEBUG
  /* We have copied text into the gap, but we have not marked
     it as part of the buffer.  So we can use the old FROM and FROM_BYTE
     here, for both the previous text and the following text.
     Meanwhile, GPT_ADDR does point to
     the text that has been stored by copy_text.  */
  if (count_combining_before (GPT_ADDR, insbytes, from, from_byte)
      || count_combining_after (GPT_ADDR, insbytes, from, from_byte))
    emacs_abort ();
#endif

  GAP_SIZE -= insbytes;
  GPT += inschars;
  ZV += inschars;
  Z += inschars;
  GPT_BYTE += insbytes;
  ZV_BYTE += insbytes;
  Z_BYTE += insbytes;
  if (GAP_SIZE > 0) *(GPT_ADDR) = 0; /* Put an anchor.  */

  eassert (GPT <= GPT_BYTE);

  /* Adjust markers for the deletion and the insertion.  */
  if (! (nchars_del == 1 && inschars == 1 && nbytes_del == insbytes))
    {
      if (markers)
	adjust_markers_for_replace (from, from_byte, nchars_del, nbytes_del,
				    inschars, insbytes);
      else
	{
	  /* The character positions of the markers remain intact, but
	     we still need to update their byte positions, because the
	     deleted and the inserted text might have multibyte
	     sequences which make the original byte positions of the
	     markers invalid.  */
	  adjust_markers_bytepos (from, from_byte, from + inschars,
				  from_byte + insbytes, true);
	}
    }

  offset_intervals (current_buffer, from, inschars - nchars_del);

  /* Relocate point as if it were a marker.  */
  if (from < PT && (nchars_del != inschars || nbytes_del != insbytes))
    {
      if (PT < to)
	/* PT was within the deleted text.  Move it to FROM.  */
	adjust_point (from - PT, from_byte - PT_BYTE);
      else
	adjust_point (inschars - nchars_del, insbytes - nbytes_del);
    }

  check_markers ();

  modiff_incr (&MODIFF, nchars_del + inschars);
  CHARS_MODIFF = MODIFF;
}

/* Delete characters in current buffer
   from FROM up to (but not including) TO.
   If TO comes before FROM, we delete nothing.  */

void
del_range (ptrdiff_t from, ptrdiff_t to)
{
  del_range_1 (from, to, 1, 0);
}

/* Like del_range; PREPARE says whether to call prepare_to_modify_buffer.
   RET_STRING says to return the deleted text. */

Lisp_Object
del_range_1 (ptrdiff_t from, ptrdiff_t to, bool prepare, bool ret_string)
{
  ptrdiff_t from_byte, to_byte;
  Lisp_Object deletion;

  /* Make args be valid */
  if (from < BEGV)
    from = BEGV;
  if (to > ZV)
    to = ZV;

  if (to <= from)
    return Qnil;

  if (prepare)
    {
      ptrdiff_t range_length = to - from;
      prepare_to_modify_buffer (from, to, &from);
      to = min (ZV, from + range_length);
    }

  from_byte = CHAR_TO_BYTE (from);
  to_byte = CHAR_TO_BYTE (to);

  deletion = del_range_2 (from, from_byte, to, to_byte, ret_string);
  signal_after_change (from, to - from, 0);
  update_compositions (from, from, CHECK_HEAD);
  return deletion;
}

/* Like del_range_1 but args are byte positions, not char positions.  */

void
del_range_byte (ptrdiff_t from_byte, ptrdiff_t to_byte)
{
  ptrdiff_t from, to;

  /* Make args be valid.  */
  if (from_byte < BEGV_BYTE)
    from_byte = BEGV_BYTE;
  if (to_byte > ZV_BYTE)
    to_byte = ZV_BYTE;

  if (to_byte <= from_byte)
    return;

  from = BYTE_TO_CHAR (from_byte);
  to = BYTE_TO_CHAR (to_byte);

  {
    ptrdiff_t old_from = from, old_to = Z - to;
    ptrdiff_t range_length = to - from;
    prepare_to_modify_buffer (from, to, &from);
    to = from + range_length;

    if (old_from != from)
      from_byte = CHAR_TO_BYTE (from);
    if (to > ZV)
      {
	to = ZV;
	to_byte = ZV_BYTE;
      }
    else if (old_to == Z - to)
      to_byte = CHAR_TO_BYTE (to);
  }

  del_range_2 (from, from_byte, to, to_byte, 0);
  signal_after_change (from, to - from, 0);
  update_compositions (from, from, CHECK_HEAD);
}

/* Like del_range_1, but positions are specified both as charpos
   and bytepos.  */

void
del_range_both (ptrdiff_t from, ptrdiff_t from_byte,
		ptrdiff_t to, ptrdiff_t to_byte, bool prepare)
{
  /* Make args be valid */
  if (from_byte < BEGV_BYTE)
    from_byte = BEGV_BYTE;
  if (to_byte > ZV_BYTE)
    to_byte = ZV_BYTE;

  if (to_byte <= from_byte)
    return;

  if (from < BEGV)
    from = BEGV;
  if (to > ZV)
    to = ZV;

  if (prepare)
    {
      ptrdiff_t old_from = from, old_to = Z - to;
      ptrdiff_t range_length = to - from;
      prepare_to_modify_buffer (from, to, &from);
      to = from + range_length;

      if (old_from != from)
	from_byte = CHAR_TO_BYTE (from);
      if (to > ZV)
	{
	  to = ZV;
	  to_byte = ZV_BYTE;
	}
      else if (old_to == Z - to)
	to_byte = CHAR_TO_BYTE (to);
    }

  del_range_2 (from, from_byte, to, to_byte, 0);
  signal_after_change (from, to - from, 0);
  update_compositions (from, from, CHECK_HEAD);
}

/* Delete a range of text, specified both as character positions
   and byte positions.  FROM and TO are character positions,
   while FROM_BYTE and TO_BYTE are byte positions.
   If RET_STRING, the deleted area is returned as a string.  */

Lisp_Object
del_range_2 (ptrdiff_t from, ptrdiff_t from_byte,
	     ptrdiff_t to, ptrdiff_t to_byte, bool ret_string)
{
  ptrdiff_t nbytes_del, nchars_del;
  Lisp_Object deletion;

  check_markers ();

  nchars_del = to - from;
  nbytes_del = to_byte - from_byte;

  /* Make sure the gap is somewhere in or next to what we are deleting.  */
  if (from > GPT)
    gap_right (from, from_byte);
  if (to < GPT)
    gap_left (to, to_byte, 0);

#ifdef BYTE_COMBINING_DEBUG
  if (count_combining_before (BUF_BYTE_ADDRESS (current_buffer, to_byte),
			      Z_BYTE - to_byte, from, from_byte))
    emacs_abort ();
#endif

  if (ret_string || ! EQ (BVAR (current_buffer, undo_list), Qt))
    deletion = make_buffer_string_both (from, from_byte, to, to_byte, 1);
  else
    deletion = Qnil;

  /* Record marker adjustments, and text deletion into undo
     history.  */
  record_delete (from, deletion, true);

  /* Relocate all markers pointing into the new, larger gap to point
     at the end of the text before the gap.  */
  adjust_markers_for_delete (from, from_byte, to, to_byte);

  modiff_incr (&MODIFF, nchars_del);
  CHARS_MODIFF = MODIFF;

  /* Relocate point as if it were a marker.  */
  if (from < PT)
    adjust_point (from - (PT < to ? PT : to),
		  from_byte - (PT_BYTE < to_byte ? PT_BYTE : to_byte));

  offset_intervals (current_buffer, from, - nchars_del);

  GAP_SIZE += nbytes_del;
  ZV_BYTE -= nbytes_del;
  Z_BYTE -= nbytes_del;
  ZV -= nchars_del;
  Z -= nchars_del;
  GPT = from;
  GPT_BYTE = from_byte;
  if (GAP_SIZE > 0 && !current_buffer->text->inhibit_shrinking)
    /* Put an anchor, unless called from decode_coding_object which
       needs to access the previous gap contents.  */
    *(GPT_ADDR) = 0;

  eassert (GPT <= GPT_BYTE);

  if (GPT - BEG < BEG_UNCHANGED)
    BEG_UNCHANGED = GPT - BEG;
  if (Z - GPT < END_UNCHANGED)
    END_UNCHANGED = Z - GPT;

  check_markers ();

<<<<<<< HEAD
  evaporate_overlays (from);

#ifdef HAVE_TREE_SITTER
  eassert (from_byte <= to_byte);
  eassert (from_byte >= 0);
  treesit_record_change (from_byte, to_byte, from_byte);
#endif

=======
>>>>>>> f176a36f
  return deletion;
}

/* Call this if you're about to change the text of current buffer
   from character positions START to END.  This checks the read-only
   properties of the region, calls the necessary modification hooks,
   and warns the next redisplay that it should pay attention to that
   area.  */

void
modify_text (ptrdiff_t start, ptrdiff_t end)
{
  prepare_to_modify_buffer (start, end, NULL);

  BUF_COMPUTE_UNCHANGED (current_buffer, start - 1, end);
  if (MODIFF <= SAVE_MODIFF)
    record_first_change ();
  modiff_incr (&MODIFF, end - start);
  CHARS_MODIFF = MODIFF;

  bset_point_before_scroll (current_buffer, Qnil);
}

/* Signal that we are about to make a change that may result in new
   undo information.
 */
static void
run_undoable_change (void)
{
  if (EQ (BVAR (current_buffer, undo_list), Qt))
    return;

  call0 (Qundo_auto__undoable_change);
}

/* Check that it is okay to modify the buffer between START and END,
   which are char positions.

   Run the before-change-function, if any.  If intervals are in use,
   verify that the text to be modified is not read-only, and call
   any modification properties the text may have.

   If PRESERVE_PTR is nonzero, we relocate *PRESERVE_PTR
   by holding its value temporarily in a marker.

   This function runs Lisp, which means it can GC, which means it can
   compact buffers, including the current buffer being worked on here.
   So don't you dare calling this function while manipulating the gap,
   or during some other similar "critical section".  */

void
prepare_to_modify_buffer_1 (ptrdiff_t start, ptrdiff_t end,
			    ptrdiff_t *preserve_ptr)
{
  struct buffer *base_buffer;
  Lisp_Object temp;

  XSETFASTINT (temp, start);
  if (!NILP (BVAR (current_buffer, read_only)))
    Fbarf_if_buffer_read_only (temp);

  /* If we're about to modify a buffer the contents of which come from
     a dump file, copy the contents to private storage first so we
     don't take a COW fault on the buffer text and keep it around
     forever.  */
  if (pdumper_object_p (BEG_ADDR))
    enlarge_buffer_text (current_buffer, 0);
  eassert (!pdumper_object_p (BEG_ADDR));

  run_undoable_change();

  bset_redisplay (current_buffer);

  if (buffer_intervals (current_buffer))
    {
      if (preserve_ptr)
	{
	  Lisp_Object preserve_marker;
	  preserve_marker = Fcopy_marker (make_fixnum (*preserve_ptr), Qnil);
	  verify_interval_modification (current_buffer, start, end);
	  *preserve_ptr = marker_position (preserve_marker);
	  unchain_marker (XMARKER (preserve_marker));
	}
      else
	verify_interval_modification (current_buffer, start, end);
    }

  /* For indirect buffers, use the base buffer to check clashes.  */
  if (current_buffer->base_buffer != 0)
    base_buffer = current_buffer->base_buffer;
  else
    base_buffer = current_buffer;

  if (inhibit_modification_hooks)
    return;

  if (!NILP (BVAR (base_buffer, file_truename))
      /* Make binding buffer-file-name to nil effective.  */
      && !NILP (BVAR (base_buffer, filename))
      && SAVE_MODIFF >= MODIFF)
    Flock_file (BVAR (base_buffer, file_truename));

  /* If `select-active-regions' is non-nil, save the region text.  */
  /* FIXME: Move this to Elisp (via before-change-functions).  */
  if (!NILP (BVAR (current_buffer, mark_active))
      && XMARKER (BVAR (current_buffer, mark))->buffer
      && NILP (Vsaved_region_selection)
      && (EQ (Vselect_active_regions, Qonly)
	  ? EQ (CAR_SAFE (Vtransient_mark_mode), Qonly)
	  : (!NILP (Vselect_active_regions)
	     && !NILP (Vtransient_mark_mode))))
    Vsaved_region_selection
      = call1 (Vregion_extract_function, Qnil);

  signal_before_change (start, end, preserve_ptr);
  Fset (Qdeactivate_mark, Qt);
}

/* Like above, but called when we know that the buffer text
   will be modified and region caches should be invalidated.  */

void
prepare_to_modify_buffer (ptrdiff_t start, ptrdiff_t end,
			  ptrdiff_t *preserve_ptr)
{
  prepare_to_modify_buffer_1 (start, end, preserve_ptr);
  invalidate_buffer_caches (current_buffer, start, end);
}

/* Invalidate the caches maintained by the buffer BUF, if any, for the
   region between buffer positions START and END.  */
void
invalidate_buffer_caches (struct buffer *buf, ptrdiff_t start, ptrdiff_t end)
{
  /* Indirect buffers usually have their caches set to NULL, but we
     need to consider the caches of their base buffer.  */
  if (buf->base_buffer)
    buf = buf->base_buffer;
  /* The bidi_paragraph_cache must be invalidated first, because doing
     so might need to use the newline_cache (via find_newline_no_quit,
     see below).  */
  if (buf->bidi_paragraph_cache)
    {
      if (start > BUF_BEG (buf))
	{
	  /* If we are deleting or replacing characters, we could
	     create a paragraph start, because all of the characters
	     from START to the beginning of START's line are
	     whitespace.  Therefore, we must extend the region to be
	     invalidated up to the newline before START.  Similarly,
	     if we are inserting characters immediately after a
	     newline, we could create a paragraph start if the
	     inserted characters start with a newline.  */
	  ptrdiff_t line_beg = start;
	  ptrdiff_t start_byte = buf_charpos_to_bytepos (buf, start);
	  int prev_char = BUF_FETCH_BYTE (buf, start_byte - 1);

	  if ((start == end) == (prev_char == '\n'))
	    {
	      struct buffer *old = current_buffer;

	      set_buffer_internal (buf);

	      line_beg = find_newline_no_quit (start, start_byte, -1,
					       &start_byte);
	      set_buffer_internal (old);
	    }
	  start = line_beg - (line_beg > BUF_BEG (buf));
	}
      invalidate_region_cache (buf,
			       buf->bidi_paragraph_cache,
			       start - BUF_BEG (buf), BUF_Z (buf) - end);
    }
  if (buf->newline_cache)
    invalidate_region_cache (buf,
                             buf->newline_cache,
                             start - BUF_BEG (buf), BUF_Z (buf) - end);
  if (buf->width_run_cache)
    invalidate_region_cache (buf,
                             buf->width_run_cache,
                             start - BUF_BEG (buf), BUF_Z (buf) - end);
}

/* These macros work with an argument named `preserve_ptr'
   and a local variable named `preserve_marker'.  */

#define PRESERVE_VALUE							\
  if (preserve_ptr && NILP (preserve_marker))				\
    preserve_marker = Fcopy_marker (make_fixnum (*preserve_ptr), Qnil)

#define RESTORE_VALUE						\
  if (! NILP (preserve_marker))					\
    {								\
      *preserve_ptr = marker_position (preserve_marker);	\
      unchain_marker (XMARKER (preserve_marker));		\
    }

#define PRESERVE_START_END			\
  if (NILP (start_marker))			\
    start_marker = Fcopy_marker (start, Qnil);	\
  if (NILP (end_marker))			\
    end_marker = Fcopy_marker (end, Qnil);

#define FETCH_START				\
  (! NILP (start_marker) ? Fmarker_position (start_marker) : start)

#define FETCH_END				\
  (! NILP (end_marker) ? Fmarker_position (end_marker) : end)

/* Set a variable to nil if an error occurred.
   Don't change the variable if there was no error.
   VAL is a cons-cell (VARIABLE . NO-ERROR-FLAG).
   VARIABLE is the variable to maybe set to nil.
   NO-ERROR-FLAG is nil if there was an error,
   anything else meaning no error (so this function does nothing).  */
struct rvoe_arg
{
  Lisp_Object *location;
  bool errorp;
};

static void
reset_var_on_error (void *ptr)
{
  struct rvoe_arg *p = ptr;
  if (p->errorp)
    *p->location = Qnil;
}

/* Signal a change to the buffer immediately before it happens.
   START_INT and END_INT are the bounds of the text to be changed.

   If PRESERVE_PTR is nonzero, we relocate *PRESERVE_PTR
   by holding its value temporarily in a marker.  */

static void
signal_before_change (ptrdiff_t start_int, ptrdiff_t end_int,
		      ptrdiff_t *preserve_ptr)
{
  Lisp_Object start, end;
  Lisp_Object start_marker, end_marker;
  Lisp_Object preserve_marker;
  specpdl_ref count = SPECPDL_INDEX ();
  struct rvoe_arg rvoe_arg;

  start = make_fixnum (start_int);
  end = make_fixnum (end_int);
  preserve_marker = Qnil;
  start_marker = Qnil;
  end_marker = Qnil;

  specbind (Qinhibit_modification_hooks, Qt);

  /* If buffer is unmodified, run a special hook for that case.  The
   check for Vfirst_change_hook is just a minor optimization.  */
  if (SAVE_MODIFF >= MODIFF
      && !NILP (Vfirst_change_hook))
    {
      PRESERVE_VALUE;
      PRESERVE_START_END;
      run_hook (Qfirst_change_hook);
    }

  /* Now run the before-change-functions if any.  */
  if (!NILP (Vbefore_change_functions))
    {
      rvoe_arg.location = &Vbefore_change_functions;
      rvoe_arg.errorp = 1;

      PRESERVE_VALUE;
      PRESERVE_START_END;

      /* Mark before-change-functions to be reset to nil in case of error.  */
      record_unwind_protect_ptr (reset_var_on_error, &rvoe_arg);

      /* Actually run the hook functions.  */
      CALLN (Frun_hook_with_args, Qbefore_change_functions,
	     FETCH_START, FETCH_END);

      /* There was no error: unarm the reset_on_error.  */
      rvoe_arg.errorp = 0;
    }

  if (buffer_has_overlays ())
    {
      PRESERVE_VALUE;
      report_overlay_modification (FETCH_START, FETCH_END, 0,
				   FETCH_START, FETCH_END, Qnil);
    }

  if (! NILP (start_marker))
    detach_marker (start_marker);
  if (! NILP (end_marker))
    detach_marker (end_marker);
  RESTORE_VALUE;

  unbind_to (count, Qnil);
}

/* Signal a change immediately after it happens.
   CHARPOS is the character position of the start of the changed text.
   LENDEL is the number of characters of the text before the change.
   (Not the whole buffer; just the part that was changed.)
   LENINS is the number of characters in that part of the text
   after the change.  */

void
signal_after_change (ptrdiff_t charpos, ptrdiff_t lendel, ptrdiff_t lenins)
{
  specpdl_ref count = SPECPDL_INDEX ();
  struct rvoe_arg rvoe_arg;
  Lisp_Object tmp, save_insert_behind_hooks, save_insert_in_from_hooks;

  if (inhibit_modification_hooks)
    return;

  /* If we are deferring calls to the after-change functions
     and there are no before-change functions,
     just record the args that we were going to use.  */
  if (! NILP (Vcombine_after_change_calls)
      /* It's OK to defer after-changes even if syntax-ppss-flush-cache
       * is on before-change-functions, which is common enough to be worth
       * adding a special case for it.  */
      && (NILP (Vbefore_change_functions)
          || (CONSP (Vbefore_change_functions)
              && EQ (Qt, XCAR (Vbefore_change_functions))
              && NILP (Fdefault_value (Qbefore_change_functions))
              && CONSP (tmp = XCDR (Vbefore_change_functions))
              && NILP (XCDR (tmp))
              && EQ (XCAR (tmp), Qsyntax_ppss_flush_cache)))
      && !buffer_has_overlays ())
    {
      Lisp_Object elt;

      if (!NILP (combine_after_change_list)
	  && current_buffer != XBUFFER (combine_after_change_buffer))
	Fcombine_after_change_execute ();

      elt = list3i (charpos - BEG, Z - (charpos - lendel + lenins),
		    lenins - lendel);
      combine_after_change_list
	= Fcons (elt, combine_after_change_list);
      combine_after_change_buffer = Fcurrent_buffer ();

      return;
    }

  /* Save and restore the insert-*-hooks, because other hooks like
     after-change-functions, called below, could clobber them if they
     manipulate text properties.  */
  save_insert_behind_hooks = interval_insert_behind_hooks;
  save_insert_in_from_hooks = interval_insert_in_front_hooks;

  if (!NILP (combine_after_change_list))
    Fcombine_after_change_execute ();

  specbind (Qinhibit_modification_hooks, Qt);

  if (!NILP (Vafter_change_functions))
    {
      rvoe_arg.location = &Vafter_change_functions;
      rvoe_arg.errorp = 1;

      /* Mark after-change-functions to be reset to nil in case of error.  */
      record_unwind_protect_ptr (reset_var_on_error, &rvoe_arg);

      /* Actually run the hook functions.  */
      CALLN (Frun_hook_with_args, Qafter_change_functions,
	     make_fixnum (charpos), make_fixnum (charpos + lenins),
	     make_fixnum (lendel));

      /* There was no error: unarm the reset_on_error.  */
      rvoe_arg.errorp = 0;
    }

  interval_insert_behind_hooks = save_insert_behind_hooks;
  interval_insert_in_front_hooks = save_insert_in_from_hooks;

  if (buffer_has_overlays ())
    report_overlay_modification (make_fixnum (charpos),
				 make_fixnum (charpos + lenins),
				 1,
				 make_fixnum (charpos),
				 make_fixnum (charpos + lenins),
				 make_fixnum (lendel));

  /* After an insertion, call the text properties
     insert-behind-hooks or insert-in-front-hooks.  */
  if (lendel == 0)
    report_interval_modification (make_fixnum (charpos),
				  make_fixnum (charpos + lenins));

  unbind_to (count, Qnil);
}

static void
Fcombine_after_change_execute_1 (Lisp_Object val)
{
  Vcombine_after_change_calls = val;
}

DEFUN ("combine-after-change-execute", Fcombine_after_change_execute,
       Scombine_after_change_execute, 0, 0, 0,
       doc: /* This function is for use internally in the function `combine-after-change-calls'.  */)
  (void)
{
  specpdl_ref count = SPECPDL_INDEX ();
  ptrdiff_t beg, end, change;
  ptrdiff_t begpos, endpos;
  Lisp_Object tail;

  if (NILP (combine_after_change_list))
    return Qnil;

  /* It is rare for combine_after_change_buffer to be invalid, but
     possible.  It can happen when combine-after-change-calls is
     non-nil, and insertion calls a file name handler (e.g. through
     lock_file) which scribbles into a temp file -- cyd  */
  if (!BUFFERP (combine_after_change_buffer)
      || !BUFFER_LIVE_P (XBUFFER (combine_after_change_buffer)))
    {
      combine_after_change_list = Qnil;
      return Qnil;
    }

  record_unwind_current_buffer ();

  Fset_buffer (combine_after_change_buffer);

  /* # chars unchanged at beginning of buffer.  */
  beg = Z - BEG;
  /* # chars unchanged at end of buffer.  */
  end = beg;
  /* Total amount of insertion (negative for deletion).  */
  change = 0;

  /* Scan the various individual changes,
     accumulating the range info in BEG, END and CHANGE.  */
  for (tail = combine_after_change_list; CONSP (tail);
       tail = XCDR (tail))
    {
      Lisp_Object elt;
      ptrdiff_t thisbeg, thisend, thischange;

      /* Extract the info from the next element.  */
      elt = XCAR (tail);
      if (! CONSP (elt))
	continue;
      thisbeg = XFIXNUM (XCAR (elt));

      elt = XCDR (elt);
      if (! CONSP (elt))
	continue;
      thisend = XFIXNUM (XCAR (elt));

      elt = XCDR (elt);
      if (! CONSP (elt))
	continue;
      thischange = XFIXNUM (XCAR (elt));

      /* Merge this range into the accumulated range.  */
      change += thischange;
      if (thisbeg < beg)
	beg = thisbeg;
      if (thisend < end)
	end = thisend;
    }

  /* Get the current start and end positions of the range
     that was changed.  */
  begpos = BEG + beg;
  endpos = Z - end;

  /* We are about to handle these, so discard them.  */
  combine_after_change_list = Qnil;

  /* Now run the after-change functions for real.
     Turn off the flag that defers them.  */
  record_unwind_protect (Fcombine_after_change_execute_1,
			 Vcombine_after_change_calls);
  signal_after_change (begpos, endpos - begpos - change, endpos - begpos);
  update_compositions (begpos, endpos, CHECK_ALL);

  return unbind_to (count, Qnil);
}

void
syms_of_insdel (void)
{
  staticpro (&combine_after_change_list);
  staticpro (&combine_after_change_buffer);
  combine_after_change_list = Qnil;
  combine_after_change_buffer = Qnil;

  DEFSYM (Qundo_auto__undoable_change, "undo-auto--undoable-change");
  DEFSYM (Qsyntax_ppss_flush_cache, "syntax-ppss-flush-cache");

  DEFVAR_LISP ("combine-after-change-calls", Vcombine_after_change_calls,
	       doc: /* Used internally by the function `combine-after-change-calls' macro.  */);
  Vcombine_after_change_calls = Qnil;

  DEFVAR_BOOL ("inhibit-modification-hooks", inhibit_modification_hooks,
	       doc: /* Non-nil means don't run any of the hooks that respond to buffer changes.
This affects `before-change-functions' and `after-change-functions',
as well as hooks attached to text properties and overlays.
Setting this variable non-nil also inhibits file locks and checks
whether files are locked by another Emacs session, as well as
handling of the active region per `select-active-regions'.

To delay change hooks during a series of changes, use
`combine-change-calls' or `combine-after-change-calls' instead of
binding this variable.

See also the info node `(elisp) Change Hooks'.  */);
  inhibit_modification_hooks = 0;
  DEFSYM (Qinhibit_modification_hooks, "inhibit-modification-hooks");

  defsubr (&Scombine_after_change_execute);
}<|MERGE_RESOLUTION|>--- conflicted
+++ resolved
@@ -1908,17 +1908,12 @@
 
   check_markers ();
 
-<<<<<<< HEAD
-  evaporate_overlays (from);
-
 #ifdef HAVE_TREE_SITTER
   eassert (from_byte <= to_byte);
   eassert (from_byte >= 0);
   treesit_record_change (from_byte, to_byte, from_byte);
 #endif
 
-=======
->>>>>>> f176a36f
   return deletion;
 }
 
