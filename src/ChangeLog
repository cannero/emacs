<<<<<<< HEAD
2014-07-01  K. Handa  <handa@gnu.org>

	* coding.c (MIN_CHARBUF_SIZE): Delete it.
	(MAX_CHARBUF_EXTRA_SIZE): New macro.
	(ALLOC_CONVERSION_WORK_AREA): Use MAX_CHARBUF_EXTRA_SIZE.
=======
2014-06-30  Jan Djärv  <jan.h.d@swipnet.se>

	* nsterm.m (judge): EmacsScroller: Move dealloc code here.
	(dealloc): Remove for EmacsScroller.

	* nsterm.h (EmacsScroller): Remove dealloc.

2014-06-30  Eli Zaretskii  <eliz@gnu.org>

	* coding.c (MIN_CHARBUF_SIZE): Enlarge to 32.  (Bug#17881)

2014-06-30  Jan Djärv  <jan.h.d@swipnet.se>

	* nsmenu.m (update_frame_tool_bar): Set wait_for_tool_bar to NO
	when setNeedsDisplay is called so we don't trigger redisplay for every
	tool bar update.

	* nsterm.m (any_help_event_p): New variable.
	(mouseMoved:): Set any_help_event_p to YES if help event is
	generated.  Remove else with empty help event that triggered redisplay
	for every mouse move.
	(windowDidResignKey:): If any_help_event_p, generate empty help
	event.

2014-06-29  Dmitry Antipov  <dmantipov@yandex.ru>

	* xfns.c (Qsuppress_icon): Remove; no real users.
	(syms_of_xfns): Don't DEFSYM it.  Remove ancient comments.
	* w32fns.c (Qsuppress_icon): Remove, for the same reason.
	(syms_of_w32fns): Don't DEFSYM it.

2014-06-29  Glenn Morris  <rgm@gnu.org>

	* Makefile.in (ns-app): Mark as PHONY.

2014-06-28  Glenn Morris  <rgm@gnu.org>

	* Makefile.in (mostlyclean): There are no libXMenu11.a,
	liblw.a in this directory.

2014-06-28  Andreas Schwab  <schwab@linux-m68k.org>

	* coding.c (encode_coding_utf_8): Correctly count produced_chars
	also in unibyte case.  (Bug#17865)
>>>>>>> a519335c

2014-06-28  K. Handa  <handa@gnu.org>

	* coding.c (MAX_CHARBUF_SIZE): Renamed from CHARBUF_SIZE.
	(MIN_CHARBUF_SIZE): New macro.
	(ALLOC_CONVERSION_WORK_AREA): New arg SIZE.  Callers changed.

2014-06-27  Glenn Morris  <rgm@gnu.org>

	* Makefile.in: Replace BOOTSTRAPEMACS sleight-of-hand
	with an order-only dependence on bootstrap-emacs.  (Bug#2151)
	(.el.elc): Replace suffix rule with pattern rule.
	(%.elc): New pattern rule, with order-only prerequisite.
	($(lisp)): No more need to depend on BOOTSTRAPEMACS.
	($(lispsource)/loaddefs.el): Use an order-only prerequisite
	in place of BOOTSTRAPEMACS.

2014-06-26  Dmitry Antipov  <dmantipov@yandex.ru>

	* fns.c (Fcompare_strings): Use FETCH_STRING_CHAR_AS_MULTIBYTE_ADVANCE.

2014-06-25  Dmitry Antipov  <dmantipov@yandex.ru>

	Consistently use validate_subarray to verify substring.
	* fns.c (validate_substring): Not static any more.  Adjust to
	use ptrdiff_t, not EMACS_INT, because string and vector limits
	can't exceed ptrdiff_t even if EMACS_INT is wider.
	(Fcompare_strings, Fsubstring, Fsubstring_no_properties)
	(secure_hash): Adjust user.
	* lisp.h (validate_subarray): Add prototype.
	* coding.c (Fundecodable_char_position):
	* composite.c (Fcomposition_get_gstring, Fcompose_string_internal):
	Use validate_subarray.  Adjust comment to mention substring.

2014-06-25  Dmitry Antipov  <dmantipov@yandex.ru>

	Do not allow out-of-range character position in Fcompare_strings.
	* fns.c (validate_subarray): Add prototype.
	(Fcompare_substring): Use validate_subarray to check ranges.
	Adjust comment to mention that the semantics was changed.  Also see
	http://lists.gnu.org/archive/html/emacs-devel/2014-06/msg00447.html.

2014-06-24  Paul Eggert  <eggert@cs.ucla.edu>

	Be more consistent about the 'Qfoo' naming convention.
	* image.c (Fimagemagick_types):
	* lisp.h (lisp_h_CHECK_TYPE, CHECK_TYPE, CHECK_ARRAY):
	* process.c (Fmake_network_process):
	Rename C local identifier 'Qfoo to avoid giving the false
	impression that it stands for the symbol 'foo'.

2014-06-23  Dmitry Antipov  <dmantipov@yandex.ru>

	Simplify and cleanup character conversion stuff.
	* lisp.h (multibyte_char_to_unibyte, multibyte_char_to_unibyte_safe):
	Remove prototypes.
	* character.c (multibyte_char_to_unibyte)
	(multibyte_char_to_unibyte_safe): Remove; no longer used.
	* character.h (make_char): Remove; unused.
	(CHAR_TO_BYTE8, CHAR_TO_BYTE_SAFE): Simplify.
	(ASCII_BYTE_P): Remove; ASCII_CHAR_P does the same thing.
	* buffer.c, charset.c, charset.h, cmds.c, coding.c, editfns.c:
	* fileio.c, indent.c, insdel.c, keyboard.c, lread.c, print.c:
	* search.c, term.c, xdisp.c, xterm.c: Related users changed.

2014-06-22  Mario Lang  <mlang@delysid.org>

	* w32fns.c (Fw32_shell_execute): The the -> the.

2014-06-22  Dmitry Antipov  <dmantipov@yandex.ru>

	* xmenu.c (mouse_position_for_popup):
	* xselect.c (mouse_position_for_drop): Do not duplicate ...
	* xfns.c (x_relative_mouse_position): ... and prefer this function.
	* menu.c (Fx_popup_menu):
	* xselect.c (x_handle_dnd_message): Adjust users.
	* menu.h (mouse_position_for_popup): Remove prototype.
	* xterm.h (x_relative_mouse_position): Add prototype.
	* xterm.c (x_find_topmost_parent): Break from the loop and do not
	call XFree if XQueryTree returns zero.

2014-06-21  Eli Zaretskii  <eliz@gnu.org>

	* indent.c (Fvertical_motion): Doc fix.
	Move to the goal column, if any, with a single call to
	move_it_in_display_line, not in two calls.  Doing this with two
	calls causes move_it_in_display_line apply the line-prefix
	handling twice instead of just once.  (Bug#17823)

2014-06-21  Paul Eggert  <eggert@cs.ucla.edu>

	Port to OS X ACLs (Bug#17810).
	* fileio.c (Ffile_acl): Port to OS X, where acl_get_file (...,
	ACL_TYPE_ACCESS) doesn't work.

2014-06-21  Stefan Monnier  <monnier@iro.umontreal.ca>

	* keyboard.c (read_key_sequence): Don't invoke Vprefix_help_command
	before checking key-translation-map (bug#17659).

2014-06-21  Dmitry Antipov  <dmantipov@yandex.ru>

	* font.c (font_make_object): Avoid dangling pointer which may
	crash GC (Bug#17771).

2014-06-21  Eli Zaretskii  <eliz@gnu.org>

	* image.c [5 < GIFLIB_MAJOR + (1 <= GIFLIB_MINOR)]: Declare the
	prototype of DGifCloseFile as appropriate for older and newer
	versions of giflib.
	(gif_close): New function, encapsulates the differences in the
	calling sequence of DGifCloseFile before v5.1.0 and after it.
	(gif_load): Call gif_close instead of DGifCloseFile.  Divulge the
	error string where appropriate.  (Bug#17790)

	* xdisp.c (Fmove_point_visually): Instead of testing for keyboard
	macro execution, make sure point didn't move since last complete
	redisplay, as the condition for using the glyph matrix
	information.  (Bug#17777)

2014-06-19  Dmitry Antipov  <dmantipov@yandex.ru>

	Minor cleanup of fonset code.
	* fontset.c (FONTSET_ID, set_fontset_id, FONTSET_NAME)
	(set_fontset_name, FONTSET_ASCII, set_fontset_ascii)
	(FONTSET_BASE, set_fontset_base, FONTSET_FRAME)
	(set_fontset_frame, FONTSET_NOFONT_FACE, set_fontset_nofont_face)
	(FONTSET_DEFAULT, set_fontset_default, FONTSET_FALLBACK)
	(set_fontset_fallback): Reorder extra slots and avoid unused slots.
	(free_realized_fontset): Remove because a no-op since 2008.
	(free_face_fontset): Adjust user.
	(syms_of_fontset): Shrink fontset by one extra slot.

2014-06-17  Paul Eggert  <eggert@cs.ucla.edu>

	Omit redundant extern decls.
	Most of this patch is from Dmitry Antipov, in:
	http://lists.gnu.org/archive/html/emacs-devel/2014-06/msg00263.html
	* commands.h (update_mode_lines):
	* frame.h (Qbackground_color, Qforeground_color)
	(x_set_menu_bar_lines):
	* ftfont.c (ftfont_font_format):
	* intervals.h (Qkeymap, Qfont):
	* keyboard.c (timer_check, safe_run_hooks, Qregion_extract_function):
	* lisp.h (Ffboundp, Qnil, Qt, Qlambda, Qintegerp, Qwholenump)
	(Qsymbolp, Qlisp, Qconsp, Qstringp, Qarrayp, Qbufferp, Qmarkerp)
	(Qvectorp, Qbuffer_or_string_p, Qchar_table_p, Qvector_or_char_table_p)
	(Qfloatp, Qnumberp, Qfont_spec, Qfont_entity, Qfont_object)
	(Fbyteorder, wrong_type_argument, Fmax_char, syms_of_composite)
	(Fidentity, extract_float, init_display, syms_of_display, Qdisplay):
	(Qimage, Qbox, redisplay_preserve_echo_area, char_table_ref)
	(char_table_set, char_table_translate, Qautoload, Qbottom, Qtop)
	(Qvisible, Qfont, Qfront_sticky, Qrear_nonsticky, init_sigio)
	(Qtool_bar, Qheader_line):
	* macros.c (Fexecute_kbd_macro):
	* xdisp.c (Ftool_bar_height, Ftool_bar_height):
	* xterm.c (x_delete_terminal, XSetIMValues):
	* xterm.h (x_set_window_size, x_query_color, x_get_focus_frame)
	(x_implicitly_set_name, popup_activated)
	(widget_store_internal_border):
	Remove redundant decls.
	* frame.c [USE_X_TOOLKIT]: Include widget.h.
	* keyboard.c (Fexit_recursive_edit, Fabort_recursive_edit):
	Remove _Noreturn, as make-docfile now does that for us.
	* lisp.h (DEFUN): Don't declare fnname here; rely on make-docfile.
	(Qregion_extract_function): New decl.
	* window.c, xfns.c: Include menu.h.

2014-06-17  Stefan Monnier  <monnier@iro.umontreal.ca>

	* callint.c (Fcall_interactively): Fix up last change (bug#17701).

2014-06-17  Dmitry Antipov  <dmantipov@yandex.ru>

	* fileio.c (Fread_file_name): Do not pass redundant args and ...
	* callint.c (read_file_name): ... convert to static here.
	* lisp.h (Fread_file_name): Do not EXFUN it.
	(STRING_COPYIN): Remove; unused.
	* composite.c (CHAR_COMPOSABLE_P): Replace unsafe macro with ...
	(char_composable_p): ... static function.  All users changed.
	* eval.c (toplevel): Remove redundant #include directives.
	* xterm.c (x_initialize): Add static to match prototype.
	* ccl.c (Fccl_execute_on_string):
	* font.c (fon_intern_prop): Use make_specified_string.

2014-06-16  Paul Eggert  <eggert@cs.ucla.edu>

	* Makefile.in (ns-app): Fix typo that broke build on OS X.
	Reported by David Caldwell in:
	http://lists.gnu.org/archive/html/emacs-devel/2014-06/msg00251.html

2014-06-16  Dmitry Antipov  <dmantipov@yandex.ru>

	Do not ask for XRender extension each time XFT font is opened.
	* xftfont.c (xftfont_open): Move call to XRenderQueryExtension ...
	* xterm.c (x_term_init) [HAVE_XFT]: ... to here.  Adjust comment.

2014-06-15  Glenn Morris  <rgm@gnu.org>

	* Makefile.in: Use `make -C' rather than `cd && make' throughout.

2014-06-15  Eli Zaretskii  <eliz@gnu.org>

	* xdisp.c (Fmove_point_visually): Don't use the glyph matrix
	information if we are in the middle of executing a keyboard macro,
	since redisplay doesn't update the screen until the macro is
	finished.  (Bug#17777)

	* alloc.c (cleanup_vector): Don't dereference a font driver
	pointer if it is NULL.  (Bug#17771)

2014-06-13  Glenn Morris  <rgm@gnu.org>

	* Makefile.in ($(leimdir)/leim-list.el, $(srcdir)/macuvs.h)
	($(lispsource)/international/charprop.el)
	($(libsrc)/make-docfile$(EXEEXT), $(lwlibdir)/liblw.a)
	($(oldXMenudir)/libXMenu11.a, ns-app, .el.elc)
	($(lispsource)/loaddefs.el, bootstrap-emacs$(EXEEXT)):
	GNU make automatically passes command-line arguments to sub-makes.

2014-06-13  Paul Eggert  <eggert@cs.ucla.edu>

	Avoid hangs in accept-process-output (Bug#17647).
	* lisp.h, process.c (wait_reading_process_input):
	Return int, not bool.  All uses changed.
	* process.c (SELECT_CANT_DO_WRITE_MASK):
	Remove macro, replacing with ...
	(SELECT_CAN_DO_WRITE_MASK): ... new constant, with inverted sense.
	All uses changed.
	(status_notify): New arg WAIT_PROC.  Return int, not void.
	All uses changed.

2014-06-13  Eli Zaretskii  <eliz@gnu.org>

	* menu.c (Fx_popup_menu): Don't call the frame's menu_show_hook if
	the frame is the initial frame, because the hook is not set up
	then, and Emacs crashes.
	Reported by Fabrice Popineau <fabrice.popineau@gmail.com>.

2014-06-12  Stefan Monnier  <monnier@iro.umontreal.ca>

	* keymap.c (silly_event_symbol_error): Don't recommend the use
	of strings.

2014-06-11  Eli Zaretskii  <eliz@gnu.org>

	* xdisp.c (set_cursor_from_row): Fix an off-by-one error when
	matching overlay strings with 'cursor' property against buffer
	positions traversed in the glyph row.  (Bug#17744)

2014-06-11  Jan Djärv  <jan.h.d@swipnet.se>

	* nsterm.h (EmacsApp): Always compile in shouldKeepRunning, isFirst
	on Cocoa.

	* nsterm.m (run): Always compile for Cocoa.  Use runtime check to
	determine 10.9 (Bug#17751).

	* macfont.m (macfont_draw): Positions were not freed.

2014-06-10  Dmitry Antipov  <dmantipov@yandex.ru>

	* dispextern.h (PREPARE_FACE_FOR_DISPLAY): Remove as a duplicate of ...
	* xfaces.c (prepare_face_for_display) [HAVE_WINDOW_SYSTEM]: ... this
	function.  Also adjust comment.
	* fringe.c, w32term.c, xdisp.c, xterm.c: All users changed.

	* dispextern.h (struct face) [HAVE_XFT]: Ifdef 'extra' member.
	* font.c (font_done_for_face):
	* xface.c (realize_non_ascii_face): Adjust user.
	* font.h (struct font_driver): Convert 'prepare_face' to return
	void because its return value is never used anyway.
	* xfont.c (xfont_prepare_face): Return void.
	* xftfont.c (xftfont_prepare_face): Likewise.  Use xmalloc.
	(xftfont_done_face): Use xfree.

	* dispextern.h (last_tool_bar_item): Remove declaration.
	* frame.h (struct frame): New member last_tool_bar_item.
	* frame.c (make_frame): Initialize it.
	* xdisp.c (toplevel): Remove last_tool_bar_item.
	(handle_tool_bar_click, note_tool_bar_highlight):
	* w32term.c (w32_read_socket, w32_initialize):
	* xterm.c (handle_one_xevent, x_initialize): Adjust users.

	* frame.h (window_system_available) [!HAVE_WINDOW_SYSTEM]: Always false.
	* frame.c (window_system_available) [HAVE_WINDOW_SYSTEM]: Now here.

2014-06-09  Paul Eggert  <eggert@cs.ucla.edu>

	Say (accept-process-output P)'s result pertains to P if P is non-nil.
	* process.c (Faccept_process_output)
	(wait_reading_process_output): Mention that if PROCESS is non-nil,
	the return value is about PROCESS, not about other processes.

2014-06-09  Dmitry Antipov  <dmantipov@yandex.ru>

	Further adjustments to mark_object and friends.
	Now the mark_object's stack is just 32 bytes on a 64-bit
	system, which means extra 20% off the stack usage.
	* alloc.c (mark_save_value): As before, refactored out from ...
	(mark_object): ... adjusted user.  Also add comment.

2014-06-09  Paul Eggert  <eggert@cs.ucla.edu>

	Fix core dump after a dropped X connection (Bug#17704).
	* sysdep.c (stuff_char): Don't abort merely because the selected frame
	is dead, as we may be shutting down.

2014-06-08  Glenn Morris  <rgm@gnu.org>

	* fileio.c (write-region-inhibit-fsync): Doc tweak.

	* data.c (Flss, Fgtr, Fleq, Fgeq): Doc tweaks.

2014-06-08  Paul Eggert  <eggert@cs.ucla.edu>

	If a C name must be extern on some platforms, make it extern on all.
	* dispextern.h (set_vertical_scroll_bar, erase_phys_cursor)
	(load_color):
	* font.h (ftxfont_driver) [HAVE_XFT]:
	* keyboard.h (menu_items_inuse, ignore_mouse_drag_p, make_ctrl_char):
	* lisp.h (get_frame_param):
	* menu.h (tty_menu_show):
	* process.h (conv_sockaddr_to_lisp, catch_child_signal):
	* termhooks.h (encode_terminal_code):
	* xterm.h (x_menu_wait_for_event):
	Always declare.
	* frame.c (get_frame_param):
	* fringe.c (max_used_fringe_bitmap):
	* ftxfont.c (ftxfont_driver):
	* keyboard.c (ignore_mouse_drag_p, make_ctrl_char):
	* menu.c (menu_items_inuse):
	* process.c (conv_sockaddr_to_lisp, catch_child_signal):
	* term.c (encode_terminal_code, tty_menu_show):
	* xdisp.c (set_vertical_scroll_bar, erase_phys_cursor):
	* xfaces.c (load_color):
	* xmenu.c (x_menu_wait_for_event):
	Now always extern.

2014-06-08  Dmitry Antipov  <dmantipov@yandex.ru>

	Change object marking routines to minimize stack usage.
	This change moves a few cold paths from mark_object to NO_INLINE
	functions and adjusts symbol marking loop.  According to GCC 4.8.2
	-Wstack-usage, this reduces mark_object's stack usage from 80 to
	48 bytes on a 64-bit system.  For a long byte-force-recompile runs,
	stack usage at the mark phase is reduced up to 28%.  Surprisingly,
	it also gains up to 3% in speed (with default '-O2 -g3' flags).
	* alloc.c (mark_compiled, mark_localized_symbol): New functions,
	refactored out from ...
	(mark_object): ... adjusted user.  Also mark symbols in a tight
	inner loop.
	(mark_face_cache): Add NO_INLINE.

2014-06-08  Eli Zaretskii  <eliz@gnu.org>

	* sysdep.c (reset_sys_modes): Use cursorX, not curX, as the latter
	contains garbage on WINDOWSNT (which could potentially infloop at
	exit).

	Minimize cursor motion during TTY menu updates.
	* term.c (tty_menu_display): Don't position cursor here.
	Instead, pass the cursor coordinates to update_frame_with_menu.
	(tty_menu_activate): Send the hide cursor command only once in an
	iteration through the outer 'while' loop.

	* dispnew.c (update_frame_1): Accept an additional argument
	SET_CURSOR_P, and position the cursor at the end of the frame
	update only if that argument is non-zero.  All callers changed to
	provide the additional argument as non-zero, except for
	update_frame_with_menu.
	(update_frame_with_menu): Accept 2 additional arguments ROW and
	COL; if they are non-negative, instruct update_frame_1 not to
	position the cursor, and instead position it according to ROW and COL.

	* dispextern.h (update_frame_with_menu): Update prototype.

2014-06-08  Stefan Monnier  <monnier@iro.umontreal.ca>

	* callproc.c (call_process): Don't check read-only if we don't insert
	anything (bug#17666).

2014-06-08  Eli Zaretskii  <eliz@gnu.org>

	* dispnew.c (update_frame_with_menu): Set display_completed.

2014-06-07  Eli Zaretskii  <eliz@gnu.org>

	* term.c (tty_menu_show) [WINDOWSNT]: Make tty_menu_show extern
	only for WINDOWSNT.
	* menu.h (tty_menu_show) [WINDOWSNT]: Declare extern only for WINDOWSNT.

2014-06-06  Paul Eggert  <eggert@cs.ucla.edu>

	* term.c (tty_menu_show) [!HAVE_NTGUI]: Now static.
	* menu.h (tty_menu_show) [!HAVE_NTGUI]: Omit extern decl.

2014-06-06  Stefan Monnier  <monnier@iro.umontreal.ca>

	* window.c (Frecenter): Signal an error if window-buffer is not
	current-buffer.

	* keyboard.c (make_lispy_position): Don't include a buffer position in
	mode/header-line mouse events.

	* keyboard.c (read_char): Handle (t . <event>) in the second use of
	Vunread_command_events (bug#17650).

2014-06-06  Dmitry Antipov  <dmantipov@yandex.ru>

	* xterm.c (x_setup_pointer_blanking):
	Conditionally probe Xfixes until this stuff is stabilized (Bug#17609).

2014-06-05  Dmitry Antipov  <dmantipov@yandex.ru>

	* keyboard.c, process.c: Do not define POLL_FOR_INPUT here
	because it will be defined in generated config.h if needed.

2014-06-04  Dmitry Antipov  <dmantipov@yandex.ru>

	Use terminal-specific hooks to display popup dialogs.
	* termhooks.h (struct terminal): New field popup_dialog_hook.
	* menu.c (emulate_dialog_with_menu): New function, refactored from ...
	(Fx_popup_dialog): ... adjusted user.  Also remove old #if 0
	code and use popup_dialog_hook.
	* nsmenu.m (ns_popup_dialog): Make hook-compatible.
	* nsterm.h (ns_popup_dialog): Adjust prototype.
	* nsterm.m (ns_create_terminal):
	* w32term.c (w32_create_terminal):
	* xterm.c (x_create_terminal) [USE_X_TOOLKIT || USE_GTK]:
	Setup popup_dialog_hook.

2014-06-04  Eli Zaretskii  <eliz@gnu.org>

	* w32heap.c (report_temacs_memory_usage): Improve the report by
	reporting the large blocks that are actually occupied at dump time.

	* w32console.c (initialize_w32_display): Set the console
	menu_show_hook, otherwise TTY menus are broken on w32.

2014-06-04  Dmitry Antipov  <dmantipov@yandex.ru>

	Use terminal-specific hooks to display menus.
	* termhooks.h (struct terminal): New field menu_show_hook.
	* menu.h (<anonymous enum>): Bit flags for menu hooks.
	(x_menu_show, w32_menu_show, ns_menu_show, tty_menu_show):
	Adjust prototypes.
	* menu.c (Fx_popup_menu): Use bit flags and menu_show_hook.
	* nsmenu.m (ns_menu_show):
	* w32menu.c (w32_menu_show):
	* xmenu.c (x_menu_show):
	* term.c (tty_menu_show): Adjust to use bit flags.
	(set_tty_hooks): Set menu_show_hook.
	* xterm.c (x_create_terminal):
	* nsterm.m (ns_create_terminal):
	* msdos.c (initialize_msdos_display):
	* w32term.c (w32_create_terminal): Likewise.

2014-06-03  Juanma Barranquero  <lekktu@gmail.com>

	* w32heap.c (DUMPED_HEAP_SIZE) [!_WIN64]: Reduce to 11 MB.

2014-06-03  Eli Zaretskii  <eliz@gnu.org>

	* sysselect.h (fd_CLR, fd_ISSET, fd_SET, FD_CLR, FD_ISSET)
	(FD_SET): Don't define on WINDOWSNT.

2014-06-03  Paul Eggert  <eggert@cs.ucla.edu>

	* emacs.c: Include "sysselect.h", to define its inline functions.
	Problem reported by Glenn Morris in:
	http://lists.gnu.org/archive/html/emacs-devel/2014-06/msg00077.html

	Do not require libXt-devel when building with gtk.
	* gtkutil.h, menu.h: Include lwlib-widget.h, not lwlib-h, to avoid
	dependency on libXt-devel.
	* menu.h [HAVE_NTGUI]: Include lwlib-widget.h in this case too.
	(enum button_type, widget_value) [HAVE_NTGUI]: Remove, as
	lwlib-widget.h now does this.
	* nsmenu.m (ns_menu_show): "enabled" -> "enable" to fix typo.

2014-06-03  Paul Eggert  <eggert@penguin.cs.ucla.edu>

	If ENABLE_CHECKING, range-check args of FD_CLR, FD_ISSET, FD_SET.
	* process.c (add_read_fd, delete_read_fd, add_write_fd)
	(delete_write_fd, wait_reading_process_output):
	Remove now-redundant easserts.
	* sysselect.h (SYSSELECT_H): New macro, to avoid double-inclusion woes.
	Use INLINE_HEADER_BEGIN, INLINE_HEADER_END.
	(fd_CLR, fd_ISSET, fd_SET): New inline functions.
	(FD_CLR, FD_ISSET, FD_SET): Redefine in terms of these functions.

2014-06-03  Eli Zaretskii  <eliz@gnu.org>

	* w32heap.c (DUMPED_HEAP_SIZE): Move from w32heap.h.  Don't use
	HEAPSIZE; instead, define separate values for the 32- and 64-bit builds.
	(calloc): Don't undef, it is never defined.
	(HEAP_ENTRY_SHIFT): Remove unused macro.

	* Makefile.in (C_HEAP_SWITCH): Remove.
	(ALL_CFLAGS): Don't use $(C_HEAP_SWITCH).

	Fix MS-Windows build broken by menu changes on 2014-06-02.
	* w32menu.c (w32_menu_show): Fix a typo that broke compilation.

	* menu.h (enum button_type, struct _widget_value) [HAVE_NTGUI]:
	Define instead of including ../lwlib/lwlib.h, which causes
	compilation errors due to missing X11 headers.

2014-06-03  Paul Eggert  <eggert@cs.ucla.edu>

	* process.c (wait_reading_process_output): Omit incorrect test of
	p->infd against zero.  Add easserts for infd having a plausible value.

2014-06-02  Dmitry Antipov  <dmantipov@yandex.ru>

	Adjust to match recent lwlib changes.
	* menu.h (xmalloc_widget_value): Replace by ...
	(make_widget_value): ... new prototype.
	* menu.c (xmalloc_widget_value): Replace by ...
	(make_widget_value): ... new function.
	(free_menubar_widget_value_tree, digest_single_submenu): Adjust users.
	* gtkutil.c (malloc_widget_value, free_widget_value):
	(widget_value_free_list, malloc_cpt): Remove old lwlib-compatible code.
	* keyboard.h (enum button_type, struct _widget_value):
	* gtkutil.h, nsgui.h, w32gui.h (malloc_widget_value, free_widget_value):
	Likewise.
	* nsmenu.m (ns_update_menubar, ns_menu_show):
	* w32menu.c (set_frame_menubar, w32_menu_show, w32_dialog_show):
	* xmenu.c (set_frame_menubar, xmenu_show, x_dialog_show): Adjust users.
	* xterm.h (XtParent) [USE_GTK]: Remove unused macro.

2014-06-02  Dmitry Antipov  <dmantipov@yandex.ru>

	* image.c (x_query_frame_background_color)
	[HAVE_PNG || HAVE_NS || HAVE_IMAGEMAGICK || HAVE_RSVG]:
	Fix --enable-gcc-warnings compilation without image libraries.

2014-06-02  Eli Zaretskii  <eliz@gnu.org>

	* w32heap.c (malloc_after_dump, realloc_after_dump): Update the
	emulated break value only if it goes up.
	(sbrk): Add assertion that the INCREMENT argument is strictly
	zero.  Improve and correct the commentary.

2014-06-02  Paul Eggert  <eggert@cs.ucla.edu>

	Improve AIX-related merge from emacs-24.
	* conf_post.h (FLEXIBLE_ARRAY_MEMBER): Fix comment.
	* lisp.h (ENUMABLE) [!_AIX]: Don't define to 0 merely because we're
	not on AIX; since we're on the trunk we can use enums more broadly.

	* frame.c (x_set_frame_parameters): Don't read uninitialized storage.

2014-06-02  Jan Djärv  <jan.h.d@swipnet.se>

	* xterm.c (xg_scroll_callback): Remove position, for jump set portion
	to min(value, whole).

2014-06-02  Paul Eggert  <eggert@cs.ucla.edu>

	Bring back the changes to GDB-visible symbols, but only on AIX.
	And only if it's not pre-4.2 GCC.
	* lisp.h (ENUMABLE, DEFINE_GDB_SYMBOL_ENUM): New macros.
	(ARRAY_MARK_FLAG, PSEUDOVECTOR_FLAG, VALMASK): Use them.
	(ARRAY_MARK_FLAG_val, PSEUDOVECTOR_FLAG_val, VALMASK_val):
	New macros.

2014-06-02  Eli Zaretskii  <eliz@gnu.org>

	* fileio.c (Finsert_file_contents): Call prepare_to_modify_buffer
	with PT, not GPT.  (Bug#16433)

	Revert last changes to GDB-visible symbols.
	* lisp.h (ENUMABLE, DEFINE_GDB_SYMBOL_ENUM): Delete macros.
	(ARRAY_MARK_FLAG, PSEUDOVECTOR_FLAG, VALMASK): Don't use them.
	(ARRAY_MARK_FLAG_val, PSEUDOVECTOR_FLAG_val, VALMASK_val):
	Delete macros.

2014-06-02  Glenn Morris  <rgm@gnu.org>

	* cmds.c (Fself_insert_command): Allow zero repeat count.  (Bug#17649)

2014-06-02  Paul Eggert  <eggert@cs.ucla.edu>

	Fix port to 32-bit AIX with xlc (Bug#17598).
	* alloc.c (gdb_make_enums_visible): Remove FLOAT_TO_STRING_BUFSIZE.
	* conf_post.h (FLEXIBLE_ARRAY_MEMBER) [__IBMC__]: Don't define to empty.
	* lisp.h (FLOAT_TO_STRING_BUFSIZE): Make it a macro, instead of an enum,
	to work around a compiler bug in IBM xlc 12.1.

2014-06-02  Eli Zaretskii  <eliz@gnu.org>

	* xterm.c (x_update_window_end): Don't invalidate the entire
	mouse-highlight info, just signal frame_up_to_date_hook that mouse
	highlight needs to be redisplayed.  (Bug#17588)

2014-06-02  Paul Eggert  <eggert@cs.ucla.edu>

	Port the GDB-visible symbols to AIX.
	Without them, GDB doesn't work to debug Emacs, since the AIX linker
	optimizes away the relevant external symbols.  Use enums instead;
	this suffices for the AIX port, which is 32-bit-only anyway.
	* lisp.h (ENUMABLE, DEFINE_GDB_SYMBOL_ENUM): New macros.
	(ARRAY_MARK_FLAG, PSEUDOVECTOR_FLAG, VALMASK): Use them.
	(ARRAY_MARK_FLAG_val, PSEUDOVECTOR_FLAG_val, VALMASK_val):
	New macros.

	Include sources used to create macuvs.h.
	* Makefile.in ($(srcdir)/macuvs.h): New rule.
	* macuvs.h: Use automatically-generated header.

2014-06-01  Paul Eggert  <eggert@cs.ucla.edu>

	Port signal-handling to DragonFly BSD (Bug#17646).
	* callproc.c, sysdep.c (block_child_signal, unblock_child_signal):
	Move implementations from callproc.c to sysdep.c.
	* process.h, syssignal.h (block_child_signal, unblock_child_signal):
	Move declarations from process.h to syssignal.h.

2014-06-01  Juanma Barranquero  <lekktu@gmail.com>

	* callint.c (Ffuncall_interactively): Add usage.

2014-06-01  Jan Djärv  <jan.h.d@swipnet.se>

	* nsfns.m (ns_appkit_version_str): Add os version for Cocoa.

2014-05-30  Eli Zaretskii  <eliz@gnu.org>

	* w32heap.c (malloc_before_dump, malloc_after_dump)
	(malloc_before_dump, realloc_after_dump, realloc_before_dump)
	(mmap_alloc, mmap_realloc): Check for errors more thoroughly and
	set errno where appropriate to emulate CRT functions.

2014-05-30  Dmitry Antipov  <dmantipov@yandex.ru>

	Debugging facility to check whether 'const char *' points to
	relocatable data of non-pure Lisp string.
	* alloc.c (maybe_lisp_pointer): New function, refactored out of ...
	(mark_maybe_pointer): ... adjusted user.
	(relocatable_string_data_p): New function.
	* lisp.h (relocatable_string_data_p): Add prototype.
	* xdisp.c (message_with_string): If ENABLE_CHECKING, make sure
	the pointer to relocatable Lisp data is not used.

2014-05-30  Paul Eggert  <eggert@cs.ucla.edu>

	Don't let SIGINT handling block SIGCHLD indefinitely (Bug#17561).
	* atimer.c (block_atimers):
	* callproc.c (block_child_signal): Block SIGINT too;
	otherwise, its handler might now unblock signals that it shouldn't.
	* keyboard.c (read_char): Clear signal mask, since we may
	be in a SIGINT handler, and many signals may be masked.
	* keyboard.c (handle_interrupt):
	* sysdep.c (handle_arith_signal):
	Clear signal mask instead of just unblocking the signal that
	was received, since several signals may be blocked at this point.

2014-05-29  Eli Zaretskii  <eliz@gnu.org>

	* Makefile.in (TEMACS_POST_LINK): Remove target.
	(emacs$(EXEEXT)): Remove $(ADDSECTION) from prerequisites.
	(temacs$(EXEEXT)): Remove $(TEMACS_POST_LINK) from the recipe.

2014-05-29  Dmitry Antipov  <dmantipov@yandex.ru>

	* xmenu.c (xdialog_show): Remove prototype, rename to
	x_dialog_show, remove 2nd arg because it's always zero
	and simplify accordingly.
	(xw_popup_dialog): Adjust user.
	* w32menu.c (w32_dialog_show): Adjust prototype, remove
	2nd arg because it's always zero and simplify accordingly.
	(w32_popup_dialog): Adjust user.

2014-05-29  Eli Zaretskii  <eliz@gnu.org>

	* w32heap.c (report_temacs_memory_usage): New function.

	* unexw32.c (unexec) [ENABLE_CHECKING]:
	Call report_temacs_memory_usage.

	* w32heap.h (report_temacs_memory_usage): Add prototype.

2014-05-29  Paul Eggert  <eggert@cs.ucla.edu>

	Don't substitute sigprocmask for pthread_sigmask (Bug#17561).
	* Makefile.in (LIB_PTHREAD_SIGMASK): Remove; all uses removed.

2014-05-29  Eli Zaretskii  <eliz@gnu.org>

	* buffer.c (init_buffer): Accept an argument 'initialized'.
	[USE_MMAP_FOR_BUFFERS]: If 'initialized' is non-zero, reset
	mmap_regions and mmap_fd, to avoid referencing stale data from the
	dump phase.  Add an assertion for buffer text of buffers created
	in temacs before this function is called.  (Bug#17622)
	(mmap_regions_1, mmap_fd_1): Remove unused variables.

	* lisp.h (init_buffer): Update prototype.

	* emacs.c (main): Pass 'initialized' as the argument to init_buffer.

2014-05-29  Dmitry Antipov  <dmantipov@yandex.ru>

	* alloc.c (Fgarbage_collect): Fix compilation with
	GC_MARK_STACK == GC_USE_GCPROS_AS_BEFORE.

2014-05-29  Paul Eggert  <eggert@cs.ucla.edu>

	* frame.c, frame.h (frame_char_to_pixel_position)
	(frame_set_mouse_position): Now static, and made private in
	frame.c rather than public in frame.h.

2014-05-28  Dmitry Antipov  <dmantipov@yandex.ru>

	Refactor mouse positioning stuff to avoid code duplication.
	* frame.h (frame_char_to_pixel_position): New function.
	(x_set_mouse_position): Rename to...
	(frame_set_mouse_position): ...new function.
	(frame_set_mouse_pixel_position): Add prototype.
	* nsterm.m, w32term.c, xterm.c (x_set_mouse_pixel_position):
	Rename to frame_set_mouse_pixel_position.
	* frame.c (Fset_mouse_pixel_position, Fset_mouse_position):
	Adjust users.
	* xterm.h, w32term.h ( x_set_mouse_position)
	(x_set_mouse_pixel_position): Remove prototypes.

2014-05-28  Dmitry Antipov  <dmantipov@yandex.ru>

	On X, always make pointer visible when deleting frame (Bug#17609).
	* frame.c (frame_make_pointer_visible, frame_make_pointer_invisible):
	Pass frame as arg.
	* frame.h (frame_make_pointer_visible, frame_make_pointer_invisible):
	Adjust prototypes.
	* cmds.c (Fself_insert_command): Use SELECTED_FRAME.
	* keyboard.c (gobble_input): If there is no terminal input error,
	make sure the pointer is visible for all frames on this terminal.
	* xterm.c (x_free_frame_resources): Enable pointer visibility if
	it was previously disabled.

2014-05-28  Stefan Monnier  <monnier@iro.umontreal.ca>

	* data.c (Fzerop): Move to Elisp.
	(syms_of_data): Don't defsubr it.
	* keyboard.c (echo_keystrokes_p): New function.
	(read_char, record_menu_key, read_key_sequence): Use it.

	* callint.c (Qfuncall_interactively): New var.
	(Qcall_interactively): Remove.
	(Ffuncall_interactively): New function.
	(Fcall_interactively): Use it.
	(syms_of_callint): Defsubr it.

2014-05-27  Stefan Monnier  <monnier@iro.umontreal.ca>

	* bytecode.c (FETCH) [BYTE_CODE_SAFE]: Check the bytecode wasn't
	relocated from under us.

2014-05-27  Fabrice Popineau  <fabrice.popineau@gmail.com>

	Use mmap(2) emulation for allocating buffer text on MS-Windows.
	* Makefile.in (C_HEAP_SWITCH): Get the predefined heap size from
	configure.
	(ADDSECTION, MINGW_TEMACS_POST_LINK): Remove, no longer used.

	* lisp.h (NONPOINTER_BITS): Modify the condition to define to zero
	for MinGW, since it no longer uses gmalloc.

	* buffer.c: Do not define mmap allocations functions for Windows.
	Remove mmap_find which is unused. Remove mmap_set_vars which does
	nothing useful.
	[WINDOWSNT]: Include w32heap.h.
	(init_buffer): Always allocate new memory for buffers.

	* emacs.c: Remove mmap_set_vars calls.

	* image.c (free_image): Undef free for Windows because it is
	redirected to our private version.

	* unexw32.c (COPY_PROC_CHUNK): Use %p format for 64bits compatibility.
	(copy_executable_and_dump_data): Remove dumping the heap section.
	(unexec): Restore using_dynamic_heap after dumping.

	* w32heap.c (dumped_data_commit, malloc_after_dump)
	(malloc_before_dump, realloc_after_dump, realloc_before_dump)
	(free_after_dump, free_before_dump, mmap_alloc, mmap_realloc)
	(mmap_free): New functions.

	* w32heap.h: Declare dumped_data and mmap_* function prototypes.

2014-05-27  Paul Eggert  <eggert@cs.ucla.edu>

	* image.c (imagemagick_load_image): Use MagickRealType for local
	'color_scale', instead of double, to avoid a GCC warning about
	double promotion.

	* xfns.c (Fx_window_property): Remove unused local.

	Don't kill already-reaped process (Bug#17561).
	* process.c (process_send_signal): Fix race condition where a
	subprocess was reaped by a signal handler between the check for
	liveness and calling 'kill', which meant that Emacs could in
	theory kill an innocent bystander process.  Do the fix by blocking
	SIGCHLD in a critical section that checks liveness before killing.

2014-05-26  Eli Zaretskii  <eliz@gnu.org>

	* w32.c (_ANONYMOUS_UNION, _ANONYMOUS_STRUCT): Define only if undefined.

2014-05-26  Ken Brown  <kbrown@cornell.edu>

	* w32term.c (x_delete_display): Don't free dpyinfo->w32_id_name,
	even if !CYGWIN (see bug#17510).

2014-05-26  Jan Djärv  <jan.h.d@swipnet.se>

	* nsfns.m (Fns_do_applescript): Surround NSApp run
	with calls to ns_init_events, ns_finish_events (Bug#17424).

	* nsterm.h (ns_init_events, ns_finish_events): Declare.

	* nsterm.m (ns_init_events, ns_finish_events): New functions.
	(ns_read_socket, ns_select): Call ns_init_events, ns_finish_events.

	* nsfns.m (ns_do_applescript): Surround executeAndReturnError
	with calls to ns_init_events, ns_finish_events (Bug#17424).

2014-05-26  Eli Zaretskii  <eliz@gnu.org>

	* xdisp.c (move_it_in_display_line_to): Don't record wrap position
	if we are iterating over an object that generates glyphs for
	marginal areas.  (Bug#17585)

2014-05-26  Paul Eggert  <eggert@cs.ucla.edu>

	* xdisp.c (safe__call1, safe__eval): Now static.

2014-05-26  Eli Zaretskii  <eliz@gnu.org>

	* xdisp.c (safe__call): Accept va_list argument instead of '...'.
	(safe_call, safe__call1): Construct a va_list argument for safe_call.
	(safe_call1): Call safe_call instead of safe__call directly.

2014-05-26  Ken Brown  <kbrown@cornell.edu>

	* w32term.c (x_delete_display) [CYGWIN]: Don't free
	dpyinfo->w32_id_name, to make sure it doesn't get freed more than
	once.  (Bug#17510)

2014-05-26  Stefan Monnier  <monnier@iro.umontreal.ca>

	* xdisp.c: Bind inhibit-quit during pre-redisplay-function.
	(safe__call, safe__call1, safe__eval): New functions.
	(safe_call): Use it.
	(prepare_menu_bars): Use it for pre-redisplay-function (bug#17577).
	(display_mode_element): Same for `:eval'.

2014-05-26  Paul Eggert  <eggert@cs.ucla.edu>

	Fix port to 32-bit AIX (Bug#17540).
	* unexaix.c (copy_text_and_data): Don't add text_scnptr to ptr
	twice.  _text already includes this offset.
	(unrelocate_symbols): Don't cast 64-bit integer to pointer.

2014-05-26  Eli Zaretskii  <eliz@gnu.org>

	* xdisp.c (move_it_in_display_line_to): Avoid infinite recursion:
	when closest_pos is identical to to_charpos, don't recurse, since
	we already tried that, and failed.  (Bug#17539)

	* w32fns.c (unwind_create_frame) [GLYPH_DEBUG]: If we are
	unwinding when frame's faces were not initialized yet, increment
	the frame's image-cache reference count before calling
	x_free_frame_resources.  Don't dereference
	dpyinfo->terminal->image_cache if it is NULL.  (Bug#17524)

2014-05-25  Jan Djärv  <jan.h.d@swipnet.se>

	* nsfont.m (nsfont_draw): Simplify as arguments are adjusted in
	nsterm.m now.

	* nsterm.m (ns_draw_glyph_string): Move isComposite and end from
	macfont.m, call draw with adjusted arguments so font drivers
	don't need to do that.

	* macfont.m (macfont_draw): Merge changes from Macport.

2014-05-24  Eli Zaretskii  <eliz@gnu.org>

	* alloc.c (garbage_collect_1): New function, with all of the guts
	of Fgarbage_collect.
	(mark_stack): Accept an argument END and don't mark Lisp objects
	on the stack beyond the address given by END.  Calculation of END
	was moved to Fgarbage_collect.
	(Fgarbage_collect): Calculate the end address of the stack portion
	that needs to be examined by mark_stack, and pass that address to
	garbage_collect_1, which will pass it to mark_stack.
	See http://lists.gnu.org/archive/html/emacs-devel/2014-05/msg00270.html
	for more details about the underlying problems.  In particular,
	this avoids dumping Emacs with the large hash-table whose value is
	held in purify-flag for most of the time loadup.el runs.

2014-05-24  Jan Djärv  <jan.h.d@swipnet.se>

	* xfns.c (x_window_property_intern): New function (code from
	x_window_property).
	(Fx_window_property): Call x_window_property_intern.  If property
	not found and NILP (source) and outer window != inner window,
	check outer window for property (Bug#17537).

2014-05-22  Paul Eggert  <eggert@cs.ucla.edu>

	Supply malloc and alloc_size attributes for extern allocators.
	This documents the C API, and helps GCC generate a bit better code.
	* conf_post.h (ATTRIBUTE_MALLOC, ATTRIBUTE_ALLOC_SIZE)
	(ATTRIBUTE_MALLOC_SIZE): New macros.
	* gmalloc.c (malloc, realloc, calloc):
	* gtkutil.h (malloc_widget_value):
	* lisp.h (ralloc, r_re_alloc, xmalloc, xzalloc, xrealloc, xnmalloc)
	(xnrealloc, xstrdup, xlispstrdup, record_xmalloc):
	Use them.

2014-05-21  Paul Eggert  <eggert@cs.ucla.edu>

	Don't assume that ImageMagick uses a 16-bit quantum (Bug#17519).
	* image.c (imagemagick_load_image): Port to hosts that do not use
	a 16-bit quantum, i.e., QuantumRange does not equal 65535.

2014-05-21  Leo Liu  <sdl.web@gmail.com>

	* fns.c (Fnreverse): Accept strings for SEQ and update doc-string.

2014-05-20  Michael Albinus  <michael.albinus@gmx.de>

	* dbusbind.c (xd_signature): Revert last 2 patches.

2014-05-19  Paul Eggert  <eggert@cs.ucla.edu>

	Allow any non-nil value to count as true in bool-vector.
	Likewise for xd_signature in dbusbind.c.
	This is more consistent with the usual practice in Emacs, which is
	that any non-nil value counts as true.
	* alloc.c (Fbool_vector): Don't require args to be t or nil.
	* dbusbind.c (xd_signature): Likewise, for booleans.
	* data.c, lisp.h (Qbooleanp):
	* lisp.h (CHECK_BOOLEAN): Remove.  All uses removed.

2014-05-19  Dmitry Antipov  <dmantipov@yandex.ru>

	* lisp.h (CHECK_BOOLEAN): New function.
	* alloc.c (Fbool_vector): New function.
	(syms_of_alloc): Defsubr it.
	* data.c (Qbooleanp): New symbol.
	(syms_of_data): DEFSYM it.
	* dbusbind.c (xd_signature): Use CHECK_BOOLEAN.

	* font.c (font_matching_entity): Extract font-entity object
	from the vector of matching entities (Bug#17486).

2014-05-17  Paul Eggert  <eggert@cs.ucla.edu>

	Assume C99 or later (Bug#17487).
	* bytecode.c (B__dummy__): Remove.
	* conf_post.h (bool_bf) [!NS_IMPL_GNUSTEP]: Use bool.
	(FLEXIBLE_ARRAY_MEMBER): Now always empty.
	* dbusbind.c (XD_DEBUG_MESSAGE) [!DBUS_DEBUG]:
	* regex.c (DEBUG_PRINT): Assume varargs macros.
	* lisp.h (DEFUN_FUNCTION_INIT): Remove.  All uses now assume C99.

2014-05-17  Fabrice Popineau  <fabrice.popineau@gmail.com>

	* buffer.c (init_buffer) [USE_MMAP_FOR_BUFFERS]: Always map new
	memory for every buffer that was dumped.

2014-05-15  Dmitry Antipov  <dmantipov@yandex.ru>

	* fns.c (Freverse): Allow vectors, bool vectors and strings.
	(Fnreverse): Allow vectors and bool vectors.

2014-05-14  Dmitry Antipov  <dmantipov@yandex.ru>

	Minor cleanup for terminal setup.
	* termhooks.h (create_terminal): Adjust prototype.
	* terminal.c (create_terminal): Pass output method and RIF as args.
	(init_initial_terminal):
	* nsterm.m (ns_create_terminal):
	* term.c (init_tty):
	* w32term.c (w32_create_terminal):
	* xterm.c (x_create_terminal): Adjust users.
	Avoid redundant NULL initializers and add comments.

2014-05-13  Paul Eggert  <eggert@cs.ucla.edu>

	* keyboard.c (Qdeactivate_mark): Now static.

2014-05-13  Dmitry Antipov  <dmantipov@yandex.ru>

	If available, use Xfixes extension to do pointer blanking.
	* Makefile.in (XFIXES_CFLAGS, XFIXES_LIBS): New var.
	* xfns.c (x_set_mouse_color): Do not call make_invisible_cursor here.
	(make_invisible_cursor): Move to...
	* xterm.c (make_invisible_cursor): ...here.
	(x_probe_xfixes_extension, xfixes_toggle_visible_pointer)
	(x_toggle_visible_pointer, x_setup_pointer_blanking): New functions.
	(x_term_init): Call to x_setup_pointer_blanking.
	(XTtoggle_invisible_pointer): Use blanking specific to this display.
	* xterm.h (struct x_display_info): New member toggle_visible_pointer.

2014-05-12  YAMAMOTO Mitsuharu  <mituharu@math.s.chiba-u.ac.jp>

	* xdisp.c (draw_glyphs): Set clipping to highlight boundaries.

2014-05-12  Glenn Morris  <rgm@gnu.org>

	* fileio.c (Ffile_executable_p): Doc tweak.

2014-05-12  Jan Djärv  <jan.h.d@swipnet.se>

	* xsettings.c (init_gsettings): Use g_settings_schema_source_lookup
	instead of deprecated g_settings_list_schemas if possible (Bug#17434).

2014-05-08  Paul Eggert  <eggert@cs.ucla.edu>

	* minibuf.c (read_minibuf): Avoid C99ism in previous patch (Bug#17430).

2014-05-08  Jarek Czekalski  <jarekczek@poczta.onet.pl>

	Fix initialization of minibuffer history variable (Bug#17430).
	* minibuf.c (read_minibuf): Initialize histval to Qnil if unbound.
	Move the initialization up to prevent any "value void" message.

2014-05-08  Samuel Bronson  <naesten@gmail.com>

	* keyboard.c (Frecursive_edit): Ensure inc&dec of command_loop_level
	are matched (bug#17413).

2014-05-08  Jarek Czekalski  <jarekczek@poczta.onet.pl>

	Stop tooltips pulling Emacs window to front (Bug#17408).
	* w32fns.c (Fx_show_tip): Add SWP_NOOWNERZORDER flag to
	SetWindowPos invocations.

2014-05-08  Jan Djärv  <jan.h.d@swipnet.se>

	* nsselect.m (Fx_selection_exists_p): Just return Qnil if window system
	not initialized (Bug#17398).

2014-05-07  Paul Eggert  <eggert@cs.ucla.edu>

	* image.c: Include <png.h> before <setjmp.h> (Bug#17429).

2014-05-06  Paul Eggert  <eggert@cs.ucla.edu>

	* image.c: Do not use libpng if HAVE_NS, as NS does its own thing.
	[HAVE_NS]: Do not include png.h.
	(x_query_frame_background_color): New function.
	(png_load_body, imagemagick_load_image, svg_load_image): Use it.
	(png_load_body): Coalesce duplicate code.

2014-05-04  Paul Eggert  <eggert@cs.ucla.edu>

	Consult libpng-config more consistently (Bug#17339).
	* Makefile.in (PNG_CFLAGS): New var.
	(ALL_CFLAGS): Use it.
	* image.c [HAVE_PNG]: Don't worry about <libpng/png.h>, as
	CFLAGS now handles this.

2014-05-03  Paul Eggert  <eggert@cs.ucla.edu>

	Handle systems without WCONTINUED consistently.  (Bug#15110, 17339)
	* process.c (handle_child_signal): Remove WCONTINUED ifdef,
	because WCONTINUED is always defined now.
	* syswait.h (WCONTINUED): Move here from ../lib-src/emacsclient.c.

2014-05-03  Eli Zaretskii  <eliz@gnu.org>

	* buffer.c (overlay_strings): Fix the wording of the commentary.

2014-05-01  Glenn Morris  <rgm@gnu.org>

	* floatfns.c (Fisnan):
	* profiler.c (Fprofiler_cpu_running_p): Doc fix (replace `iff').

2014-05-01  Eli Zaretskii  <eliz@gnu.org>

	* term.c (tty_menu_activate): A better initialization for cursor
	coordinates.

2014-05-01  Stefan Monnier  <monnier@iro.umontreal.ca>

	* intervals.c: Tighten assertions.
	(create_root_interval): Make sure the interval is not empty.
	(intervals_equal): Use booleans.
	(rotate_right, rotate_left): Check LENGTHs rather than TOTAL_LENGTH.
	(balance_an_interval): Sanity check LENGTHs and TOTAL_LENGTHs.
	(balance_possible_root_interval): Simplify and use booleans.
	(split_interval_right, split_interval_left): Check LENGTH, and remove
	now redundant assertion.
	(adjust_intervals_for_insertion): Remove now redundant assertions.
	(delete_node, interval_deletion_adjustment)
	(adjust_intervals_for_deletion, merge_interval_right)
	(merge_interval_left): Check LENGTH rather than TOTAL_LENGTH.
	(reproduce_interval): Make sure the interval is not empty.

2014-04-30  Paul Eggert  <eggert@cs.ucla.edu>

	* term.c (tty_menu_activate): Don't assume row and col are initialized.
	GCC 4.9.0 warned about this, and I couldn't easily prove to my own
	satisfaction that they would always be initialized.

2014-04-30  Eli Zaretskii  <eliz@gnu.org>

	* term.c (tty_menu_display): Move the cursor to the active menu item.
	(tty_menu_activate): Return the cursor to the active menu item
	after displaying the menu and after displaying help-echo.
	See http://lists.gnu.org/archive/html/emacs-devel/2014-04/msg00402.html
	for the details of why this is needed by screen readers and
	Braille displays.

2014-04-30  Glenn Morris  <rgm@gnu.org>

	* process.c (handle_child_signal):
	Handle systems without WCONTINUED.  (Bug#15110, 17339)

2014-04-29  Stefan Monnier  <monnier@iro.umontreal.ca>

	* window.c (struct saved_window): Remove mark.
	(Fset_window_configuration, save_window_save)
	(compare_window_configurations): Don't touch marks any more.

2014-04-28  Paul Eggert  <eggert@cs.ucla.edu>

	Use bits_word for gcmarkbits.
	* alloc.c (struct cons_block, struct float_block): On 64-bit hosts,
	bits_word is typically a tad more efficient for mark bits than
	unsigned is, so use bits_word.  All uses changed.
	* lisp.h (BITS_PER_INT): Remove; no longer used.

	Avoid undefined behavior in signed left shift.
	This ports to GCC 4.9.0 with -fsanitize=undefined.
	* alloc.c (bool_vector_fill, SETMARKBIT, UNSETMARKBIT):
	* data.c (Fash):
	* regex.c (extract_number):
	* lisp.h (make_number, XINT):
	Do not shift a 1 bit left into a sign bit.
	* alloc.c (struct cons_block, struct float_block): Use unsigned,
	not int, for gcmarkbits.  All uses changed.

2014-04-25  Eli Zaretskii  <eliz@gnu.org>

	* search.c (Fnewline_cache_check): Don't try to count newlines
	outside the buffer's restriction, as find_newline doesn't support that.

2014-04-24  Stefan Monnier  <monnier@iro.umontreal.ca>

	* window.c (Fset_window_configuration): Deactivate the mark before
	unsetting the mark.
	(set_window_buffer): Ignore window_initialized.
	(window_initialized): Remove.
	* keyboard.c (Qdeactivate_mark): Not static any more.
	* buffer.c (buffer_local_value): Rename from buffer_local_value_1.
	Update all callers.

2014-04-23  Paul Eggert  <eggert@cs.ucla.edu>

	* conf_post.h (ADDRESS_SANITIZER_WORKAROUND): Port to GCC 4.9.0
	and to clang 3.4, which have fixed the bug.  This should let us
	run a bit faster on these platforms when address sanitization is
	in effect.

2014-04-22  Paul Eggert  <eggert@cs.ucla.edu>

	Port to GCC 4.9.0 with --enable-gcc-warnings.
	* image.c (struct my_jpeg_error_mgr) [lint]: Remove member fp.
	All uses removed.
	(jpeg_load_body) [lint]: Add a 'volatile' to pacify a buggy GCC in
	a way that also works with GCC 4.9.0.

	* search.c (Fnewline_cache_check): Remove unused locals.

2014-04-22  Eli Zaretskii  <eliz@gnu.org>

	* search.c (find_newline1): New subroutine.
	(Fnewline_cache_check): New function.
	(syms_of_search): Defsubr it.

2014-04-22  Jarek Czekalski  <jarekczek@poczta.onet.pl>

	Fix freezing with scroll bars of GTK3 Toolkit (bug#15801).
	* keyboard.c (unblock_input): Add comment.
	* xgselect.c (xg_select): Prevent Glib main loop recursion.

2014-04-22  Daniel Colascione  <dancol@dancol.org>

	* lread.c (readevalloop_eager_expand_eval): New function
	that can recurse into toplevel forms.
	(readevalloop): Call it.
	* lisp.h: Declare Qprogn.
	* callint.c (Qprogn): No longer static.

2014-04-19  Stefan Monnier  <monnier@iro.umontreal.ca>

	* intervals.c (rotate_right, rotate_left): Fix up length computation.
	Also change identifiers to match the comments, and add more assertions
	(bug#16234).

2014-04-18  Paul Eggert  <eggert@cs.ucla.edu>

	* emacs.c (close_output_streams): Don't clear and restore errno.

2014-04-18  Jan Djärv  <jan.h.d@swipnet.se>

	* xterm.c (x_make_frame_visible): Prevent endless loop when frame
	never becomes visible, i.e. using XMonad  (Bug#17237).

2014-04-18  Eli Zaretskii  <eliz@gnu.org>

	* xdisp.c (insert_left_trunc_glyphs): Ensure the left truncation
	glyph is written to TEXT_AREA of the temporary glyph_row.  (Bug#17288)
	(Fline_pixel_height): Don't assume that the current buffer and the
	selected window's buffer are one and the same.  (Bug#17281)

	* insdel.c (invalidate_buffer_caches): Invalidate the bidi
	paragraph-start cache before the newline cache.  (Bug#17269)

2014-04-17  Paul Eggert  <eggert@cs.ucla.edu>

	* term.c (tty_send_additional_strings): No need to fflush here,
	as callers fflush.
	(tty_set_terminal_modes): fflush after sending additional strings,
	not before.

2014-04-17  Daniel Colascione  <dancol@dancol.org>

	* term.c (Qtty_mode_set_strings, Qtty_mode_reset_strings):
	New symbols.
	(tty_send_additional_strings): New function.
	(tty_set_terminal_modes, tty_reset_terminal_modes): Use it.
	(syms_of_term): Intern tty-mode-set-strings and
	tty-mode-reset-strings.

2014-04-16  Stefan Monnier  <monnier@iro.umontreal.ca>

	* window.c (save_window_save): Lookup window_point_insertion_type in
	the right buffer (bug#15457).
	(Qwindow_point_insertion_type): New var.
	(syms_of_window): Initialize it.

2014-04-16  Eli Zaretskii  <eliz@gnu.org>

	Fix the MSDOS build.
	* unexcoff.c [MSDOS]: Include libc/atexit.h.
	(copy_text_and_data): Zero out the atexit chain pointer before
	dumping Emacs.

	* termhooks.h (encode_terminal_code): Update prototype.

	* term.c (encode_terminal_code) [DOS_NT]: Make it externally
	visible for all DOS_NT ports, not just WINDOWSNT.
	(syms_of_term) [!MSDOS]: Don't define 'tty-menu-*' symbols on MSDOS.

	* sysdep.c (emacs_sigaction_init, init_signals): Don't use SIGCHLD
	unless it is defined.
	(emacs_pipe) [MSDOS]: Redirect to 'pipe'.

	* process.c (close_on_exec, accept4, process_socket): Move into
	the "ifdef subprocesses" part.
	(catch_child_signal): Condition by "ifdef subprocesses".
	(syms_of_process) <Qinternal_default_process_sentinel>
	<Qinternal_default_process_filter>: Condition by "ifdef subprocesses".

	* msdos.h: Add prototypes for new functions.
	(EINPROGRESS): Define.
	(O_CLOEXEC): Define to zero.

	* msdos.c (check_window_system): Remove unnecessary an
	incompatible duplicate function.
	(sys_opendir, readlinkat, faccessat, fstatat, unsetenv):
	New functions in support of new functionality.

	* menu.c (single_menu_item): Add visual indication  of submenu
	also for menus on MSDOS frames.
	(Fx_popup_menu) [!MSDOS]: Do not call tty_menu_show on MSDOS.

	* lisp.h (CHECK_PROCESS) [!subprocesses]: Do not define
	when async subprocesses aren't supported.

	* font.h (FONT_WIDTH) [MSDOS]: MSDOS-specific definition.

	* emacs.c (close_output_streams): Zero out errno before calling
	close_stream.

	* dired.c [MSDOS]: Include msdos.h.

	* conf_post.h (opendir) [MSDOS]: Redirect to sys_opendir.
	(DATA_START) [MSDOS]: Define.
	(SYSTEM_PURESIZE_EXTRA) [MSDOS]: Enlarge by 25K.

	* callproc.c (block_child_signal, unblock_child_signal) [MSDOS]:
	Ifdef away for MSDOS.
	(record_kill_process) [MSDOS]: Ifdef away the entire body for MSDOS.
	(call_process_cleanup) [MSDOS]: Ifdef away portions not relevant
	for MSDOS.
	(call_process) [MSDOS]: Fix call sequence of dostounix_filename.
	Use temporary file template that is compatible with mkostemp.
	Move vfork-related portions under #ifndef MSDOS.
	(syms_of_callproc): Unify templates of MSDOS and WINDOWSNT.

2014-04-16  Stefan Monnier  <monnier@iro.umontreal.ca>

	* buffer.c (Foverlays_at): Add argument `sorted'.

2014-04-16  Eli Zaretskii  <eliz@gnu.org>

	* insdel.c (invalidate_buffer_caches): When deleting or replacing
	text, invalidate the bidi_paragraph_cache upto and including the
	preceding newline.

2014-04-16  Paul Eggert  <eggert@cs.ucla.edu>

	Port to IRIX 6.5 (Bug#9684).
	* conf_post.h (INET6) [IRIX6_5]: Define.
	(HAVE_GETADDRINFO) [IRIX6_5]: Undef.
	* data.c (BITS_PER_ULL): Don't assume ULLONG_MAX is defined.

2014-04-16  Eli Zaretskii  <eliz@gnu.org>

	* keyboard.c (Fopen_dribble_file): Encode the dribble file-name
	before passing it to system APIs.

2014-04-16  Stefan Monnier  <monnier@iro.umontreal.ca>

	* bytecode.c (exec_byte_code): Rework the volatiles.  Most importantly,
	make sure stack.byte_string_start is not de-adjusted by pushhandler.

2014-04-16  Paul Eggert  <eggert@cs.ucla.edu>

	* keyboard.c (Fopen_dribble_file): Avoid some races.  (Bug#17187)

2014-04-15  Paul Eggert  <eggert@cs.ucla.edu>

	Remove DATA_SEG_BITS.
	The DATA_SEG_BITS hack was needed for older 32 bit platforms.
	As a result of this change, Emacs won't work on IRIX 6.5 with IRIX
	cc, but that platform is so old that SGI itself stopped supporting
	it in December 2013.  If you still need Emacs on IRIX, please
	either compile with GCC and port the undumping code, or run
	'./configure --with-wide-int'.
	* alloc.c (gdb_make_enums_visible): Update to match lisp.h.
	* lisp.h (GCTYPEBITS): Move definition up, and switch to the
	DEFINE_GDB_SYMBOL_START way to define it.
	(NONPOINTER_BITS): New macro.
	(EMACS_INT): Use it.
	[!USE_LSB_TAG && !WIDE_EMACS_INT]: Fail, and suggest reporting
	the problem and/or configuring --with-wide-int.
	(USE_LSB_TAG): Simplify, based on above changes.
	(gdb_DATA_SEG_BITS): Remove.  All uses removed.
	* vm-limit.c (exceeds_lisp_ptr): Remove.  All uses removed.

2014-04-12  Eli Zaretskii  <eliz@gnu.org>

	* xdisp.c (move_it_by_lines): If a large portion of buffer text is
	covered by a display string that ends in a newline, and that cases
	going back by DVPOS lines to hit the search limit, lift the limit
	and go back until DVPOS is reached.  (Bug#17244)

	* indent.c (Fvertical_motion): Handle correctly the case when the
	display string is preceded by an empty line.

	* w32.c (sys_umask) <WRITE_USER>: Remove redundant constant, and
	use S_IWRITE instead.

2014-04-11  Glenn Morris  <rgm@gnu.org>

	* keyboard.c (Fopen_dribble_file): Make file private.  (Bug#17187)

2014-04-11  Ken Brown  <kbrown@cornell.edu>

	* Makefile.in (EMACS_MANIFEST): Revert last change.

2014-04-10  Daniel Colascione  <dancol@dancol.org>

	* puresize.h (BASE_PURESIZE): Increase.

2014-04-09  Stefan Monnier  <monnier@iro.umontreal.ca>

	* keyboard.c (syms_of_keyboard): Make deactivate-mark buffer-local.

	* insdel.c (prepare_to_modify_buffer_1): Cancel lock-file checks and
	region handling (and don't call signal_before_change) if
	inhibit_modification_hooks is set.
	(signal_before_change): Don't check inhibit_modification_hooks any more.

2014-04-08  Daniel Colascione  <dancol@dancol.org>

	* alloc.c (sweep_symbols, mark_object): Assert that symbol
	function cells contain valid lisp objects.  (Modified version of
	patch from Dmitry).

	* alloc.c (detect_suspicious_free): Split actual stack capturing
	out into new function for easier breakpoint setting.
	(note_suspicious_free): New function.

2014-04-07  Stefan Monnier  <monnier@iro.umontreal.ca>

	* lisp.h (struct Lisp_Symbol): New bitfield `pinned'.

	* alloc.c: Keep track of symbols referenced from pure space (bug#17168).
	(symbol_block_pinned): New var.
	(Fmake_symbol): Initialize `pinned'.
	(purecopy): New function, extracted from Fpurecopy.  Mark symbols as
	pinned and signal an error for un-purifiable objects.
	(pure_cons): Use it.
	(Fpurecopy): Use it, except for objects that can't be purified.
	(mark_pinned_symbols): New function.
	(Fgarbage_collect): Use it.
	(gc_sweep): Remove hack made unnecessary.

2014-04-07  Glenn Morris  <rgm@gnu.org>

	* keyboard.c (Fopen_dribble_file): Doc tweak.

2014-04-07  Ken Brown  <kbrown@cornell.edu>

	* Makefile.in (EMACS_MANIFEST): Update comment.  (Bug#17176)

2014-04-07  Paul Eggert  <eggert@cs.ucla.edu>

	* alloc.c: Simplify by removing use of HAVE_EXECINFO_H.
	We have a substitute execinfo.h on hosts that lack it.
	(suspicious_free_history): Make it EXTERNALLY_VISIBLE so it
	isn't optimized away.

2014-04-05  Paul Eggert  <eggert@cs.ucla.edu>

	Prefer 'ARRAYELTS (x)' to 'sizeof x / sizeof *x'.
	* alloc.c (memory_full):
	* charset.c (syms_of_charset):
	* doc.c (Fsnarf_documentation):
	* emacs.c (main):
	* font.c (BUILD_STYLE_TABLE):
	* keyboard.c (make_lispy_event):
	* profiler.c (setup_cpu_timer):
	* xgselect.c (xg_select):
	* xterm.c (record_event, STORE_KEYSYM_FOR_DEBUG):
	Use ARRAYELTS.
	* font.c (FONT_PROPERTY_TABLE_SIZE): Remove.
	Replace the only use with ARRAYELTS (font_property_table).
	* xfaces.c (DIM): Remove.  All uses replaced by ARRAYELTS.

2014-04-03  Daniel Colascione  <dancol@dancol.org>

	* xterm.c (x_term_init):
	* xfns.c (best_xim_style):
	* xfaces.c (Fdump_colors):
	* w32fns.c (w32_default_color_map):
	* w32.c (init_environment, N_ENV_VARS):
	* unexcw.c (read_exe_header):
	* term.c (term_get_fkeys_1):
	* sysdep.c (init_baud_rate):
	* nsterm.m (ns_convert_key):
	* nsfns.m (get_geometry_from_preferences):
	* msdos.c (dos_set_window_size, init_environment):
	* macfont.m (mac_font_get_glyph_for_cid)
	(macfont_store_descriptor_attributes)
	(macfont_create_attributes_with_spec, mac_ctfont_get_glyph_for_cid):
	* keyboard.c (command_loop_1, read_menu_command, make_lispy_event)
	(NUM_MOD_NAMES, read_key_sequence_vs, Fcurrent_input_mode)
	(syms_of_keyboard):
	* image.c (xpm_str_to_color_key):
	* fringe.c (MAX_STANDARD_FRINGE_BITMAPS):
	* frame.c (x_set_frame_parameters):
	* fileio.c (Ffile_selinux_context):
	* emacs.c (sort_args):
	* dosfns.c (msdos_stdcolor_name):
	* dired.c (file_attributes):
	* chartab.c (uniprop_decoder_count, uniprop_encode_count):
	Change expressions of the form sizeof(arr) / sizeof(arr[0])
	to ARRAYELTS (arr).

2014-04-02  Daniel Colascione  <dancol@dancol.org>

	* data.c (Ffset): Abort if we're trying to set a function call to
	a dead lisp object.

	* lisp.h (ARRAYELTS): New macro.

	* alloc.c: Include execinfo.h if available.
	(SUSPICIOUS_OBJECT_CHECKING): New macro; define unconditionally.
	(suspicious_free_record): New structure.
	(suspicious_objects, suspicious_object_index)
	(suspicious_free_history, suspicious_free_history_index):
	New variables.
	(find_suspicious_object_in_range, detect_suspicious_free)
	(Fsuspicious_object): New functions.
	(cleanup_vector): Call find_suspicious_object_in_range.

2014-04-02  Martin Rudalics  <rudalics@gmx.at>

	* xterm.c (x_new_font): Don't calculate non-toolkit scrollbar
	width from font width (Bug#17163).

	* frame.c (x_set_frame_parameters): Calculate default values of
	new frame sizes only after all other frame parameters have been
	processed (Bug#17142).

2014-04-02  Ken Brown  <kbrown@cornell.edu>

	* conf_post.h (SYSTEM_PURESIZE_EXTRA) [CYGWIN]: Set to 10000.
	(Bug#17112)

2014-04-02  YAMAMOTO Mitsuharu  <mituharu@math.s.chiba-u.ac.jp>

	* xterm.c (x_draw_image_glyph_string): Adjust image background
	width accordingly when its x position is adjusted.  (Bug#17115)

2014-04-02  Dmitry Antipov  <dmantipov@yandex.ru>

	* font.c (font_list_entities): Do not add empty vector to font cache.
	(font_matching_entity): Likewise.  If matching entity is found, insert
	1-item vector with this entity instead of entity itself (Bug#17125).

	* xterm.c (x_term_init) [USE_LUCID]: Fix minor memory leak.

2014-04-01  Paul Eggert  <eggert@cs.ucla.edu>

	* fns.c (validate_subarray): Rename from validate_substring,
	since it works for vectors too.  New arg ARRAY.  Optimize for the
	non-nil case.  Instead of returning bool, throw an error if out of
	range, so that the caller needn't do that.  All uses changed.
	Report original values if out of range.
	(Fsubstring, Fsubstring_no_properties, secure_hash):
	Also optimize the case where FROM is 0 or TO is the size.

2014-03-31  Dmitry Antipov  <dmantipov@yandex.ru>

	* search.c (Freplace_match): Use make_specified_string.
	* xterm.c, w32term.c (x_set_glyph_string_gc): Use emacs_abort
	to catch bogus override face of glyph strings.
	* fns.c (Fsubstring, Fsubstring_no_properties, secure_hash):
	Move common substring range checking code to...
	(validate_substring): ...this function.

2014-03-31  Jan Djärv  <jan.h.d@swipnet.se>

	* nsmenu.m (free_frame_tool_bar): Set wait_for_tool_bar = NO (Bug#16976)

2014-03-30  Jan Djärv  <jan.h.d@swipnet.se>

	* nsterm.m (updateFrameSize:): If waiting for the tool bar and tool
	bar is zero height, just return (Bug#16976).
	(initFrameFromEmacs:): Initialize wait_for_tool_bar.

	* nsterm.h (EmacsView): Add wait_for_tool_bar.

	* nsmenu.m (update_frame_tool_bar): Return early if view or toolbar
	is nil.  If waiting for toolbar to complete, force a redraw.

2014-03-28  Glenn Morris  <rgm@gnu.org>

	* emacs.c (emacs_version): Use PACKAGE_VERSION rather than VERSION.
	(emacs_bugreport): New variable.
	(usage_message): Use PACKAGE_BUGREPORT.
	(syms_of_emacs) <report-emacs-bug-address>: New variable.

	* emacs.c (syms_of_emacs) <system-configuration-features>: New var.

2014-03-27  Paul Eggert  <eggert@cs.ucla.edu>

	Port recent signal-related changes to FreeBSD.
	Problem reported by Herbert J. Skuhra.
	* lisp.h (block_tty_out_signal, unblock_tty_out_signal):
	Move decls from here ...
	* syssignal.h: ... to here, so that lisp.h doesn't depend on signal.h.

2014-03-27  YAMAMOTO Mitsuharu  <mituharu@math.s.chiba-u.ac.jp>

	* w32term.c (x_draw_image_glyph_string): Fix computation of height
	and width of image background when it is displayed with a 'box'
	face.  (Bug#17115)

2014-03-27  Paul Eggert  <eggert@penguin.cs.ucla.edu>

	More backward-compatible fix to char-equal core dump (Bug#17011).
	* editfns.c (Fchar_equal): In unibyte buffers, assume values in
	range 128-255 are raw bytes.  Suggested by Eli Zaretskii.

2014-03-27  Juanma Barranquero  <lekktu@gmail.com>

	* image.c (init_svg_functions): When loading SVG-related libraries,
	free already loaded libraries if the initialization fails.
	(rsvg_handle_set_size_callback): Remove declaration, unused.

2014-03-26  Paul Eggert  <eggert@cs.ucla.edu>

	Fix core dump in char-equal (Bug#17011).
	* editfns.c (Fchar_equal): Do not use MAKE_CHAR_MULTIBYTE in
	unibyte buffers, as we can't tell whether the characters are
	actually unibyte.

	* insdel.c (adjust_markers_for_delete): Remove unused local.

2014-03-26  Barry O'Reilly  <gundaetiapo@gmail.com>

	Have (MARKER . ADJUSTMENT) undo records always be immediately
	after their corresponding (TEXT . POS) record in undo list.
	(Bug#16818)
	* lisp.h (record-delete): New arg record_markers.
	(record_marker_adjustment): No longer needed outside undo.c.
	* insdel.c (adjust_markers_for_delete): Move calculation of marker
	adjustments to undo.c's record_marker_adjustments.  Note that
	fileio.c's decide_coding_unwind is another caller to
	adjust_markers_for_delete.  Because it has undo list bound to t,
	it does not rely on adjust_markers_for_delete to record marker
	adjustments.
	(del_range_2): Swap call to record_delete and
	adjust_markers_for_delete so as undo marker adjustments are
	recorded before current deletion's adjustments, as before.
	(adjust_after_replace):
	(replace_range): Pass value for new record_markers arg to
	delete_record.
	* undo.c (record_marker_adjustment): Rename to
	record_marker_adjustments and made static.
	(record_delete): Check record_markers arg and call
	record_marker_adjustments.
	(record_change): Pass value for new record_markers arg to
	delete_record.
	(record_point): at_boundary calculation no longer needs to account
	for marker adjustments.

2014-03-26  Martin Rudalics  <rudalics@gmx.at>

	* w32term.c (x_set_window_size): Refine fix from 2014-03-14
	(Bug#17077).

2014-03-26  Glenn Morris  <rgm@gnu.org>

	* fileio.c (Ffile_symlink_p): Doc fix. (Bug#17073)

2014-03-26  Stefan Monnier  <monnier@iro.umontreal.ca>

	* buffer.c (struct sortvec): Add field `spriority'.
	(compare_overlays): Use it.
	(sort_overlays): Set it.

2014-03-26  Eli Zaretskii  <eliz@gnu.org>

	* xdisp.c (redisplay_window): If all previous attempts to find the
	cursor row failed, try a few alternatives before falling back to
	the top-most row of the window.  Use row_containing_pos.  (Bug#17047)

2014-03-26  Juanma Barranquero  <lekktu@gmail.com>

	* image.c (x_bitmap_height, x_bitmap_width) [HAVE_X_WINDOWS]:
	* sysdep.c (reset_sigio) [!DOS_NT]: Declare conditionally.

	* keyboard.c (read_decoded_event_from_main_queue): #ifdef out
	variables on Windows.

	* w32fns.c (Ffile_system_info): Use parenthesis in and/or expression.

	* w32.c (unsetenv): Remove unused var `retval'.
	(emacs_gnutls_pull): Remove unused vars `fdset' and `timeout'.

	* w32notify.c (watch_worker): Remove unnecesary var sleep_result.
	(start_watching): Remove unused var `thr'.

	* w32proc.c (sys_spawnve): Comment out unused vars `first', `last'.
	(find_child_console): Remove unnecesary var `thread_id'.

	* w32term.c (w32_read_socket): Comment out unused vars `row', `columns'.
	(x_focus_frame): #ifdef 0 unused variable `dpyinfo'.

2014-03-26  Glenn Morris  <rgm@gnu.org>

	* filelock.c (Flock_buffer): Doc tweak.

	* buffer.c (Frestore_buffer_modified_p, Fkill_buffer):
	* emacs.c (shut_down_emacs):
	* fileio.c (Finsert_file_contents, write_region):
	* filelock.c (top-level, syms_of_filelock):
	* insdel.c (prepare_to_modify_buffer_1):
	CLASH_DETECTION is always defined now.

2014-03-25  Eli Zaretskii  <eliz@gnu.org>

	* w32.c (w32_delayed_load): Call DisableThreadLibraryCalls on the
	DLL handle, to speed up thread startup.

2014-03-25  Paul Eggert  <eggert@cs.ucla.edu>

	Handle sigmask better with nested signal handlers  (Bug#15561).
	* atimer.c (sigmask_atimers): Remove.
	Remaining use rewritten to use body of this function.
	* atimer.c (block_atimers, unblock_atimers):
	* callproc.c (block_child_signal, unblock_child_signal):
	* sysdep.c (block_tty_out_signal, unblock_tty_out_signal):
	New arg OLDSET.  All callers changed.
	* atimer.c (block_atimers, unblock_atimers):
	* callproc.c (block_child_signal, unblock_child_signal):
	* keyboard.c (handle_interrupt):
	* sound.c (vox_configure, vox_close):
	Restore the old signal mask rather than unilaterally clearing bits
	from the mask, in case a handler is running within another
	handler.  All callers changed.
	* lisp.h, process.c, process.h, term.c:
	Adjust decls and callers to match new API.
	* sysdep.c (emacs_sigaction_init): Don't worry about masking SIGFPE;
	signal handlers aren't supposed to use floating point anyway.
	(handle_arith_signal): Unblock just SIGFPE rather than clearing mask.

2014-03-23  Daniel Colascione  <dancol@dancol.org>

	Split gc_sweep into discrete functions for legibility and better
	stack traces.

	* alloc.c (sweep_strings, sweep_vectors): Add NO_INLINE
	(sweep_vectors): Fix typo in comment.
	(sweep_conses, sweep_floats, sweep_intervals)
	(sweep_symbols, sweep_misc, sweep_buffers): New functions.
	(gc_sweep): Call new functions, to which existing functionality is
	moved.
	* fns.c (sweep_weak_hash_tables): Add NO_INLINE.

2014-03-23  Juanma Barranquero  <lekktu@gmail.com>

	* w32fns.c (Fw32_shell_execute): Declare `result' only on Cygwin.

2014-03-23  Daniel Colascione  <dancol@dancol.org>

	* xfns.c (create_frame_xic): Pass XNStatusAttributes to XCreateIC
	only if xic_style calls for it.  This change allows Emacs to work
	with ibus.  Also, don't leak resources if create_frame_xic fails,
	and stop caching xic_style across different displays.
	(supported_xim_styles): Make const.
	(best_xim_style): Remove first parameter: it's always just
	supported_xim_styles.  Change to look at supported_xim_styles
	directly.

2014-03-23  Daniel Colascione  <dancol@dancol.org>

	* term.c (init_tty): Rearrange condition for clarity; print
	appropriate diagnostic.

2014-03-23  Daniel Colascione  <dancol@dancol.org>

	* process.c (DATAGRAM_CONN_P): Don't underflow datagram_address
	array.  (ASAN caught.)

2014-03-22  Glenn Morris  <rgm@gnu.org>

	* callproc.c (init_callproc): In etc, look for NEWS rather than GNU.

2014-03-22  Daniel Colascione  <dancol@dancol.org>

	* process.c (conv_sockaddr_to_lisp): When extracting the string
	names of AF_LOCAL sockets, stop before reading uninitialized memory.

2014-03-21  YAMAMOTO Mitsuharu  <mituharu@math.s.chiba-u.ac.jp>

	Fix regression introduced by patch for Bug#10500.
	* xterm.c (x_draw_image_relief): Respect Vtool_bar_button_margin.
	* w32term.c (x_draw_image_relief): Likewise.

2014-03-21  Martin Rudalics  <rudalics@gmx.at>

	* w32fns.c (w32_wnd_proc): For WM_WINDOWPOSCHANGING don't
	constrain frame size in SW_SHOWMAXIMIZED case so we can truly
	maximize a frame for odd default fonts.

2014-03-21  Glenn Morris  <rgm@gnu.org>

	* minibuf.c (history-length): Increase default from 30 to 100.

2014-03-21  Daniel Colascione  <dancol@dancol.org>

	* xterm.c (x_bitmap_icon): Stop reading the icon bitmap from disk
	every time we switch to minibuffer.

	* alloc.c (lisp_align_malloc, allocate_string_data)
	(allocate_vectorlike): Allow mmap allocation of lisp objects.
	(pointers_fit_in_lispobj_p, mmap_lisp_allowed_p): New functions.

2014-03-21  Eli Zaretskii  <eliz@gnu.org>

	* w32fns.c (Fw32_shell_execute) [!CYGWIN]: Use ShellExecuteEx, to
	support more "verbs".

2014-03-21  Daniel Colascione  <dancol@dancol.org>

	Always prohibit dumping a dumped Emacs.

	* emacs.c (might_dump): New variable.
	(Fdump_emacs): Always prohibit dumping of dumped Emacs.
	* lisp.h (might_dump): Declare.
	* unexcw.c (unexec): Remove now-redundant multiple-dump detection code.

2014-03-20  Paul Eggert  <eggert@cs.ucla.edu>

	* doc.c (store_function_docstring): Fix pointer signedness mismatch.

2014-03-20  Stefan Monnier  <monnier@iro.umontreal.ca>

	* doc.c (store_function_docstring): Warn when we don't know where to
	put a docstring.
	(Fsubstitute_command_keys): Don't advertise the fact that
	text-properties are dropped, since we think it's a bug that we'll fix
	in 24.5.

	* frame.h (SET_FRAME_VISIBLE): Keep frame_garbaged up to date.
	* xterm.c (handle_one_xevent) <MapNotify>: Don't garbage the frame.
	* frame.c (frame_garbaged): Make "docstring" more precise.

2014-03-20  Glenn Morris  <rgm@gnu.org>

	* charset.c (init_charset): When we cannot find the charsets directory,
	mention if EMACSDATA is set.

2014-03-19  Paul Eggert  <eggert@cs.ucla.edu>

	* fns.c (Frandom): Fix rare bug where the result isn't random.

	Fix porting inconsistency about rounding to even.
	* floatfns.c (emacs_rint) [!HAVE_RINT]: Round to even.
	This way, the unusual !HAVE_RINT case acts like the usual
	HAVE_RINT case, and we can fix the documentation accordingly.

2014-03-19  Eli Zaretskii  <eliz@gnu.org>

	* w32fns.c (reset_modifiers): Zero out keystate[] before using it.
	(w32_wnd_proc): Initialize the dwHoverTime member of
	TRACKMOUSEEVENT structure.

2014-03-17  Teodor Zlatanov  <tzz@lifelogs.com>

	* gnutls.c (Fgnutls_boot): Fix case of :verify-error = t.

2014-03-16  Eli Zaretskii  <eliz@gnu.org>

	* search.c (find_newline): Speed up the function when using the
	newline cache, by halving the number of calls to
	region_cache_forward and region_cache_backward.  (Bug#16830)

2014-03-15  Juanma Barranquero  <lekktu@gmail.com>

	* buffer.c (Fset_buffer): Document return value (bug#17015).

2014-03-14  Martin Rudalics  <rudalics@gmx.at>

	* w32term.c (x_set_window_size): When frame-resize-pixelwise is
	nil, always resize character wise to avoid potential loss of the
	mode line (Bug#16923 related).

2014-03-12  Martin Rudalics  <rudalics@gmx.at>

	* frame.c (x_set_frame_parameters): Always calculate new sizes
	pixelwise to avoid potential loss when rounding.

2014-03-11  Dmitry Antipov  <dmantipov@yandex.ru>

	* xfns.c (x_set_mouse_color): Recolor vertical_drag_cursor.
	* xterm.c (x_free_frame_resources): Free all allocated cursors.

2014-03-10  Eli Zaretskii  <eliz@gnu.org>

	* w32.c (fstatat): Don't add an extra slash if the argument ends
	with a slash: this fails the subsequent call to stat_worker on
	Windows 9X.  Reported by oslsachem <oslsachem@gmail.com>.

2014-03-09  Martin Rudalics  <rudalics@gmx.at>

	* xdisp.c (Fwindow_text_pixel_size): Adjust doc-string.

2014-03-08  Jan Djärv  <jan.h.d@swipnet.se>

	* nsterm.h (MAC_OS_X_VERSION_10_9): Add.

	* nsterm.m (constrainFrameRect:toScreen:): Constrain normally
	when frame is only on one screen (Bug#14713).

2014-03-08  Eli Zaretskii  <eliz@gnu.org>

	* xdisp.c (move_it_in_display_line_to): If word-wrap is ON, and
	there's a valid wrap point in the display line, the last glyph
	cannot "just barely fit" on this row, because display_line doesn't
	let it.  Instead, proceed as if the last glyph didn't fit, so that
	we eventually back up the iterator to the wrap point.  This avoids
	delusional behavior of move_it_to, whereby it proceeds to the next
	display line, but sets current_x to zero for all the glyphs that
	without word-wrap would fit on the previous display line.
	One result was that visual-order cursor movement behaved erratically
	under word-wrap.
	(Fmove_point_visually): Add code to find the x coordinate of the
	last character before wrap point, under word-wrap on a TTY.

2014-03-07  Eli Zaretskii  <eliz@gnu.org>

	* xdisp.c (Fmove_point_visually): When under word-wrap, accept
	also return value of MOVE_POS_MATCH_OR_ZV from
	move_it_in_display_line_to, when moving from beginning of line to
	point's position.  (Bug#16961)

2014-03-07  Martin Rudalics  <rudalics@gmx.at>

	* buffer.c (Vbuffer_list_update_hook): Doc-string fix.
	* window.c (Fselect_window): Explain NORECORD and
	`buffer-list-update-hook' in doc-string.

2014-03-06  Martin Rudalics  <rudalics@gmx.at>

	* window.c (Fother_window_for_scrolling): Check that
	Vother_window_scroll_buffer is a buffer.

2014-03-06  Dmitry Antipov  <dmantipov@yandex.ru>

	* xterm.c (xim_initialize): Always pass a copy of resource name
	to XRegisterIMInstantiateCallback and eassert whether return
	value is True.  Passing copy is important because Xlib doesn't
	make its own copy and resource name argument usually points to
	SSDATA (Vx_resource_name), which may be changed from Lisp.
	(xim_close_display): For XUnregisterIMInstantiateCallback,
	always eassert return value and pass exactly the same values
	as were used for XRegisterIMInstantiateCallback.
	Otherwise XUnregisterIMInstantiateCallback will always fail.  See Xlib
	sources to check why if you are interested.

2014-03-05  Martin Rudalics  <rudalics@gmx.at>

	* dispnew.c (change_frame_size_1): Add new_lines instead of
	new_height, the latter may be still zero if passed as such.
	* window.c (Fwindow_pixel_height): Mention bottom divider in
	doc-string.

2014-03-05  Paul Eggert  <eggert@cs.ucla.edu>

	Fix "resource temporarily unavailable" with xgselect
	(Bug#16925).
	* xgselect.c: Include <stdbool.h>.
	(xg_select) [!USE_GTK]: Don't lose track of errno.

	Fix minor --enable-gcc-warnings issues.
	* widget.c (update_various_frame_slots, EmacsFrameResize):
	Avoid unused locals.  Prefer 'if' to '#if' when either will do.

2014-03-04  Ken Brown  <kbrown@cornell.edu>

	* gmalloc.c (aligned_alloc): Clarify the code by making `adj'
	represent the actual adjustment needed for alignment.

2014-03-04  Eli Zaretskii  <eliz@gnu.org>

	* gmalloc.c (aligned_alloc): Don't allocate more memory than
	needed, and don't reallocate if the initial allocation already
	fits the bill.  Suggested by Ken Brown <kbrown@cornell.edu>.

2014-03-04  YAMAMOTO Mitsuharu  <mituharu@math.s.chiba-u.ac.jp>

	* xterm.c (x_draw_stretch_glyph_string): Reset clipping.
	(Bug#16932)

2014-03-04  Michal Nazarewicz  <mina86@mina86.com>

	* cmds.c (delete-char): Update docstring pointing out that the
	function ignores `delete-active-region' and `overwrite-mode'.

2014-03-03  Eli Zaretskii  <eliz@gnu.org>

	* font.c (Fframe_font_cache): Fix last change.  (Bug#16930)

	* gmalloc.c (aligned_alloc): Fix adjustment of size of the
	allocated buffer due to alignment.
	(freehook): If the block to be freed was allocated by
	'aligned_alloc', find its real pointer before calling 'free'.
	(Bug#16901)
	(mabort) [emacs]: Call 'emacs_abort', not 'abort', to provide a
	backtrace.

2014-03-03  Dmitry Antipov  <dmantipov@yandex.ru>

	* font.c (toplevel): Adjust comment about font cache layout.
	(font_clear_cache): Fix to match real font cache layout.
	Suggested by <namespace_collision@yahoo.com> in Bug#16069.
	(Fframe_font_cache) [FONT_DEBUG]: New function.
	(syms_of_font) [FONT_DEBUG]: Defsubr it.

	Avoid crashes when X fonts are erroneously freed on reused X
	'Display *' connection data (Bug#16069).  Note that X font
	resources still may be leaked, but currently there is no way
	to completely avoid it.
	* xterm.h (struct x_display_info): New member x_id.  Add comments.
	* xterm.c (x_display_id): New variable.
	(x_term_init): Assign identifier to each opened X connection.
	* xfont.c (struct xfont): New member x_display_id.
	(xfont_open): Initialize it with frame's display id.
	(xfont_close): Check whether font's display id matches the one
	recorded for the given display.  Adjust comment.
	* xftfont.c (struct xftfont_info):
	(xftfont_open, xftfont_close): Exactly as above with xfont stuff.

2014-03-01  Martin Rudalics  <rudalics@gmx.at>

	Consider Vother_window_scroll_buffer valid iff it's a live buffer.
	* window.c (Fother_window_for_scrolling): Don't try to scroll a
	killed Vother_window_scroll_buffer.
	(Vother_window_scroll_buffer): Fix doc-string accordingly.

2014-03-01  Eli Zaretskii  <eliz@gnu.org>

	* fileio.c (Fexpand_file_name) [WINDOWSNT]: Don't treat file names
	that start with more than 2 slashes as UNCs.  (Bug#16751)

2014-02-28  Paul Eggert  <eggert@penguin.cs.ucla.edu>

	Fix a few crashes and leaks when cloning C strings.
	* alloc.c, lisp.h (dupstring): New function.
	* gtkutil.c (xg_get_font):
	* term.c (tty_default_color_capabilities):
	* xsettings.c (store_monospaced_changed)
	(store_font_name_changed, parse_settings)
	(read_and_apply_settings, init_gsettings, init_gconf): Use it.
	This avoids some unlikely crashes due to accessing freed storage,
	and avoids some minor memory leaks in the more-typical case.

2014-02-28  Martin Rudalics  <rudalics@gmx.at>

	* xdisp.c (note_mode_line_or_margin_highlight): Don't show drag
	cursor when modeline can't be dragged (Bug#16647).

2014-02-28  Glenn Morris  <rgm@gnu.org>

	* doc.c (Fsnarf_documentation): Snarf not-yet-bound variables
	from custom-delayed-init-variables.  (Bug#11565)

2014-02-27  Martin Rudalics  <rudalics@gmx.at>

	More fixes for mouse glyph calculations (Bug#16647).
	* window.c (coordinates_in_window): In intersection of
	horizontal and vertical window dividers prefer the horizontal
	one.  Add some extra parens to last fix.
	(window_relative_x_coord): Return x-coordinate for header and
	mode line too.
	* xdisp.c (remember_mouse_glyph): In text area don't extend
	glyph into mode line to show the vertical drag cursor there
	immediately.  Subdivide mouse glyphs in right fringes to show a
	horizontal drag cursor as soon as we enter the "grabbable width"
	portion.  Handle vertical border case separately.  Do not
	subdivide window divider areas.
	(note_mouse_highlight): On bottom divider of bottommost windows
	show vertical drag cursor only when the minibuffer window can be
	resized.

2014-02-27  Eli Zaretskii  <eliz@gnu.org>

	* xdisp.c (pop_it): Restore the it->face_box_p flag which could be
	reset by the face of the object just displayed.  See also bug#76.
	(get_next_display_element): If the string came from a display
	property, examine the box face attribute at it->position, not at
	it->current.pos, since the latter was not updated yet.  (Bug#16870)
	(handle_face_prop): Improve commentary.

2014-02-27  Michael Albinus  <michael.albinus@gmx.de>

	* dbusbind.c (Fdbus__init_bus, Qdbus__init_bus, Sdbus__init_bus):
	Rename from Fdbus_init_bus_1, Qdbus_init_bus_1, Sdbus_init_bus_1.

2014-02-26  Martin Rudalics  <rudalics@gmx.at>

	Fixes around Bug#16647.
	* xdisp.c (remember_mouse_glyph): Handle ON_RIGHT_DIVIDER and
	ON_BOTTOM_DIVIDER cases.
	* window.c (coordinates_in_window): Return ON_VERTICAL_BORDER
	only if the window has no right divider.
	(Fcoordinates_in_window_p): Fix doc-string.

2014-02-25  Juanma Barranquero  <lekktu@gmail.com>

	* lread.c (Funintern): Fix doc to match advertised calling convention.

2014-02-24  Daniel Colascione  <dancol@dancol.org>

	* keyboard.c (read_char): Close race that resulted in lost events.

2014-02-22  Glenn Morris  <rgm@gnu.org>

	* frame.c (frame-alpha-lower-limit, frame-resize-pixelwise):
	* window.c (window-resize-pixelwise): Doc fixes.

	* process.c (Finternal_default_process_filter)
	(Finternal_default_process_sentinel): Doc tweaks.

2014-02-21  Glenn Morris  <rgm@gnu.org>

	* process.c (Fprocess_buffer, Faccept_process_output)
	(Finternal_default_process_filter, Finternal_default_process_sentinel):
	Doc fixes.

2014-02-21  Martin Rudalics  <rudalics@gmx.at>

	* window.c (Fwindow_scroll_bar_width): New function.

2014-02-21  Paul Eggert  <eggert@cs.ucla.edu>

	Pacify GCC when configuring with --enable-gcc-warnings.
	* xdisp.c (move_it_in_display_line_to) [lint]:
	Initialize recently-added local.

2014-02-21  Daniel Colascione  <dancol@dancol.org>

	* dbusbind.c: Rename dbus-init-bus to dbus-init-bus-1.

2014-02-20  Eli Zaretskii  <eliz@gnu.org>

	* xdisp.c (init_iterator): Don't dereference a bogus face
	pointer.  (Bug#16819)
	(try_cursor_movement): Don't use cursor position if
	set_cursor_from_row failed to compute it.  This avoids assertion
	violations in MATRIX_ROW.
	(move_it_in_display_line_to): Save the iterator state in ppos_it
	only once per call.  Reimplement the method used to return to the
	best candidate position if all the positions found in display line
	are beyond TO_CHARPOS.  This cuts down the number of calls to
	bidi_shelve_cache, which moves a lot of stuff when lines are long
	and include bidirectional text.  (Bug#15555)

2014-02-20  Glenn Morris  <rgm@gnu.org>

	* data.c (Fdefalias): Doc fix.

2014-02-19  Eli Zaretskii  <eliz@gnu.org>

	* xdisp.c (display_line): Fix horizontal scrolling of large images
	when fringes are turned off.  This comes at a price of not
	displaying the truncation/continuation glyphs in this case.
	(Bug#16806)

	* image.c (x_create_x_image_and_pixmap) [HAVE_NTGUI]: If
	CreateDIBSection returns an error indication, zero out *ximg after
	destroying the image.  This avoids crashes in memory allocations
	due to the fact that some of the callers also call
	x_destroy_x_image, which will attempt to free an already free'd
	block of memory.

2014-02-18  Martin Rudalics  <rudalics@gmx.at>

	* widget.c (update_various_frame_slots): Don't set
	FRAME_PIXEL_HEIGHT and FRAME_PIXEL_WIDTH here (Bug#16736).

2014-02-18  Michael Albinus  <michael.albinus@gmx.de>

	* dbusbind.c (xd_close_bus): Apply proper check on busobj.

2014-02-17  Paul Eggert  <eggert@cs.ucla.edu>

	temacs --daemon fix (Bug#16599).
	* emacs.c (main): Initialize daemon_pipe[1] here ...
	(syms_of_emacs): ... instead of here.

2014-02-16  Anders Lindgern  <andlind@gmail.com>

	* nsterm.m (keyDown:): Check for normal key even if NSNumericPadKeyMask
	is set (Bug#16505).

2014-02-16  Daniel Colascione  <dancol@dancol.org>

	* dbusbind.c (xd_lisp_dbus_to_dbus): New function.
	(xd_get_connection_address): Use it.
	(xd_close_bus): Use xd_lisp_dbus_to_dbus to instead of
	xd_get_connection_address because the latter signals if the bus
	we're trying to close is already disconnected.

2014-02-13  Eli Zaretskii  <eliz@gnu.org>

	* w32proc.c (start_timer_thread): Pass a non-NULL pointer as last
	argument to CreateThread.  This avoids segfaults on Windows 9X.
	Reported by oslsachem <oslsachem@gmail.com>.

2014-02-13  Paul Eggert  <eggert@cs.ucla.edu>

	Fix subspace record bug on HP-UX 10.20 (Bug#16717).
	* unexhp9k800.c (unexec_error): New function, to simplify the code.
	(check_lseek): New function, to report lseek errors.
	(save_data_space, update_file_ptrs, read_header, write_header)
	(copy_file, copy_rest, unexec): Use these news functions.
	(update_file_ptrs): Don't assume wraparound behavior when
	converting a large size_t value to off_t.

2014-02-13  Dmitry Antipov  <dmantipov@yandex.ru>

	* composite.c (fill_gstring_header): Pass positions as C integers
	and move parameters checking to...
	(Fcomposition_get_gstring): ...this function.  Handle case when
	buffer positions are in reversed order and avoid crash (Bug#16739).
	Adjust docstring.
	* buffer.c (validate_region): Mention current buffer in error message.

2014-02-12  Marcus Karlsson  <mk@acc.umu.se>  (tiny change)

	* image.c (pbm_load): Set to NO_PIXMAP on error (Bug#16683).

2014-02-12  Lars Ingebrigtsen  <larsi@gnus.org>

	* buffer.c (syms_of_buffer): Doc clarification (bug#9981).

2014-02-11  Glenn Morris  <rgm@gnu.org>

	* nsfns.m (ns_display_info_for_name, Fx_open_connection):
	Replace refs to "OpenStep" in messages.

2014-02-10  Paul Eggert  <eggert@cs.ucla.edu>

	Avoid "." at end of error diagnostics.
	* cmds.c (Fself_insert_command): Reword and avoid "." at end.
	* font.c (Ffont_at):
	* nsfns.m (ns_display_info_for_name):
	* nsselect.m (Fx_own_selection_internal):
	* nsterm.m (performDragOperation:):
	Remove "." from end of diagnostic.

2014-02-10  Lars Ingebrigtsen  <larsi@gnus.org>

	* fns.c (Fmaphash): Say what `maphash' returns, since it may be
	unintuitive (bug#15824).
	(Fyes_or_no_p): Doc fix (bug#15456).

2014-02-10  Dmitry Antipov  <dmantipov@yandex.ru>

	* cmds.c (Fself_insert_command): Respect the width of EMACS_INT
	and avoid warning.
	* eval.c (call_debugger): When exiting the debugger, do not allow
	max_specpdl_size less than actual binding depth (Bug#16603).
	(syms_of_eval): Adjust docstring.

2014-02-09  Lars Ingebrigtsen  <larsi@gnus.org>

	* cmds.c (Fself_insert_command): Output a clearer error message on
	negative repetitions (bug#9476).

	* macros.c (Fexecute_kbd_macro): Doc fix (bug#14206).

2014-02-08  Lars Ingebrigtsen  <larsi@gnus.org>

	* syntax.c (Fskip_syntax_backward): Doc clarification (bug#15115).

	* minibuf.c (Fread_string): Doc clarification (bug#15422).

	* buffer.c (Fmake_overlay): Doc clarification (bug#15489).

2014-02-08  Juanma Barranquero  <lekktu@gmail.com>

	* keyboard.c (Frecursive_edit): Fix typo in docstring.

2014-02-08  Lars Ingebrigtsen  <larsi@gnus.org>

	* xdisp.c (syms_of_xdisp): Doc clarification (bug#15657).

	* keyboard.c (Frecursive_edit): Say more precicely how throwing
	`exit' works (bug#15865).

2014-02-07  Martin Rudalics  <rudalics@gmx.at>

	Constrain window box/body sizes and margin widths (Bug#16649).
	* xdisp.c (window_box_width): Don't return less than zero.
	(window_box_left_offset, window_box_right_offset): Don't return
	more than the window's pixel width.
	* window.c (window_body_height, window_body_width): Don't return
	negative value.
	(window_resize_apply): Adjust margin width, if necessary.

2014-02-07  Glenn Morris  <rgm@gnu.org>

	* nsterm.m (syms_of_nsterm): Doc fix.

2014-02-06  Eli Zaretskii  <eliz@gnu.org>

	* w32.c (pMultiByteToWideChar, pWideCharToMultiByte):
	New variables: pointers through which to call the respective APIs.
	(filename_to_utf16, filename_from_utf16, filename_to_ansi)
	(filename_from_ansi, sys_link, check_windows_init_file):
	Call MultiByteToWideChar and WideCharToMultiByte through pointers.
	This is required on Windows 9X, where we dynamically load
	UNICOWS.DLL which has their non-stub implementations.
	(maybe_load_unicows_dll): Assign addresses to these 2 function
	pointers after loading UNICOWS.DLL.

	* w32fns.c (Fx_file_dialog, Fw32_shell_execute) [!CYGWIN]: Call
	MultiByteToWideChar and WideCharToMultiByte through function
	pointers.

	* w32.h (pMultiByteToWideChar, pWideCharToMultiByte):
	New declarations.

2014-02-06  Jan Djärv  <jan.h.d@swipnet.se>

	* nsterm.m (toggleFullScreen:): Hide menubar on secondary monitor
	for OSX >= 10.9 if separate spaces are used.
	(toggleFullScreen:): Use screen of w instead of fw (Bug#16659).

2014-02-06  Glenn Morris  <rgm@gnu.org>

	* buffer.c (cache-long-scans): Doc fix.

2014-02-05  Eli Zaretskii  <eliz@gnu.org>

	* w32fns.c (Fw32_shell_execute): Doc fix.

2014-02-05  Bastien Guerry  <bzg@gnu.org>

	* syntax.c (Fforward_word): Call Fconstrain_to_field with
	ESCAPE-FROM-EDGE set to `nil' (Bug#16453).

2014-02-05  Martin Rudalics  <rudalics@gmx.at>

	* fringe.c (draw_fringe_bitmap_1): Don't draw a fringe if it's
	outside the window (Bug#16649).

	* xdisp.c (note_mouse_highlight): When entering a margin area show
	a non-text cursor (Bug#16647).

2014-02-04  Paul Eggert  <eggert@cs.ucla.edu>

	* menu.c (Fx_popup_dialog): Remove label 'dialog_via_menu'.
	It prompted a compile-time diagnostic on GNU/Linux.
	Simplify to remove the need for the label.

2014-02-04  Eli Zaretskii  <eliz@gnu.org>

	* w32menu.c (w32_popup_dialog): Don't condition the whole function
	on HAVE_DIALOGS.  If the dialog is "simple", pop up a message box
	to show it; otherwise return 'unsupported--w32-dialog' to signal
	to the caller that emulation with menus is necessary.
	This resurrects code inadvertently deleted by the 2013-10-08 commit.
	(Bug#16636)
	(syms_of_w32menu): DEFSYM Qunsupported__w32_dialog.

	* w32term.h (w32_popup_dialog): Prototype is no longer conditioned
	by HAVE_DIALOGS.

	* menu.c (Fx_popup_dialog): Don't condition the call to
	w32_popup_dialog on HAVE_DIALOGS.  If w32_popup_dialog returns a
	special symbol 'unsupported--w32-dialog', emulate the dialog with
	a menu by calling x-popup-menu.

	* menu.h (Qunsupported__w32_dialog): New extern variable.

2014-02-04  Michael Albinus  <michael.albinus@gmx.de>

	* keyboard.c (kbd_buffer_get_event): Read file notification events
	also in batch mode.

	* xgselect.c (xg_select): Read glib events in any case, even if
	there are no file descriptors to watch for.  (Bug#16519)

2014-02-03  Martin Rudalics  <rudalics@gmx.at>

	* dispextern.h (face_id): Add WINDOW_DIVIDER_FIRST_PIXEL_FACE_ID
	and WINDOW_DIVIDER_LAST_PIXEL_FACE_ID.
	* w32term.c (w32_draw_window_divider): Handle first and last
	pixels specially.
	* w32term.h (w32_fill_area_abs): New function.
	* xdisp.c (x_draw_right_divider): Don't draw over bottom
	divider.
	* xfaces.c (realize_basic_faces): Handle new face ids.
	* xfns.c (Fx_create_frame): Call x_default_parameter for right
	and bottom divider width.
	* xterm.c (x_draw_window_divider): Handle first and last pixels
	specially.

2014-02-03  Dmitry Antipov  <dmantipov@yandex.ru>

	* print.c (Fexternal_debugging_output): Add cast to pacify
	--enable-gcc-warnings.
	* eval.c (call_debugger): Grow specpdl if the debugger was
	entered due to specpdl overflow (Bug#16603) and allow more
	specpdl space for the debugger itself.

2014-02-02  Martin Rudalics  <rudalics@gmx.at>

	* w32fns.c (Fx_create_frame): Process frame alpha earlier.
	(Bug#16619)

2014-02-01  Eli Zaretskii  <eliz@gnu.org>

	* w32fns.c (Ffile_system_info): Use WINAPI in the function
	pointers that get the address of GetDiskFreeSpaceEx.  (Bug#16615)

	* print.c (Fexternal_debugging_output): If the argument character
	is non-ASCII, encode it with the current locale's encoding before
	writing the result to the terminal.  (Bug#16448)

	* w32fns.c (Fw32_shell_execute): Don't call file-exists-p for
	DOCUMENT that is a "remote" file name, i.e. a file-handler exists
	for it.  (Bug#16558)

2014-01-30  Andreas Schwab  <schwab@linux-m68k.org>

	* process.c (create_process): Reset SIGPROF handler in the child.
	* callproc.c (call_process): Likewise.

2014-01-29  Paul Eggert  <eggert@cs.ucla.edu>

	* xmenu.c (create_and_show_popup_menu): Port comment to C89.

2014-01-29  Eli Zaretskii  <eliz@gnu.org>

	* .gdbinit (xprintstr, xprintbytestr): Don't use repetition count
	of zero to print strings, GDB doesn't like it.

	* print.c (print_object): Use FETCH_STRING_CHAR_ADVANCE, not
	STRING_CHAR_AND_LENGTH, so that if the string is relocated by GC,
	we still use correct addresses.  (Bug#16576)

2014-01-27  K. Handa  <handa@gnu.org>

	Fix bug#16286 by a different method from 2014-01-26T00:32:30Z!eggert@cs.ucla.edu,
	to preserve the code detection behavior of 24.3.
	* coding.h (struct coding_system): New member detected_utf8_bytes.
	* coding.c (detect_coding_utf_8): Set coding->detected_utf8_bytes.
	(decode_coding_gap): Use short cut for UTF-8 file reading only
	when coding->detected_utf8_bytes equals to coding->src_bytes.
	* fileio.c (Finsert_file_contents): Cancel the previous change.

2014-01-29  Martin Rudalics  <rudalics@gmx.at>

	* w32fns.c (x_set_tool_bar_lines): Don't clear area on frames
	that are not visible.

2014-01-29  Jan Djärv  <jan.h.d@swipnet.se>

	* xmenu.c (create_and_show_popup_menu): Handle case when no key
	is grabbed (Bug#16565).

2014-01-28  Martin Rudalics  <rudalics@gmx.at>

	* xdisp.c (last_max_ascent): Re-remove after erroneously
	reintroducing it on 2013-11-30 and abolishing Dmitry's removal
	from 2013-03-29.
	(move_it_to): Re-remove reference to last_max_ascent.
	(Fwindow_text_pixel_size): Add iterator's max_ascent and
	max_descent here instead of calling line_bottom_y.
	Fix doc-string.

2014-01-28  Dmitry Antipov  <dmantipov@yandex.ru>

	* terminal.c (initial_free_frame_resources): New function.
	(init_initial_terminal): Install new hook to free face cache
	on initial frame and avoid memory leak.  For details, see
	<http://lists.gnu.org/archive/html/emacs-devel/2014-01/msg01974.html>.
	* xfaces.c (free_frame_faces): Adjust comment.

2014-01-26  Paul Eggert  <eggert@cs.ucla.edu>

	* data.c (Fstring_to_number): Document results if unparsable
	(Bug#16551).

2014-01-26  Jan Djärv  <jan.h.d@swipnet.se>

	* xterm.c (x_focus_changed): Check for non-X terminal-frame (Bug#16540)

2014-01-26  Paul Eggert  <eggert@cs.ucla.edu>

	When decoding, prefer ptrdiff_t to int for buffer positions etc.
	* coding.c (detect_coding_utf_8, emacs_mule_char)
	(detect_coding_iso_2022, encode_coding_iso_2022, check_ascii)
	(check_utf_8, decode_coding):
	* coding.h (struct coding_system.errors):
	Use ptrdiff_t, not int, for integer values derived from buffer and
	string positions.

	Fix crash with insert-file-contents and misdecoded text (Bug#16286).
	* fileio.c (Finsert_file_contents): Set CODING_MODE_LAST_BLOCK
	before invoking decode_coding_gap, since there's just one block.

2014-01-25  Martin Rudalics  <rudalics@gmx.at>

	Fix handling of face attributes in Fx_create_frame (Bug#16529).
	* w32fns.c (Fx_create_frame): Don't inhibit running Lisp code
	too early.  Again run change_frame_size before assigning menu-
	and tool-bar-lines.

2014-01-25  Fabrice Popineau  <fabrice.popineau@gmail.com>

	* w32term.c (w32_read_socket): When the WM_DISPLAYCHANGE message
	arrives, call x_check_fullscreen, in case the new display has a
	different resolution.  (Bug#16517)

2014-01-25  Eli Zaretskii  <eliz@gnu.org>

	* term.c (read_menu_input): If the selected frame changes, exit
	the menu.
	(tty_menu_show): If the selected frame changes while we displayed
	a menu, throw to top level.  (Bug#16479)

2014-01-25  Stefan Monnier  <monnier@iro.umontreal.ca>

	* eval.c (Fsignal): Fix `debug' handling to match 2013-10-03 change.

2014-01-24  Paul Eggert  <eggert@cs.ucla.edu>

	Fix bool-vector-count-population bug on MinGW64 (Bug#16535).
	* data.c (count_one_bits_word): Fix bug (negated comparison)
	when BITS_PER_ULL < BITS_PER_BITS_WORD.

2014-01-24  Dmitry Antipov  <dmantipov@yandex.ru>

	* xdisp.c (reseat_1, Fcurrent_bidi_paragraph_direction):
	Avoid undefined behavior by initializing display property bit of a
	string processed by the bidirectional iterator.  For details, see
	<http://lists.gnu.org/archive/html/emacs-devel/2014-01/msg01920.html>.

2014-01-23  Paul Eggert  <eggert@cs.ucla.edu>

	Minor cleanup of previous change.
	* image.c (imagemagick_error, Fimagemagick_types):
	Omit some recently-introduced and unnecessary casts and assignments.

2014-01-23  Dmitry Antipov  <dmantipov@yandex.ru>

	Fix two memory leaks discovered with Valgrind.
	* ftfont.c (ftfont_list) [HAVE_LIBOTF]: Call OTF_close.
	* image.c (Fimagemagick_types): Call MagickRelinquishMemory.

2014-01-22  Martin Rudalics  <rudalics@gmx.at>

	Fixes in window size functions around Bug#16430 and Bug#16470.
	* window.c (Fwindow_pixel_width, Fwindow_pixel_height)
	(Fwindow_mode_line_height, Fwindow_header_line_height)
	(Fwindow_right_divider_width, Fwindow_bottom_divider_width):
	Minor doc-string adjustments.
	(Fwindow_total_height, Fwindow_total_width): New argument ROUND.
	Rewrite doc-strings.
	(window_body_height, window_body_width): Do not count partially
	visible lines/columns when PIXELWISE is nil (Bug#16470).
	(Qfloor, Qceiling): New symbols.

2014-01-21  Eli Zaretskii  <eliz@gnu.org>

	* w32fns.c (unwind_create_frame): Avoid crashing inside assertion
	when the image cache is not yet allocated.  (Bug#16509)

2014-01-21  Dmitry Antipov  <dmantipov@yandex.ru>

	* buffer.c (Fkill_buffer): When killing an indirect buffer,
	re-attach intervals to its base buffer (Bug#16502).
	* intervals.c (set_interval_object): Move from here...
	* intervals.h (set_interval_object): ... to here.  Fix comments.

2014-01-20  Paul Eggert  <eggert@cs.ucla.edu>

	Avoid undefined behavior by initializing buffer redisplay bit.
	Problem reported by Dmitry Antipov in
	<http://lists.gnu.org/archive/html/emacs-devel/2014-01/msg01756.html>.
	* buffer.c (Fget_buffer_create): Initialize redisplay bit.

	Revert some of the CANNOT_DUMP fix (Bug#16494).
	* lread.c (init_lread): Fix typo: NILP, not !NILP.

2014-01-19  Eli Zaretskii  <eliz@gnu.org>

	* w32font.c (w32_load_unicows_or_gdi32, get_outline_metrics_w)
	(get_text_metrics_w, get_glyph_outline_w, get_char_width_32_w)
	[!WINDOWSNT]: These functions are no longer compiled on Cygwin;
	they are replaced by macros that expand into direct calls to the
	corresponding functions from GDI32.DLL.
	(globals_of_w32font) [WINDOWSNT]: Don't initialize g_b_* static
	variables in the Cygwin build, they are unused.

2014-01-19  K. Handa  <handa@gnu.org>

	* composite.c (composition_update_it): Fix previous change.

2014-01-18  Eli Zaretskii  <eliz@gnu.org>

	Fix file name handling on MS-Windows 9X.
	* w32.c (maybe_load_unicows_dll): New function.

	* emacs.c (main) [WINDOWSNT]: Call maybe_load_unicows_dll early
	on, to make sure we can convert file names to and from UTF-8 on
	Windows 9X.  This fixes a failure to start up because Emacs cannot
	find term/w32-win.el.  Reported by oslsachem <oslsachem@gmail.com>.

	* w32font.c [WINDOWSNT]: Include w32.h.
	(w32_load_unicows_or_gdi32): Call maybe_load_unicows_dll, instead
	of implementing the same stuff.
	Remove now unused g_b_init_is_windows_9x.

	* w32.h (maybe_load_unicows_dll): Add prototype.

2014-01-17  Eli Zaretskii  <eliz@gnu.org>

	* menu.c (Fx_popup_menu): When invoking tty_menu_show, temporarily
	switch to single keyboard.  Prevents daemon crashes when a new
	client connects while we show a TTY menu in an existing client.
	(Bug#16479)

2014-01-14  Paul Eggert  <eggert@cs.ucla.edu>

	Fix MinGW64 porting problem with _setjmp.
	Reported by Eli Zaretskii in:
	http://lists.gnu.org/archive/html/emacs-devel/2014-01/msg01297.html
	* image.c (FAST_SETJMP, FAST_LONGJMP): New macros, replacing
	the old _setjmp and _longjmp.  All uses changed.

2014-01-13  Daniel Colascione  <dancol@dancol.org>

	* textprop.c (Fremove_list_of_text_properties):
	Correctly handle reaching the end of the interval tree. (Bug#15344)

2014-01-13  Martin Rudalics  <rudalics@gmx.at>

	* xdisp.c (resize_mini_window): Round height to a multiple of
	frame's line height.  Fix bug in calculation of window start
	position (Bug#16424).

2014-01-13  Jan Djärv  <jan.h.d@swipnet.se>

	* macfont.m: Include termchar.h.
	(CG_SET_FILL_COLOR_WITH_FACE_FOREGROUND)
	(CG_SET_FILL_COLOR_WITH_FACE_BACKGROUND)
	(CG_SET_STROKE_COLOR_WITH_FACE_FOREGROUND): Modify from
	*_WITH_GC_* to take face and f as parameters.
	(macfont_draw): Check for DRAW_MOUSE_FACE and set face accordingly.
	Use *_WITH_FACE_*, and pass face as parameter (Bug#16425).

2014-01-13  Daniel Colascione  <dancol@dancol.org>

	Fix menu item updating in the presence of the Unity global menu
	GTK+ module.

	* gtkutil.h (xg_have_tear_offs): Add frame parameter
	* gtkutil.c (xg_have_tear_offs): Count the global menu as a
	tear-off.
	(xg_update_menubar, xg_update_menu_item): Call g_object_notify when
	updating menus; explain why.
	(xg_update_frame_menubar): Remove the 23px hack: I can't repro the
	problem it's supposed to solve and it interferes with detecting
	the presence of a global menu.
	* xmenu.c (set_frame_menubar): Call xg_have_tear_offs with new
	parameter.

2014-01-11  K. Handa  <handa@gnu.org>

	* composite.c (composition_update_it): Fix indexing of
	LGSTRING_CHAR (Bug#15984).

2014-01-11  Fabrice Popineau  <fabrice.popineau@gmail.com>

	* unexw32.c (_start) [__MINGW64__]: Define to __start.

2014-01-11  Eli Zaretskii  <eliz@gnu.org>

	* xdisp.c (try_window_id): Don't use this function's optimizations
	if overlays in the buffer displayed by the window have changed
	since last redisplay.  (Bug#16347)
	(message_dolog): Fix indentation.

2014-01-11  Martin Rudalics  <rudalics@gmx.at>

	* frame.c (frame_resize_pixelwise): Fix doc-string.

2014-01-10  Martin Rudalics  <rudalics@gmx.at>

	Fix handling of internal borders (Bug#16348).
	* dispnew.c (adjust_frame_glyphs_for_window_redisplay):
	Remove internal border width from pixel width of windows.
	(change_frame_size_1): Don't return early when frame's pixel
	size changes - we still have to record the new sizes in the
	frame structure.
	* w32fns.c (x_set_tool_bar_lines): Clear internal border width
	also when toolbar gets larger.
	* window.c (check_frame_size): Include internal_border_width in
	check.
	* xdisp.c (Ftool_bar_height): Fix doc-string typo.
	* xfns.c (x_set_menu_bar_lines, x_set_tool_bar_lines):
	In non-toolkit/non-GTK version clear internal border.
	* xterm.c (x_clear_under_internal_border): New function for
	non-toolkit/non-GTK version.
	(x_after_update_window_line): In non-toolkit/non-GTK version
	don't do that.
	(handle_one_xevent, x_set_window_size):
	Call x_clear_under_internal_border in non-toolkit/non-GTK version.
	* xterm.h (x_clear_under_internal_border): Extern it.

2014-01-07  Paul Eggert  <eggert@cs.ucla.edu>

	Fix misdisplay of interlaced GIFs with libgif5 (Bug#16372).
	* image.c (gif_load): libgif5 deinterlaces for us, so don't do
	it again.

2014-01-06  Eli Zaretskii  <eliz@gnu.org>

	* xdisp.c (redisplay_window): Don't skip window redisplay if the
	last value of point is not equal to buffer's point.  (Bug#16129)

2014-01-05  Paul Eggert  <eggert@cs.ucla.edu>

	Spelling fixes.
	* nsterm.h (updateCollectionBehavior): Rename from
	updateCollectionBehaviour.  All uses changed.

	Port to GNU/Linux with recent grsecurity/PaX patches (Bug#16343).
	* Makefile.in (SETFATTR): New macro.
	(temacs$(EXEEXT)): Use it.

2014-01-04  Martin Rudalics  <rudalics@gmx.at>

	Fix maximization behavior on Windows (Bug#16300).
	* w32fns.c (w32_fullscreen_rect): Don't handle
	FULLSCREEN_MAXIMIZED and FULLSCREEN_NONE specially.
	* w32term.c (w32fullscreen_hook): Use SetWindowPlacement instead
	of SetWindowPos.  Restore last placement also when leaving
	FULLSCREEN_HEIGHT and FULLSCREEN_WIDTH.  Call ShowWindow in all
	but the FULLSCREEN_BOTH case.

2014-01-03  Paul Eggert  <eggert@cs.ucla.edu>

	Port to C89.
	* data.c (arithcompare_driver):
	* fileio.c (Fcar_less_than_car):
	* fns.c (internal_equal):
	* frame.c (delete_frame):
	* lisp.h (enum More_Lisp_Bits):
	* lread.c (read1):
	Avoid C99 constructs that don't work in C89.
	* data.c (ULL_MAX, count_trailing_zeros_ll): New macros,
	to port to C89, which doesn't have 'long long'.
	(count_trailing_zero_bits): Use them.

2014-01-03  Chong Yidong  <cyd@gnu.org>

	* doc.c (Fdocumentation): Remove dynamic-docstring-function.

2014-01-02  Martin Rudalics  <rudalics@gmx.at>

	Further adjust frame/window scrollbar width calculations.
	* window.c (apply_window_adjustment):
	Set windows_or_buffers_changed.
	(Fwindow_scroll_bars): Return actual scrollbar width.
	* xfns.c (x_set_scroll_bar_default_width): Rename wid to unit.
	For non-toolkit builds again use 14 as minimum width and set
	FRAME_CONFIG_SCROLL_BAR_WIDTH accordingly.
	* xterm.c (XTset_vertical_scroll_bar): Take width from
	WINDOW_SCROLL_BAR_AREA_WIDTH.
	(x_new_font): Rename wid to unit.  Base calculation of new
	scrollbar width on toolkit used and make it analogous to that of
	x_set_scroll_bar_default_width.
	* w32fns.c (x_set_scroll_bar_default_width): Rename wid to unit.
	(Fx_create_frame): Call x_set_scroll_bar_default_width instead
	of GetSystemMetrics.
	* w32term.c (w32_set_vertical_scroll_bar): Take width from
	WINDOW_SCROLL_BAR_AREA_WIDTH.
	(x_new_font): Make it correspond to changes in xterm.c.

2014-01-01  Paul Eggert  <eggert@cs.ucla.edu>

	* lisp.h (EMACS_INT): Configure based on INTPTR_MAX, not LONG_MAX.
	This is a cleaner way to fix the MinGW-w64 porting problem.
	Check for INTPTR_MAX misconfiguration.

2014-01-01  Eli Zaretskii  <eliz@gnu.org>

	* search.c (newline_cache_on_off, find_newline): In indirect
	buffers, use the newline cache of the base buffer.

	* insdel.c (invalidate_buffer_caches): If BUF is an indirect
	buffer, invalidate the caches of its base buffer.  (Bug#16265)

	* indent.c (width_run_cache_on_off, compute_motion): In indirect
	buffers, use the width-run cache of the base buffer.

	* xdisp.c (redisplay_window): When the window displays an indirect
	buffer, and the character widths in the display table have
	changed, invalidate the width-run cache of the corresponding base
	buffer.

	* fileio.c (Finsert_file_contents): When invalidating the newline
	cache, consider the case of inserting into indirect buffer.

	* bidi.c (bidi_paragraph_cache_on_off, bidi_find_paragraph_start):
	In indirect buffers, use the paragraph cache of the base buffer.

2013-12-31  Martin Rudalics  <rudalics@gmx.at>

	* window.c (grow_mini_window): Fix last change.

2013-12-31  Jan Djärv  <jan.h.d@swipnet.se>

	* nsterm.m (windowDidResignKey:): Set mouse_moved to 0 (Bug#8421).

2013-12-31  Fabrice Popineau  <fabrice.popineau@supelec.fr>

	* w32term.c (w32_initialize): Use LCID and LOWORD.

	* w32proc.c (create_child): Use pid_t for 5th argument.
	(IsValidLocale): Don't provide prototype for MinGW64.
	(Fw32_get_valid_keyboard_layouts, Fw32_get_keyboard_layout)
	(Fw32_set_keyboard_layout): Use HKL and HIWORD/LOWORD.

	* w32heap.c (allocate_heap) [_WIN64]: Use "ull", not "i64", which
	MinGW64 doesn't support.

	* lisp.h (EMACS_INT) [_WIN64]: Define for the MinGW64 build.

	* w32.c (set_named_security_info): New function.
	(acl_set_file): Fall back on set_named_security_info if
	set_file_security fails.
	(g_b_init_set_named_security_info_w)
	(g_b_init_set_named_security_info_a): New static variables.
	(globals_of_w32): Initialize them to zero.
	(set_named_security_info): Set them to non-zero if the
	corresponding API is available.
	(SetNamedSecurityInfoW_Proc, SetNamedSecurityInfoA_Proc):
	New function typedefs.

2013-12-31  Martin Rudalics  <rudalics@gmx.at>

	Some more fixes following pixelwise resize changes including one
	for Bug#16306.
	* gtkutil.c (x_wm_set_size_hint): Have size hints respect value
	of frame_resize_pixelwise.
	* widget.c (pixel_to_text_size): New function.
	(update_wm_hints): Have size hints respect value of
	frame_resize_pixelwise.
	(EmacsFrameResize): Alway process resize requests pixelwise.
	* window.c (grow_mini_window): Make sure mini window is at least
	one line tall.
	* xdisp.c (display_menu_bar): Make sure menubar extends till
	right end of frame.
	* xfns.c (x_set_menu_bar_lines): Resize frame windows pixelwise.
	(x_set_tool_bar_lines): Calculate pixelwise.
	* xterm.c (x_wm_set_size_hint): Have size hints respect value of
	frame_resize_pixelwise.

2013-12-30  Juanma Barranquero  <lekktu@gmail.com>

	* fileio.c (Fcopy_file) [!WINDOWSNT]: Don't declare on Windows
	variables not used there.

2013-12-30  Eli Zaretskii  <eliz@gnu.org>

	* w32.c (sys_umask): New function.  (Bug#16299)

2013-12-30  Martin Rudalics  <rudalics@gmx.at>

	* dispnew.c (change_frame_size_1): Take old width of root window
	from that window's pixel width.  (Bug#16284)

2013-12-29  Paul Eggert  <eggert@cs.ucla.edu>

	Plain copy-file no longer chmods an existing destination (Bug#16133).
	* fileio.c (realmask): Now a static var, not a local.
	(barf_or_query_if_file_exists): New arg KNOWN_TO_EXIST.
	Remove arg STATPTR.  All uses changed.
	(Fcopy_file): Do not alter permissions of existing destinations,
	unless PRESERVE-PERMISSIONS (renamed from
	PRESERVE-EXTENDED-ATTRIBUTES) is non-nil.
	Avoid race when testing for existing destinations and for
	when input and output files are the same.
	If changing the group fails, adjust both default and
	preserved permissions so that access is not granted to the
	wrong group.
	(Fset_default_file_modes, init_fileio): Update realmask.
	(Fdefault_file_modes): Use realmask instead of calling umask.

2013-12-28  Paul Eggert  <eggert@cs.ucla.edu>

	Fix pipe bug with OS X emacs --daemon (Bug#16262).
	* emacs.c (main) [DAEMON_MUST_EXEC]: Clear the close-on-exec
	flags on the daemon pipe ends before execing.

2013-12-28  Eli Zaretskii  <eliz@gnu.org>

	* w32fns.c (Fx_create_frame): Error out if called from a TTY
	session.  (Bug#14739)

2013-12-27  Jarek Czekalski  <jarekczek@poczta.onet.pl>

	* callproc.c (Vexec_path): Document that exec-directory is in it.

2013-12-27  Steve Purcell  <steve@sanityinc.com>  (tiny change)

	* nsterm.m (syms_of_nsterm): Enable ns-use-srgb-colorspace by
	default.

2013-12-27  Chong Yidong  <cyd@gnu.org>

	* data.c (Fsymbol_function): Doc fix.

2013-12-26  Martin Rudalics  <rudalics@gmx.at>

	Some more tinkering with Bug#16051.
	* window.c (resize_frame_windows): Don't let the size of the
	root window drop below the frame's default character size.
	Never ever delete any subwindows - let the window manager do the
	clipping.

	* w32fns.c (x_set_tool_bar_lines): Rewrite calculation of number
	of toolbar lines needed when they exceed the height of the root
	window.
	(unwind_create_frame_1): New function.
	(Fx_create_frame): Generally inhibit calling the window
	configuration change hook here.  Remove extra call to
	change_frame_size - it's not needed when we don't run the
	configuration change hook.

2013-12-26  Paul Eggert  <eggert@cs.ucla.edu>

	Fix core dumps with gcc -fsanitize=address and GNU/Linux.
	On my Fedora 19 platform the core dumps were so big that
	my desktop became nearly catatonic.
	* alloc.c (no_sanitize_memcpy) [MAX_SAVE_STACK > 0]: New function.
	(Fgarbage_collect) [MAX_SAVE_STACK > 0]: Use it.
	(USE_ALIGNED_MALLOC): Do not define if addresses are sanitized.
	(mark_memory): Use ATTRIBUTE_NO_SANITIZE_ADDRESS rather than
	a clang-only syntax.
	* conf_post.h (__has_feature): New macro, if not already defined.
	(ADDRESS_SANITIZER, ADDRESS_SANITIZER_WORKAROUND)
	(ATTRIBUTE_NO_SANITIZE_ADDRESS): New macros.

2013-12-25  Eli Zaretskii  <eliz@gnu.org>

	* w32fns.c (Fw32_shell_execute): Make DOCUMENT absolute only if it
	is a file name.  (Bug#16252)

2013-12-25  Chong Yidong  <cyd@gnu.org>

	* keyboard.c (Voverriding_terminal_local_map)
	(Voverriding_local_map): Doc fix.

	* keymap.c (Vemulation_mode_map_alists): Doc fix.

2013-12-24  Eli Zaretskii  <eliz@gnu.org>

	* w32fns.c (Fw32_shell_execute): Ensure DOCUMENT is an absolute
	file name when it is submitted to ShellExecute.  Simplify code.
	Don't test DOCUMENT for being a string, as that is enforced by
	CHECK_STRING.  Doc fix.

2013-12-23  Eli Zaretskii  <eliz@gnu.org>

	* xdisp.c (tool_bar_height): Use WINDOW_PIXEL_WIDTH to set up the
	iterator X limits, not FRAME_TOTAL_COLS, for consistency with what
	redisplay_tool_bar does.  Improve and fix commentary.
	(hscroll_window_tree): Don't assume w->cursor.vpos is within the
	limits of the glyph matrices.  (Bug#16051)
	(redisplay_tool_bar): Modify the tool-bar-lines frame parameter
	only when the new size is different from the old one, and the new
	size can be achieved given the frame height.

2013-12-23  Jan Djärv  <jan.h.d@swipnet.se>

	* conf_post.h: Use unsigned it for bool_bf if GNUSTEP (Bug#16210).

2013-12-23  Glenn Morris  <rgm@gnu.org>

	* lread.c (Fload): Mention load-prefer-newer in doc.

2013-12-22  Martin Rudalics  <rudalics@gmx.at>

	Handle Bug#16207 by being more restrictive when running hooks.
	* window.c (unwind_change_frame): New function.
	(Fset_window_configuration): Don't run configuration change hook
	while the frame configuration is unsafe.  Call select_window
	twice.

2013-12-22  Xue Fuqiao  <xfq.free@gmail.com>

	* lread.c (syms_of_lread) <load_prefer_newer>: Doc fix.

2013-12-21  Jan Djärv  <jan.h.d@swipnet.se>

	* nsterm.h: Declare EmacsColor category.

	* nsterm.m (NSColor): Implement EmacsColor category.
	(ns_get_color): Use colorUsingDefaultColorSpace.
	(ns_get_color, ns_term_init): Use colorForEmacsRed.

	* nsfns.m (Fxw_color_values): Use colorUsingDefaultColorSpace.

2013-12-21  Eli Zaretskii  <eliz@gnu.org>

	* image.c (fn_png_longjmp) [WINDOWSNT]: Mark the function as
	having the PNG_NORETURN attribute, to avoid compiler warning in
	my_png_error.

2013-12-21  YAMAMOTO Mitsuharu  <mituharu@math.s.chiba-u.ac.jp>

	* w32term.h (struct scroll_bar): Remove member `fringe_extended_p'.

	* w32term.c (w32_draw_fringe_bitmap, x_scroll_run): Remove code for
	fringe background extension.
	(x_scroll_bar_create): Remove variables `sb_left' and `sb_width',
	because they are now always the same as `left' and `width',
	respectively.  Remove code for the case that `width' and
	`sb_width' are different.

2013-12-20  Martin Rudalics  <rudalics@gmx.at>

	Remove scroll_bar_actual_width from frames.
	* frame.h (struct frame): Remove scroll_bar_actual_width slot.
	* frame.c (Fscroll_bar_width): Return scroll bar area width.
	(x_figure_window_size):
	* nsterm.m (x_set_window_size):
	* widget.c (set_frame_size):
	* w32term.c (x_set_window_size):
	* xterm.c (x_set_window_size, x_set_window_size_1): Don't set
	scroll_bar_actual_width.

	Convert scroll_bar members to integers on Windows.
	* w32term.h (struct scroll_bar): Convert top, left, width,
	height, start, end and dragging to integers.
	* w32fns.c (w32_createscrollbar): Remove XINT conversions for
	scroll_bar members.
	* w32term.c (w32_set_scroll_bar_thumb)
	(w32_scroll_bar_handle_click): Remove XINT conversions for
	scroll_bar members.  Treat bar->dragging as integer.
	(x_scroll_bar_create): Call ALLOCATE_PSEUDOVECTOR with "top" as
	first element.  Remove XINT conversions for scroll_bar members.
	(w32_set_vertical_scroll_bar, x_scroll_bar_report_motion):
	Remove XINT conversions for scroll_bar members.

	Fix assignment for new window total sizes.
	* window.c (Fwindow_resize_apply_total): Assign values for
	minibuffer window.

2013-12-20  Chong Yidong  <cyd@gnu.org>

	* textprop.c (Fadd_face_text_property): Doc fix.  Rename `appendp'
	argument to `append'.

2013-12-19  Eli Zaretskii  <eliz@gnu.org>

	* xdisp.c (extend_face_to_end_of_line): Use default face, not the
	current text face, for extending the face of the display margins.
	(Bug#16192)

	* casefiddle.c (Fupcase_word, Fdowncase_word, Fcapitalize_word):
	Doc fix.  (Bug#16190)

2013-12-19  Jan Djärv  <jan.h.d@swipnet.se>

	* nsterm.h (KEY_NS_DRAG_FILE, KEY_NS_DRAG_COLOR, KEY_NS_DRAG_TEXT):
	Remove.

	* nsterm.m (Qfile, Qurl): New.
	(EV_MODIFIERS2): New macro.
	(EV_MODIFIERS): Use EV_MODIFIERS2.
	(ns_term_init): Remove font and color from DND, does not work on
	newer OSX, and other ports don't have them.
	(performDragOperation:): Handle modifiers used during drag.
	Use DRAG_N_DROP_EVENT instead of NS specific events (Bug#8051).
	Remove global Lisp variables used to communicate with ns-win.el.
	Remove font and color handling.
	(syms_of_nsterm): Defsym Qfile and Qurl.

2013-12-19  Anders Lindgren  <andlind@gmail.com>

	* nsterm.m (NSTRACE_SIZE, NSTRACE_RECT): New macros.
	(ns_constrain_all_frames, x_set_offset): Remove assignment to
	dont_constrain.
	(updateFrameSize:, windowWillResize:toSize:): Add trace.
	(constrainFrameRect): Remove special case nr_screens == 1.
	Don't constrain size to size of view.

	* nsterm.h (ns_output): Remove dont_constrain.

2013-12-19  Anders Lindgren  <andlind@gmail.com>

	* nsterm.m (mouseDown:): Generate HORIZ_WHEEL_EVENT.

2013-12-18  Paul Eggert  <eggert@cs.ucla.edu>

	Minor fixes for recent openp changes.
	* lisp.h (GCPRO7): New macro.
	* lread.c (openp): Use bool for boolean; all callers changed.
	Protect save_string from GC.  Don't assume that file descriptors
	are nonzero.  Redo save_mtime comparison to avoid bogus GCC
	warning about uninitialized variable.

2013-12-18  Eli Zaretskii  <eliz@gnu.org>

	* w32fns.c (emacs_abort): Use intptr_t as argument of
	INT_BUFSIZE_BOUND, to avoid compiler warnings.

2013-12-18  Glenn Morris  <rgm@gnu.org>

	* lread.c (Fload): Pass load_prefer_newer to openp.
	Don't bother checking mtime if openp already did it.
	(openp): Add `newer' argument, to check all suffixes
	and find the newest file.
	(syms_of_lread) <load_prefer_newer>: New option.  (Bug#2061)
	* callproc.c (call_process):
	* charset.c (load_charset_map_from_file):
	* emacs.c (init_cmdargs):
	* image.c (x_create_bitmap_from_file, x_find_image_file):
	* lisp.h (openp):
	* lread.c (Flocate_file_internal):
	* process.c (Fformat_network_address):
	* sound.c (Fplay_sound_internal):
	* w32.c (check_windows_init_file):
	* w32proc.c (sys_spawnve): Update for new arg spec of openp.

	* emacs.c (standard_args) [HAVE_NS]: Remove -disable-font-backend.

2013-12-17  Eli Zaretskii  <eliz@gnu.org>

	* w32.c (getloadavg): Don't index samples[] array with negative
	indices.  Recover from wall-clock time being set backwards.

	* w32term.c (w32_initialize): Declare the argument of
	set_user_model as const.

	* w32menu.c <MessageBoxW_Proc>: Fix argument declarations.
	(w32_menu_show): Constify some arguments passed to MessageBox.

	* w32uniscribe.c (uniscribe_font_driver): Use LISP_INITIALLY_ZERO
	to initialize Lisp objects.

	* w32font.c (w32font_driver): Use LISP_INITIALLY_ZERO to
	initialize Lisp objects.

	* frame.c (x_set_frame_parameters) [HAVE_X_WINDOWS]: Declare and
	use variables used only on X under that condition.

	* fileio.c (Fcopy_file) [!WINDOWSNT]: Don't declare on Windows
	variables not used there.

2013-12-16  Paul Eggert  <eggert@cs.ucla.edu>

	Fix problems with CANNOT_DUMP and EMACSLOADPATH.
	* lread.c (init_lread): If CANNOT_DUMP, we can't be dumping.

2013-12-16  Eli Zaretskii  <eliz@gnu.org>

	* xdisp.c (Fmove_point_visually): Fix subtle bugs in the fallback
	code, revealed in presence of R2L characters, character
	compositions, and display vectors.  A better fix for Bug#16148.
	(extend_face_to_end_of_line): Don't reference tool_bar_window in
	GTK and NS builds, they don't have this member of struct frame.

	* dispextern.h (struct composition_it): Correct a comment for the
	'width' member.

2013-12-16  Paul Eggert  <eggert@cs.ucla.edu>

	* font.h (valid_font_driver) [!ENABLE_CHECKING]: Define a dummy.
	This prevents a compilation error on C compilers that do not
	default functions to return 'int' if not declared.  Also, add
	INLINE_HEADER_BEGIN and INLINE_HEADER_END to this include file,
	since it now uses inline functions.

2013-12-16  Eli Zaretskii  <eliz@gnu.org>

	* xdisp.c (extend_face_to_end_of_line): Don't fill background of
	display margins on mode line, header line, and in the frame's
	tool-bar window.  (Bug#16165)

2013-12-16  Andreas Schwab  <schwab@suse.de>

	* gnutls.c (Fgnutls_boot): Properly check Flistp return value.

2013-12-16  Teodor Zlatanov  <tzz@lifelogs.com>

	* gnutls.c (Fgnutls_boot): Use `Flistp' instead of
	`CHECK_LIST_CONS'.

2013-12-16  Martin Rudalics  <rudalics@gmx.at>

	* w32term.c (w32_enable_frame_resize_hack): Default to 1.

2013-12-16  Dmitry Antipov  <dmantipov@yandex.ru>

	* font.c (valid_font_driver) [ENABLE_CHECKING]: New function
	intended to find bogus pointers in font objects (Bug#16140).
	* font.h (valid_font_driver) [ENABLE_CHECKING]: Add prototype.
	* alloc.c (cleanup_vector): Use valid_font_driver in eassert.
	(compact_font_cache_entry, compact_font_caches) [!HAVE_NTGUI]:
	Disable for MS-Windows due to Bug#15876; apparently this
	requires more or less substantial changes in fontset code.
	* xfont.c (xfont_close):
	* xftfont.c (xftfont_close): Call x_display_info_for_display
	to check whether 'Display *' is valid (Bug#16093 and probably
	Bug#16069).

2013-12-15  Eli Zaretskii  <eliz@gnu.org>

	* fileio.c (Fexpand_file_name) [WINDOWSNT]: Fix conditionals.
	Reported by Juanma Barranquero <lekktu@gmail.com>.

	* process.c (Fprocess_send_eof): Don't crash if someone tries to
	open a pty on MS-Windows.  (Bug#16152)

	* emacs.c (decode_env_path): Fix bogus comparison against
	emacs_dir.  Reported by Juanma Barranquero <lekktu@gmail.com>.

2013-12-15  Juanma Barranquero  <lekktu@gmail.com>

	* w32fns.c (Fw32_shell_execute): Remove unused local variable.
	(Fx_file_dialog): Add parentheses around && to silence warning.

	* w32term.c (construct_drag_n_drop): Remove unused local variable.

2013-12-15  Eli Zaretskii  <eliz@gnu.org>

	* xdisp.c (extend_face_to_end_of_line): Extend background of
	non-default face in margin areas as well.  (Bug#16151)
	(display_line): Call extend_face_to_end_of_line for continued
	lines as well, if the display margins have non-zero width.
	(set_glyph_string_background_width): When needed, set the
	extends_to_end_of_line_p flag on glyph strings to be drawn in
	margin areas, not only in the text area.

	* frame.h (FRAME_MOUSE_UPDATE): Fix a typo that caused infloop at
	startup.

2013-12-15  Paul Eggert  <eggert@cs.ucla.edu>

	* gnutls.c (Fgnutls_boot): Fix typo; "!" applied to a Lisp_Object.
	Don't worry about verify_error being t, since it has to be a list.

2013-12-14  Paul Eggert  <eggert@cs.ucla.edu>

	Use bool for boolean, focusing on headers.
	* atimer.h, lisp.h, syssignal.h, syswait.h, unexelf.c:
	No need to include <stdbool.h>, since conf_post.h does it now.
	* buffer.h (BUF_COMPUTE_UNCHANGED, DECODE_POSITION)
	(BUFFER_CHECK_INDIRECTION, GET_OVERLAYS_AT, PER_BUFFER_VALUE_P)
	(SET_PER_BUFFER_VALUE_P):
	* ccl.c, ccl.h (setup_ccl_program):
	* ccl.h (CHECK_CCL_PROGRAM):
	* character.h (MAKE_CHAR_UNIBYTE, CHECK_CHARACTER_CAR)
	(CHECK_CHARACTER_CDR, CHAR_STRING_ADVANCE, NEXT_CHAR_BOUNDARY)
	(PREV_CHAR_BOUNDARY, FETCH_STRING_CHAR_ADVANCE)
	(FETCH_STRING_CHAR_AS_MULTIBYTE_ADVANCE)
	(FETCH_STRING_CHAR_ADVANCE_NO_CHECK, FETCH_CHAR_ADVANCE)
	(FETCH_CHAR_ADVANCE_NO_CHECK, INC_POS, DEC_POS, INC_BOTH)
	(DEC_BOTH, BUF_INC_POS, BUF_DEC_POS):
	* charset.h (CHECK_CHARSET, CHECK_CHARSET_GET_ID)
	(CHECK_CHARSET_GET_ATTR, CHECK_CHARSET_GET_CHARSET)
	(CHARSET_FAST_MAP_SET):
	* coding.c (decode_coding_ccl, encode_coding_ccl):
	* coding.h (CHECK_CODING_SYSTEM, CHECK_CODING_SYSTEM_GET_SPEC)
	(CHECK_CODING_SYSTEM_GET_ID, SJIS_TO_JIS, SJIS_TO_JIS2)
	(JIS_TO_SJIS, JIS_TO_SJIS2, ENCODE_FILE, DECODE_FILE)
	(ENCODE_SYSTEM, DECODE_SYSTEM, ENCODE_UTF_8)
	(decode_coding_c_string):
	* composite.h (COMPOSITION_DECODE_REFS, COMPOSITION_DECODE_RULE):
	* conf_post.h (has_attribute):
	* dispextern.h (trace_redisplay_p)
	(INC_TEXT_POS, DEC_TEXT_POS, SET_GLYPH_FROM_GLYPH_CODE)
	(SET_CHAR_GLYPH, SET_CHAR_GLYPH_FROM_GLYPH)
	(SET_GLYPH_FROM_CHAR_GLYPH)
	(WINDOW_WANTS_MODELINE_P, WINDOW_WANTS_HEADER_LINE_P)
	(FACE_SUITABLE_FOR_ASCII_CHAR_P, FACE_SUITABLE_FOR_CHAR_P)
	(PRODUCE_GLYPHS, reset_mouse_highlight, in_display_vector_p)
	(cursor_in_mouse_face_p):
	* dispnew.c (adjust_glyph_matrix, clear_glyph_matrix_rows)
	(blank_row, prepare_desired_row)
	(build_frame_matrix_from_leaf_window, make_current)
	(mirror_make_current, mirrored_line_dance, mirror_line_dance)
	(update_window, scrolling_window, update_frame_line):
	* disptab.h (GLYPH_FOLLOW_ALIASES):
	* editfns.c (Fformat):
	* font.h (FONT_WEIGHT_SYMBOLIC, FONT_SLANT_SYMBOLIC)
	(FONT_WIDTH_SYMBOLIC, FONT_WEIGHT_FOR_FACE, FONT_SLANT_FOR_FACE)
	(FONT_WIDTH_FOR_FACE, FONT_WEIGHT_NAME_NUMERIC)
	(FONT_SLANT_NAME_NUMERIC, FONT_WIDTH_NAME_NUMERIC)
	(FONT_SET_STYLE, CHECK_FONT, CHECK_FONT_SPEC, CHECK_FONT_ENTITY)
	(CHECK_FONT_OBJECT, CHECK_FONT_GET_OBJECT, FONT_ADD_LOG)
	(FONT_DEFERRED_LOG):
	* frame.h (FRAME_W32_P, FRAME_MSDOS_P, FRAME_WINDOW_P)
	(FRAME_EXTERNAL_TOOL_BAR, FRAME_EXTERNAL_MENU_BAR, FOR_EACH_FRAME)
	(FRAME_MOUSE_UPDATE):
	* fringe.c (Fdefine_fringe_bitmap):
	* image.c (x_create_bitmap_from_data, x_create_bitmap_mask)
	(x_create_bitmap_from_xpm_data, xpm_load_image):
	* intervals.h (INTERVAL_HAS_PARENT, INTERVAL_PARENT)
	(set_interval_parent, RESET_INTERVAL, COPY_INTERVAL_CACHE)
	(MERGE_INTERVAL_CACHE):
	* keymap.h (KEYMAPP):
	* lisp.h (eassert, USE_LSB_TAG, CHECK_LISP_OBJECT_TYPE)
	(STRING_SET_UNIBYTE, STRING_SET_MULTIBYTE, DEFSYM, PSEUDOVECTORP)
	(CHECK_RANGED_INTEGER, CHECK_TYPE_RANGED_INTEGER)
	(CHECK_NUMBER_COERCE_MARKER, CHECK_NUMBER_OR_FLOAT_COERCE_MARKER)
	(DEFVAR_LISP, DEFVAR_LISP_NOPRO, DEFVAR_BOOL, DEFVAR_INT)
	(DEFVAR_BUFFER_DEFAULTS, DEFVAR_KBOARD, QUIT)
	(RETURN_UNGCPRO, USE_SAFE_ALLOCA, SAFE_NALLOCA, SAFE_FREE)
	(SAFE_ALLOCA_LISP, FOR_EACH_ALIST_VALUE, functionp):
	* syntax.h (SYNTAX_ENTRY, SYNTAX_WITH_FLAGS, SYNTAX)
	(UPDATE_SYNTAX_TABLE_FORWARD, UPDATE_SYNTAX_TABLE_BACKWARD)
	(SETUP_BUFFER_SYNTAX_TABLE):
	* systime.h (timespec_valid_p):
	* term.c (save_and_enable_current_matrix):
	* window.h (WINDOW_MENU_BAR_P, WINDOW_TOOL_BAR_P):
	* xdisp.c (in_display_vector_p, display_tool_bar_line)
	(redisplay_internal, try_window_reusing_current_matrix)
	(sync_frame_with_window_matrix_rows, try_window_id)
	(display_menu_bar, display_tty_menu_item, display_mode_line)
	(coords_in_mouse_face_p, cursor_in_mouse_face_p):
	* xdisp.c (trace_redisplay_p) [GLYPH_DEBUG]:
	* xmenu.c (xmenu_show):
	* xterm.c (use_xim, x_term_init):
	* xterm.h (XSync, GTK_CHECK_VERSION, use_xim, SET_SCROLL_BAR_X_WIDGET)
	(struct x_bitmap_record):
	Use bool for booleans.
	* ccl.c (struct buffer_text):
	* ccl.h (struct ccl_program):
	* charset.h (struct charset):
	* cm.h (struct cm):
	* coding.h (struct iso_2022_spec, struct coding_system):
	* dispextern.h (struct glyph, struct glyph_matrix, struct glyph_row)
	(struct glyph_string, struct face, struct face_cache)
	(struct bidi_string_data, struct bidi_it)
	(struct draw_fringe_bitmap_params, struct it, Mouse_HLInfo)
	(struct image):
	* editfns.c (Fformat):
	* frame.h (struct frame):
	* fringe.c (struct fringe_bitmap):
	* intervals.h (struct interval):
	* keyboard.h (struct kboard):
	* lisp.h (struct Lisp_Symbol, struct Lisp_Misc_Any, struct Lisp_Marker)
	(struct Lisp_Overlay, struct Lisp_Save_Value, struct Lisp_Free)
	(struct Lisp_Buffer_Local_Value, union specbinding):
	* macfont.m (struct macfont_info):
	* process.h (struct Lisp_Process):
	* termchar.h (struct tty_display_info):
	* window.h (struct window):
	* xterm.h (struct x_output):
	Use bool_bf for boolean bit-fields.
	* ccl.c (setup_ccl_program): Now returns bool instead of -1 or 0.
	All callers changed.
	* ccl.h (struct ccl_program): Remove unused members private_state,
	src_multibyte, dst_multibyte, cr_consumed, suppress_error,
	eight_bit_control.
	(struct ccl_spec): Remove unused members cr_carryover,
	eight_bit_carryover.
	* conf_post.h: Include <stdbool.h>.
	(bool_bf): New type.
	* dispextern.h (TRACE, PREPARE_FACE_FOR_DISPLAY):
	* intervals.h (RESET_INTERVAL, COPY_INTERVAL_CACHE)
	(MERGE_INTERVAL_CACHE): Surround statement macro with proper
	'do { ... } while (false)' brackets.
	* dispextern.h (IF_DEBUG): Properly parenthesize and convert to void.
	Args must now be expressions; all callers changed.
	(SET_MATRIX_ROW_ENABLED_P): Assume 2nd arg is bool.
	(PRODUCE_GLYPHS): Simplify use of boolean.
	* fileio.c (Fcopy_file):
	If I is an integer, prefer 'if (I != 0)' to 'if (I)'.
	* lisp.h (UNGCPRO): Return void, not int.
	(FOR_EACH_TAIL): Use void expression, not int expression.
	* region-cache.c: Reindent.
	* region-cache.h: Copy comments from region-cache.c, to fix
	incorrect remarks about booleans.

2013-12-14  Eli Zaretskii  <eliz@gnu.org>

	* xdisp.c (Fmove_point_visually): Expect overshoot in move_it_to
	when character at point is displayed from a display vector.
	(Bug#16148)

2013-12-14  Teodor Zlatanov  <tzz@lifelogs.com>

	* gnutls.c: Replace `:verify_hostname_error' with `:verify_error',
	now a list of certificate validation checks that will abort a
	connection with an error.
	(Fgnutls_boot): Document it and use it.

2013-12-14  Martin Rudalics  <rudalics@gmx.at>

	* w32term.c (w32_enable_frame_resize_hack): New variable.
	(x_set_window_size): Use it to hack frame resizing on Windows
	(Bug#16028).

2013-12-14  Eli Zaretskii  <eliz@gnu.org>

	* fileio.c (Fcopy_file) [WINDOWSNT]: Move most of the
	Windows-specific code to w32.c.  Change error message text to
	match that of Posix platforms.

	* w32.c (w32_copy_file): New function, most of the code copied and
	reworked from Fcopy_file.  Improve error handling.  Plug memory
	leak when errors are thrown.  Support file names outside of the
	current codepage.  (Bug#7100)

2013-12-13  Paul Eggert  <eggert@cs.ucla.edu>

	* lread.c (load_path_default): Prototype.

2013-12-13  Glenn Morris  <rgm@gnu.org>

	* lread.c: Unconditionally reset load-path after dumping.  (Bug#16107)
	(dump_path): Remove.
	(load-path-default): Remove `changed' argument.
	Do not set dump_path permanently.  Simplify.
	(init_lread): Simplify.
	(syms_of_lread): Remove dump_path.

2013-12-13  Dmitry Antipov  <dmantipov@yandex.ru>

	* alloc.c, font.c, font.h, ftfont.c, ftxfont.c, macfont.m,
	* nsfont.m, w32font.c, xfont.c, xftfont.c: Revert last and
	2013-12-12 font-related change to avoid Bug#16128, which
	is quite hard to fix without even more substantial changes.

2013-12-13  Dmitry Antipov  <dmantipov@yandex.ru>

	* font.c (font_close_object): Check for live frame (Bug#16128).

2013-12-13  Paul Eggert  <eggert@cs.ucla.edu>

	* gnutls.c, gnutls.h (emacs_gnutls_record_check_pending):
	Return ptrdiff_t, not int, since it's a buffer size.
	Reindent/reparen some macros to a more Gnuish style.

2013-12-12  Paul Eggert  <eggert@cs.ucla.edu>

	Avoid undefined behavior with huge regexp interval counts.
	* regex.c (GET_INTERVAL_COUNT): Rename from 'GET_UNSIGNED_NUMBER',
	since it's now specialized to interval counts.  All uses changed.
	Do not assume wrapraound on signed integer overflow.
	(regex_compile): Simplify based on the above changes.

2013-12-12  Eli Zaretskii  <eliz@gnu.org>

	Support file names on MS-Windows that use characters outside of
	the current system codepage.  (Bug#7100)

	* w32.c (get_file_security, set_file_security)
	(create_symbolic_link): Separate pointers and boolean flags for
	ANSI and Unicode APIs.  Use the latter if w32_unicode_filenames is
	non-zero, else the former.
	(codepage_for_filenames, filename_to_utf16, )
	(filename_from_utf16, filename_to_ansi, filename_from_ansi):
	New functions.
	(init_user_info): Allow $HOME and $SHELL to include non-ANSI
	characters.
	(normalize_filename): Lose the DBCS code, now works on UTF-8.
	Accept only one argument; all callers changed.
	(dostounix_filename): Remove the second argument, now works in
	UTF-8.  All callers changed.
	(parse_root): Lose DBCS code.
	(get_long_basename, w32_get_short_filename, init_environment)
	(GetCachedVolumeInformation, sys_readdir, open_unc_volume)
	(read_unc_volume, logon_network_drive, faccessat, sys_chdir)
	(sys_chmod, sys_creat, sys_fopen, sys_link, sys_mkdir, sys_open)
	(sys_rename_replace, sys_rmdir, sys_unlink, stat_worker, utime)
	(is_symlink, readlink, chase_symlinks, w32_delayed_load): Work in
	Unicode mode if w32_unicode_filenames is non-zero, in ANSI mode
	otherwise.
	(ansi_encode_filename): New function.
	(get_emacs_configuration, get_emacs_configuration_options):
	Functions deleted.
	(add_volume_info, GetCachedVolumeInformation): Run the input file
	name through unixtodos_filename, to ensure it is stored and
	referenced in canonical form.
	(get_volume_info): Lose the DBCS code, now works in UTF-8.
	(logon_network_drive, sys_link, utime): Improve error handling.
	(sys_access): New function.
	(hashval, generate_inode_val): Unused functions deleted.
	(symlink, readlink, readlinkat): Lose DBCS code, now works in UTF-8.
	(check_windows_init_file): Convert error message from UTF-8 to
	ANSI codepage, for display in the message box.
	(globals_of_w32): Set w32_unicode_filenames according to the OS
	version.

	* w32term.c (construct_drag_n_drop): Work in Unicode mode when
	w32_unicode_filenames is non-zero, ANSI mode otherwise.
	(syms_of_w32term): Declare w32-unicode-filenames.

	* w32proc.c (new_child, delete_child): Remove code that handled
	unused pending_deletion and input_file members of the child struct.
	(create_child, sys_spawnve): Convert all file names to ANSI
	codepage.  Use ANSI APIs explicitly; forcibly fail if any file
	name cannot be encoded in ANSI codepage.  Don't use
	unixtodos_filename, mirror slashes by hand.
	(record_infile, record_pending_deletion): Functions deleted.
	(Fw32_short_file_name): Call w32_get_short_filename instead of
	GetShortPathName.

	* w32notify.c (add_watch): Work in Unicode mode when
	w32_unicode_filenames is non-zero, ANSI mode otherwise.
	(Fw32notify_add_watch): Rewrite to avoid using GetFullPathName;
	instead, do the same with Lisp primitives.

	* w32fns.c (file_dialog_callback, Fx_file_dialog)
	(Fsystem_move_file_to_trash, Fw32_shell_execute)
	(Ffile_system_info, Fdefault_printer_name): Work in Unicode mode
	when w32_unicode_filenames is non-zero, ANSI mode otherwise.
	(Fw32_shell_execute): Improve error reporting.
	(Fdefault_printer_name): Ifdef away for Cygwin.

	* w32.h (struct _child_process): Remove input_file and
	pending_deletion members that are no longer used.
	(dostounix_filename, w32_get_short_filename, filename_from_ansi)
	(filename_to_ansi, filename_from_utf16, filename_to_utf16)
	(ansi_encode_filename): New and updated prototypes.

	* unexw32.c (open_input_file, open_output_file, unexec): Use ANSI
	APIs explicitly.
	(unexec): Don't use dostounix_filename, it expects a file name in
	UTF-8.  Instead, mirror backslashes by hand.  Convert NEW_NAME to
	ANSI encoding.

	* fileio.c (Ffile_name_directory, file_name_as_directory)
	(directory_file_name, Fexpand_file_name)
	(Fsubstitute_in_file_name) [WINDOWSNT]: Adapt to the change in
	arguments of dostounix_filename.
	(Fexpand_file_name) [WINDOWSNT]: Convert value of $HOME to UTF-8.
	use MAX_UTF8_PATH for size of file-name strings.
	(emacs_readlinkat): Build an explicitly unibyte string for file
	names.
	(syms_of_fileio) <file-name-coding-system>:
	<default-file-name-coding-system>: Mention MS-Windows peculiarities.

	* emacs.c (init_cmdargs) [WINDOWSNT]: Convert argv[0] to UTF-8.
	(main) [WINDOWSNT]: Convert the argv[] elements that are files or
	directories to UTF-8.
	(decode_env_path) [WINDOWSNT]: Convert file names taken from the
	environment, and each element of the input PATH, to UTF-8.

	* dired.c (file_attributes): Use build_unibyte_string explicitly
	to make Lisp strings from user and group names.

	* coding.h (ENCODE_FILE, DECODE_FILE): Just call encode_file and
	decode_file.

	* coding.c (decode_file_name, encode_file_name): New functions.

	* termcap.c (tgetent): Adapt to the change in arguments of
	dostounix_filename.

	* sysdep.c (sys_subshell) [WINDOWSNT]: Use MAX_UTF8_PATH for file
	names.

	* msdos.c (dostounix_filename, init_environment): Adapt to the
	change in arguments of dostounix_filename.

	* image.c (xpm_load, tiff_load, gif_load, imagemagick_load)
	[WINDOWSNT]: Encode file names passed to the image libraries in
	ANSI codepage.

	* gnutls.c (Fgnutls_boot): Encode all file names passed to GnuTLS.
	[WINDOWSNT]: Convert file names to the current ANSI codepage.

	* filelock.c (lock_file) [WINDOWSNT]: Adapt to the change in
	arguments of dostounix_filename.

2013-12-12  Dmitry Antipov  <dmantipov@yandex.ru>

	* font.h (struct font_entity) [HAVE_NS]: New field to record
	font driver which was used to create this entity.
	(struct font) [HAVE_WINDOW_SYSTEM]: New field to record
	frame where the font was opened.
	(font_close_object): Add prototype.
	* font.c (font_make_entity) [HAVE_NS]: Zero out driver field.
	(font_close_object): Not static any more.  Lost frame arg.
	Adjust comment and users.
	* alloc.c (cleanup_vector): Call font_close_object to adjust
	per-frame font counters correctly.  If HAVE_NS, also call
	driver-specific cleanup for font-entity objects.
	* ftfont.c (ftfont_open):
	* nsfont.m (nsfont_open):
	* w32font.c (w32font_open_internal):
	* xfont.c (xfont_open):
	* xftfont.c (xftfont_open): Save frame pointer in font object.
	* macfont.m (macfont_open): Likewise.
	(macfont_descriptor_entity): Save driver pointer to be able
	to call its free_entity routine when font-entity is swept.
	* ftxfont.c (ftxfont_open): Add eassert because frame
	pointer should be saved by ftfont_driver.open.

2013-12-12  Dmitry Antipov  <dmantipov@yandex.ru>

	* xterm.c (x_make_frame_visible): Restore hack which is needed when
	input polling is used.  This is still meaningful for Cygwin, see
	http://lists.gnu.org/archive/html/emacs-devel/2013-12/msg00351.html.
	* keyboard.c (poll_for_input_1, input_polling_used):
	Define unconditionally.
	* dispextern.h (FACE_SUITABLE_FOR_CHAR_P): Remove unused macro.
	(FACE_FOR_CHAR): Simplify because face_for_char does the same.
	* fontset.c (face_suitable_for_char_p) [0]: Remove unused function.
	(font_for_char): Prefer ptrdiff_t to int for buffer position.
	(face_for_char): Likewise.  Rearrange eassert and return ASCII
	face for CHAR_BYTE8_P.
	* fontset.h (font_for_char, face_for_char): Adjust prototypes.

2013-12-11  Ken Brown  <kbrown@cornell.edu>

	* dispextern.h (erase_phys_cursor):
	* keyboard.h (make_ctrl_char): Declare prototypes if HAVE_NTGUI.

2013-12-11  Dmitry Antipov  <dmantipov@yandex.ru>

	* nsterm.m (x_free_frame_resources):
	* term.c (tty_free_frame_resources):
	* xterm.c (x_free_frame_resources): Do not check for non-NULL
	face cache because it's implied by free_frame_faces anyway.
	* w32term.c (x_free_frame_resources): Likewise.  Do not call
	free_frame_faces twice.

2013-12-11  Rüdiger Sonderfeld  <ruediger@c-plusplus.de>

	* editfns.c (Fformat_time_string): Mention %F in the doc.

2013-12-11  Martin Rudalics  <rudalics@gmx.at>

	* window.c (resize_frame_windows): Don't return immediately when
	the root window's size doesn't change - the minibuffer window
	may still have to be repositioned/resized.
	* xfns.c (Fx_create_frame): Always change the frame size after
	initializing the frame's faces.
	* xterm.c (handle_one_xevent): Don't set pixel sizes here,
	change_frame_size should already have done it.
	(x_new_font): Assign new tool- and menu-bar heights.
	(x_set_window_size_1): Account for tool- and menu-bar heights
	(Bug#16013).  Don't set pixel sizes since change_frame_size
	should already have done it.

2013-12-11  Paul Eggert  <eggert@cs.ucla.edu>

	Remove the option of using libcrypto.
	* Makefile.in (LIB_CRYPTO): Remove.
	(LIBES): Don't use it.

2013-12-11  Juri Linkov  <juri@jurta.org>

	* term.c (term_get_fkeys_1): Remove non-standard IBM terminfo
	as obsolete to avoid conflicts with <S-up>.  (Bug#13471)

2013-12-10  Dmitry Antipov  <dmantipov@yandex.ru>

	* xdisp.c (display_tool_bar_line): Don't extend on a previously
	drawn tool bar items (Bug#16058).
	* font.c (font_find_for_lface): Ensure SAFE_FREE on return.

2013-12-09  Ken Brown  <kbrown@cornell.edu>

	* frame.c (get_frame_param): Make extern if HAVE_NTGUI.

	* lisp.h (get_frame_param): Adjust conditions for prototype
	declaration.

2013-12-09  Dmitry Antipov  <dmantipov@yandex.ru>

	* gtkutil.c (USE_NEW_GTK_FONT_CHOOSER) [HAVE_FREETYPE]:
	Avoid unused macro warning if configured --without-xft.

2013-12-09  Jan Djärv  <jan.h.d@swipnet.se>

	* alloc.c (Fmemory_limit): Avoid compiler warning.  Return 0 always.

2013-12-08  Jan Djärv  <jan.h.d@swipnet.se>

	* nsterm.m (updateFrameSize:): Fix GNUstep toolbar not updating.

	* emacs.c (main): Call fixup_locale a second time for GNUstep.

2013-12-08  Martin Rudalics  <rudalics@gmx.at>

	* frame.c (x_set_font): Mark frame as garbaged (Bug#16028).

2013-12-08  Paul Eggert  <eggert@cs.ucla.edu>

	Use libcrypto's checksum implementations if available, for speed.
	* Makefile.in (LIB_CRYPTO): New macro.
	(LIBES): Use it.

	* frame.h (SET_FRAME_VISIBLE): Now an inline function.
	The macro didn't conform to C99 due to type mismatch,
	which caused compilation failure with Sun C 5.12,
	and it was confusing anyway.  Include window.h to declare
	redisplay_other_windows.

2013-12-08  Stefan Monnier  <monnier@iro.umontreal.ca>

	* window.c (set_window_buffer): Update mode line (bug#16084).

2013-12-07  Paul Eggert  <eggert@cs.ucla.edu>

	Fix minor problems found by static checking.
	* keyboard.c (poll_for_input_1, input_polling_used):
	Define only if HAVE_NTGUI.
	* xmenu.c (popup_activate_callback): Omit unnecessary
	check against USE_X_TOOLKIT, which must be defined here anyway.
	* xterm.c, xterm.h (x_dispatch_event) [! (USE_X_TOOLKIT || USE_MOTIF)]:
	Now static.

2013-12-07  Martin Rudalics  <rudalics@gmx.at>

	* w32term.c (w32_read_socket): Fix int/Lisp_Object type mixup.

2013-12-07  Jan Djärv  <jan.h.d@swipnet.se>

	* gtkutil.c (tb_size_cb): Call xg_height_or_width_changed.

	* nsterm.m (x_set_window_size): Remove fprintf.
	(init): Define always.  Set applicationDidFinishLaunchingCalled
	for GNUstep.
	(applicationDidFinishLaunching:):
	Set applicationDidFinishLaunchingCalled.
	(applicationDidBecomeActive:): Call applicationDidFinishLaunching if
	not called.

	* nsterm.h (EmacsApp): Add applicationDidFinishLaunchingCalled.

	Pixel resize changes for NS (Bug#16049).
	* nsterm.m (x_set_window_size): Change parameters rows/cols to
	height/width.  row/cols are locals.
	Pass pixelwise to check_frame_size.  Don't set FRAME_PIXEL_WIDTH/HEIGHT.
	(updateFrameSize:): Remove gsextra.  Adjust for pixelwise resize.
	(windowWillResize): Remove gsextra.  Calculate extra as in
	updateFrameSize.
	(x_new_font): Don't change frame size if fullscreen.
	Change size pixelwise.

	* nsfns.m (Fx_create_frame): Call change_frame_size twice as per
	comment in xfns.c.  Change to pixelwise call.

2013-12-06  Eli Zaretskii  <eliz@gnu.org>

	* buffer.c (Fset_buffer_multibyte): Invalidate buffer caches.
	(Bug#16070)

2013-12-06  Dmitry Antipov  <dmantipov@yandex.ru>

	* xterm.c (input_signal_count): Remove.
	(x_dispatch_event): Define unconditionally.
	(x_make_frame_visible): Process X events until the frame
	is really visible (Bug#16027).
	* xterm.h (x_dispatch_event): Declare unconditionally.

2013-12-05  Jan Djärv  <jan.h.d@swipnet.se>

	* nsfns.m (ns_frame_parm_handlers): Add right/bottom_divider_width.

	* nsterm.m (x_set_window_size): Handle pixelwise.

2013-12-05  Martin Rudalics  <rudalics@gmx.at>

	* w32term.c (x_new_font):
	* xterm.c (x_new_font): Calculate new frame size from new font
	size (Bug#16028).

2013-12-04  Stefan Monnier  <monnier@iro.umontreal.ca>

	* lisp.h (FOR_EACH_TAIL): New macro.
	* fns.c (Fdelq): Use it to avoid inf-loops; remove QUIT.

	* window.c (select_window): Call second wset_redisplay before we change
	selected_window (bug#16034).

2013-12-04  Paul Eggert  <eggert@cs.ucla.edu>

	* bidi.c (LRM_CHAR, RLM_CHAR): Remove; no longer used.

2013-12-04  Eli Zaretskii  <eliz@gnu.org>

	* w32xfns.c: Include window.h, to avoid a compiler warning.

2013-12-04  Stefan Monnier  <monnier@iro.umontreal.ca>

	* window.c (window_scroll): Mark window for redisplay (bug#16034).
	(scroll_command, Fscroll_other_window): Don't cause redisplay now that
	window_scroll takes care of it.
	(Fset_window_point, Fdelete_other_windows_internal)
	(set_window_buffer, Fwindow_resize_apply, resize_frame_windows)
	(Fsplit_window_internal, Fdelete_window_internal)
	(Fresize_mini_window_internal, Fset_window_configuration)
	(apply_window_adjustment): Use fset_redisplay and wset_redisplay to
	cause redisplay instead of forcing a complete redisplay.
	* xdisp.c (wset_redisplay): Don't set windows_or_buffers_changed if
	we're only affecting the selected_window.

2013-12-04  Eli Zaretskii  <eliz@gnu.org>

	* bidi.c (bidi_get_type, bidi_get_category): Handle the isolate
	directional control characters.  Update type and category
	determination according to the UBA from Unicode v6.3.
	(bidi_category_t): New category EXPLICIT_FORMATTING.

	* dispextern.h (bidi_type_t): Update to include new bidirectional
	properties introduced with Unicode v6.3.  (Bug#16043)

2013-12-04  Martin Rudalics  <rudalics@gmx.at>

	* xterm.c (XTflash): Fix coordinate of bottom area to flash
	(Bug#16044).

2013-12-04  Dmitry Antipov  <dmantipov@yandex.ru>

	* font.c (font_list_entities): Remove dummy assignment.
	* font.h (struct font) [HAVE_WINDOW_SYSTEM]: Group members which are
	used on graphic displays only.  Remove unused 'font_encoder' member.
	(struct font_bitmap): Remove unused 'extra' member.
	* nsfont.m (nsfont_open):
	* w32font.c (w32font_open_internal):
	* ftfont.c (ftfont_get_bitmap): Adjust users.

2013-12-03  Paul Eggert  <eggert@cs.ucla.edu>

	Use bool for boolean.
	* tparam.c (tparam1):
	* undo.c (record_point, record_property_change):
	Use bool for boolean, for local vars that are always true or false.

	Minor integer overflow fixes (Bug#16033).
	* window.c (Fset_window_new_pixel): Don't let new_pixel go negative.
	This improves on the previous fix to this function.
	(window_resize_check): When summing up pixel counts, don't rely on
	undefined behavior if the sum overflows.

2013-12-03  Martin Rudalics  <rudalics@gmx.at>

	* window.c (Fset_window_new_pixel): Don't choke at negative
	argument value (Bug#16033).

	* xfns.c (Fx_create_frame): Add another call to change_frame_size
	to avoid crash in window_box_height.

	* gtkutil.h: Fix external declaration of xg_frame_set_char_size.
	* gtkutil.c (xg_frame_set_char_size, style_changed_cb): Fix size
	calculation.
	* xterm.c (x_set_window_size): Fix size calculation (Bug#16013).

2013-12-03  Paul Eggert  <eggert@cs.ucla.edu>

	Minor integer overflow fixes.
	* window.c (Fset_window_new_pixel, grow_mini_window):
	* xdisp.c (Fwindow_text_pixel_size):
	Avoid undefined behavior on signed integer overflow.
	* xfns.c (x_set_mouse_color):
	Check that drag shape fits in 'unsigned', since that's what X wants.

2013-12-02  Eli Zaretskii  <eliz@gnu.org>

	Improve reporting of fatal exception on MS-Windows.
	* w32fns.c (my_exception_handler): New function.
	(globals_of_w32fns): Set it up as the unhandled exception
	handler.  Initialize exception code and address to zeros.
	(emacs_abort): If the exception code and address are available,
	print them at the beginning of the backtrace.  Fix the format of
	printing addresses (was producing 0x0x12345678 on XP).
	(Bug#15994)

2013-12-02  Helmut Eller  <eller.helmut@gmail.com>

	* eval.c (Fbacktrace__locals): New function.
	(syms_of_eval): Defsubr it.

2013-12-02  Dmitry Antipov  <dmantipov@yandex.ru>

	* font.h (FONT_WIDTH, FONT_HEIGHT, FONT_BASE, FONT_DESCENT):
	Define here to unify between...
	* nsterm.h, w32term.h, xterm.h: ...port-specific headers.
	* w32term.h (CHECK_W32_FRAME): Remove unused macro.

2013-12-02  YAMAMOTO Mitsuharu  <mituharu@math.s.chiba-u.ac.jp>

	* xterm.h (struct scroll_bar): Remove member `fringe_extended_p'.

	* xterm.c (x_draw_fringe_bitmap, x_scroll_run): Remove code for
	fringe background extension.
	(x_scroll_bar_create): Remove variables `sb_left' and `sb_width',
	because they are now always the same as `left' and `width',
	respectively.  Remove code for the case that `width' and
	`sb_width' are different.

2013-12-01  Paul Eggert  <eggert@cs.ucla.edu>

	Fix minor problems found by static checking.
	* dispextern.h, xdisp.c (x_draw_bottom_divider): Now static.
	* frame.c (set_frame_param) [!HAVE_NTGUI]: Remove.
	* xdisp.c (Ftool_bar_height) [USE_GTK || HAVE_NS]: Now const function.

2013-12-01  Lars Magne Ingebrigtsen  <larsi@gnus.org>

	* image.c (imagemagick_compute_animated_image): Don't crash if we
	have an animation with different-sized images (bug#15313).

2013-11-30  Martin Rudalics  <rudalics@gmx.at>

	Remove some unused items introduced during pixelwise change.
	* window.c (window_resize_total_check): Remove unused function.
	* xdisp.c (remember_mouse_glyph): Remove unused label.
	(Ftool_bar_height): Move declaration inside #if.
	* xterm.c (x_set_window_size): Don't use r and c.

2013-11-30  Juanma Barranquero  <lekktu@gmail.com>

	* xdisp.c (Fwindow_text_pixel_size): Remove unused variables
	`value' and `endp'.

	* window.c (Fset_window_configuration): Comment out unused variables.

	* w32term.c (w32_read_socket): Remove unused variable `buf'.

2013-11-30  Jan Djärv  <jan.h.d@swipnet.se>

	* xdisp.c (redisplay_internal): unrequest_sigio => request_sigio.

	* xfaces.c (NEAR_SAME_COLOR_THRESHOLD): Move inside HAVE_WINDOW_SYSTEM.

	* gnutls.c (gnutls_audit_log_function): Only declare and define if
	HAVE_GNUTLS3 (Bug#16001).

	* xdisp.c (redisplay_internal): Call request_sigio at end_of_redisplay
	if interrupts are deferred (Bug#15801).

2013-11-30  Martin Rudalics  <rudalics@gmx.at>

	Support resizing frames and windows pixelwise.
	* dispextern.h (enum window_part): Add ON_SCROLL_BAR,
	ON_RIGHT_DIVIDER and ON_BOTTOM_DIVIDER.
	(struct glyph_matrix): Replace window_left_col and
	window_top_line by window_pixel_left and window_pixel_top.
	(WINDOW_WANTS_MODELINE_P, WINDOW_WANTS_HEADER_LINE_P):
	Minor rewrite.
	(enum face_id): Add WINDOW_DIVIDER_FACE_ID.
	(draw_window_divider, move_it_to, x_draw_right_divider)
	(x_draw_bottom_divider, change_frame_size): Add or fix
	declarations.
	* dispnew.c (change_frame_size_1): Change prototype.
	(adjust_glyph_matrix, required_matrix_width)
	(adjust_frame_glyphs_for_window_redisplay): Use pixel
	values instead of lines and columns.
	(marginal_area_string): Use WINDOW_FRINGES_WIDTH instead of
	WINDOW_TOTAL_FRINGE_WIDTH.
	(handle_window_change_signal, do_pending_window_change)
	(init_display): Adjusts calls of change_frame_size.
	(change_frame_size, change_frame_size_1): Handle pixelwise
	changes.
	* frame.c (Qright_divider_width, Qbottom_divider_width):
	New Lisp objects.
	(set_menu_bar_lines_1, set_menu_bar_lines, make_frame)
	(make_terminal_frame, Fmake_terminal_frame, Fframe_parameters)
	(x_set_internal_border_width, x_set_vertical_scroll_bars)
	(x_set_scroll_bar_width, x_figure_window_size): Handle pixel
	values.
	(set_frame_param): New function.
	(Fframe_text_cols, Fframe_text_lines, Fframe_total_cols)
	(Fframe_text_width, Fframe_text_height, Fscroll_bar_width)
	(Ffringe_width, Fborder_width, Fright_divider_width)
	(Fbottom_divider_width): New functions, defsubr them.
	(Fset_frame_height, Fset_frame_width, Fset_frame_size):
	New argument pixelwise.
	(struct frame_parm_table): New members Qright_divider_width and
	Qbottom_divider_width.
	(x_set_frame_parameters): Handle parameters for pixelwise sizes.
	(x_report_frame_params): Handle Qright_divider_width and
	Qbottom_divider_width.
	(x_set_right_divider_width, x_set_bottom_divider_width):
	New functions.
	(frame_resize_pixelwise): New option.
	* frame.h (struct frame): Add tool_bar_height, menu_bar_height,
	new_pixelwise, right_divider_width and bottom_divider_width;
	remove total_lines; rename text_lines, text_cols, new_text_lines
	and new_text_cols to text_height, text_width, new_height and
	new_width respectively.
	(FRAME_LINES, FRAME_COLS): Rename to FRAME_TEXT_HEIGHT and
	FRAME_TEXT_WIDTH respectively.
	(FRAME_MENU_BAR_HEIGHT, FRAME_TOOL_BAR_HEIGHT)
	(FRAME_RIGHT_DIVIDER_WIDTH, FRAME_BOTTOM_DIVIDER_WIDTH)
	(FRAME_TEXT_TO_PIXEL_WIDTH, FRAME_PIXEL_TO_TEXT_WIDTH):
	New macros.
	(FRAME_TOP_MARGIN_HEIGHT, FRAME_LEFT_SCROLL_BAR_AREA_WIDTH)
	(FRAME_RIGHT_SCROLL_BAR_AREA_WIDTH, FRAME_SCROLL_BAR_AREA_WIDTH)
	(SET_FRAME_COLS, SET_FRAME_WIDTH, SET_FRAME_HEIGHT)
	(FRAME_TEXT_COLS_TO_PIXEL_WIDTH, FRAME_PIXEL_WIDTH_TO_TEXT_COLS)
	(FRAME_TEXT_COLS_TO_PIXEL_WIDTH): Rewrite macros.
	(FRAME_TOTAL_COLS_ARG): Remove macro.
	* fringe.c (draw_fringe_bitmap_1): Handle right divder.
	* gtkutil.c (xg_frame_resized, xg_frame_set_char_size)
	(x_wm_set_size_hint): Handle frame pixel sizes.
	* indent.c (compute_motion, Fcompute_motion):
	Call window_body_width instead of window_body_cols.
	* keyboard.c (Qright_divider, Qbottom_divider): New symbols.
	(make_lispy_position): Handle right and bottom dividers.
	(Fsuspend_emacs): Pixelize call of change_frame_size.
	* keyboard.h: Extern Qright_divider, Qbottom_divider.
	* lisp.h: Extern set_frame_param.
	* nsfns.m (x_set_tool_bar_lines): Pixelize call of
	x_set_window_size.
	(Fx_create_frame): Add entry for vertical_drag_cursor.
	Pixelize call of change_frame_size.
	* nsterm.h (struct ns_output): Add vertical_drag_cursor.
	* nsterm.m (ns_update_window_end): Optionally draw right
	divider.
	(x_set_window_size): Add argument pixelwise.
	Call check_frame_size and change_frame_size with pixelwise zero.
	(ns_draw_window_divider): New function.
	(ns_redisplay_interface): Add ns_draw_window_divider.
	(updateFrameSize:): Call change_frame_size with pixelwise zero.
	(x_new_font): Call x_set_window_size with pixelwise zero.
	* print.c (print_object): For a window print its sequence
	number again.
	* term.c (Fresume_tty): Pixelize call of change_frame_size.
	* w32fns.c (x_set_mouse_color): Handle vertical drag cursor.
	(x_set_menu_bar_lines, x_set_tool_bar_lines): Calculate pixelwise.
	(w32_createwindow): Use scroll bar area width.
	(w32_wnd_proc): Handle bottom divider width.
	For WM_WINDOWPOSCHANGING return zero if we resize pixelwise.
	(Fx_create_frame): Default divider width parameters.
	Caclulate sizes pixelwise.  Add vertical drag cursor support.
	(x_create_tip_frame): Default divider widths to zero.
	Pixelize call to change_frame_size.
	(Fx_show_tip): Add handling of divider widths.  Pixelize window
	position and sizes.
	(Fw32_frame_rect): New function.
	(frame_parm_handler w32_frame_parm_handlers): Add divider
	widths.
	(Vx_window_vertical_drag_shape): Add variable.
	* w32inevt.c (resize_event, maybe_generate_resize_event):
	Pixelize change_frame_size calls.
	* w32menu.c (set_frame_menubar): Pixelize x_set_window_size
	call.
	* w32term.c (w32_draw_window_divider): New function.
	(x_update_window_end): Handle right divider.
	(w32_draw_fringe_bitmap, x_scroll_run)
	(w32_set_vertical_scroll_bar): Pixelize scrollbar widths.
	(w32_read_socket): Handle SIZE_MAXIMIZED separately.
	Calculate new frame sizes pixelwise.
	(x_new_font): Pixelize call to x_set_window_size.
	(x_check_fullscreen): Pixelize call to change_frame_size.
	(x_set_window_size_1, x_set_window_size): New argument
	pixelwise.  Calculate pixelwise.
	(x_wm_set_size_hint): Use scroll bar area width.
	(w32_redisplay_interface): Add w32_draw_window_divider.
	* w32term.h (struct w32_output): Add vertical drag cursor.
	* widget.c (set_frame_size, update_wm_hints)
	(EmacsFrameResize, EmacsFrameSetValues): Pixelize calls of
	change_frame_size.
	(EmacsFrameSetCharSize): Pixelize call of x_set_window_size.
	* window.c (sequence_number): Restore.
	(Fwindow_pixel_width, Fwindow_pixel_height)
	(Fwindow_mode_line_height, Fwindow_header_line_height)
	(window_pixel_to_total, Frun_window_scroll_functions)
	(Fset_window_new_pixel, window_resize_apply_total)
	(Fwindow_resize_apply_total): New functions.
	(window_body_height, window_body_width): Rename from
	window_body_lines.  New argument PIXELWISE.
	Calculate pixelwise.
	(Fwindow_body_height, Fwindow_body_width): New argument
	PIXELWISE.
	(coordinates_in_window, window_relative_x_coord): Use window's
	pixel width instead of total width.
	(replace_window, recombine_windows): Initialize pixel values.
	(resize_root_window, resize_frame_windows, grow_mini_window)
	(shrink_mini_window): New argument PIXELWISE.
	Calculate pixelwise.
	(Fdelete_other_windows_internal, adjust_window_margins)
	(window_resize_check, window_resize_apply)
	(Fdelete_window_internal, Fresize_mini_window_internal)
	(Fwindow_text_width, Fwindow_text_height): Calculate pixelwise.
	(check_frame_size): Rename arguments.  New argument PIXELWISE.
	Calculate pixelwise.
	(set_window_buffer): Make samebuf bool.  Run configuration change
	hook only if buffer changed.
	(Fset_window_buffer): Rewrite doc-string.
	(make_window): Initialize new_pixel slot.
	(Fwindow_resize_apply): Check pixel size of root window.
	(Fsplit_window_internal): Call 2nd argument pixel_size.
	Calculate pixelwise.
	(Fscroll_left, Fscroll_right): Call window_body_width instead of
	window_body_cols.
	(save_window_data): New slots frame_text_width,
	frame_text_height, frame_menu_bar_height, frame_tool_bar_height.
	(saved_window): New slots pixel_left, pixel_top, pixel_height,
	pixel_width.
	(Fcurrent_window_configuration, Fset_window_configuration)
	(save_window_save, compare_window_configurations): Handle new
	slots in save_window_data and saved_window.
	(Fset_window_scroll_bars): Fix doc-string.
	(window_resize_pixelwise): New variable.
	(coordinates_in_window, Fcoordinates_in_window_p):
	Handle dividers.
	(make_parent_window): Adjust sequence_number.
	(Fwindow_right_divider_width, Fwindow_bottom_divider_width):
	New functions.
	* window.h (struct window): New members new_pixel, pixel_left,
	pixel_top, pixel_width, pixel_height.  Restore sequence_number.
	(wset_new_pixel): New function.
	(WINDOW_PIXEL_WIDTH, WINDOW_PIXEL_HEIGHT)
	(MIN_SAFE_WINDOW_PIXEL_WIDTH, MIN_SAFE_WINDOW_PIXEL_HEIGHT)
	(WINDOW_LEFT_PIXEL_EDGE, WINDOW_RIGHT_PIXEL_EDGE)
	(WINDOW_TOP_PIXEL_EDGE, WINDOW_BOTTOM_PIXEL_EDGE)
	(WINDOW_BOTTOMMOST_P, WINDOW_BOX_LEFT_PIXEL_EDGE)
	(WINDOW_BOX_RIGHT_PIXEL_EDGE, WINDOW_MARGINS_COLS)
	(WINDOW_MARGINS_WIDTH, WINDOW_RIGHT_DIVIDER_WIDTH)
	(WINDOW_BOTTOM_DIVIDER_WIDTH): New macros.
	(WINDOW_TOTAL_FRINGE_WIDTH): Rename to WINDOW_FRINGES_WIDTH.
	(WINDOW_TOTAL_WIDTH, WINDOW_TOTAL_HEIGHT): Remove macros.
	(WINDOW_RIGHT_EDGE_X, WINDOW_LEFT_EDGE_X, WINDOW_TOP_EDGE_Y)
	(WINDOW_BOTTOM_EDGE_Y, WINDOW_FULL_WIDTH_P, WINDOW_LEFTMOST_P)
	(WINDOW_RIGHTMOST_P, WINDOW_BOX_LEFT_EDGE_X)
	(WINDOW_BOX_RIGHT_EDGE_X, WINDOW_FRINGE_COLS)
	(WINDOW_BOX_HEIGHT_NO_MODE_LINE, WINDOW_BOX_TEXT_HEIGHT):
	Rewrite.
	(resize_frame_windows, grow_mini_window, shrink_mini_window)
	(window_body_width, check_frame_size): Adapt external declarations.
	* xdisp.c (last_max_ascent): New integer.
	(window_text_bottom_y): Handle bottom divider.
	(window_box_width, window_box_height): Calculate pixelwise.
	(get_glyph_string_clip_rects): Handle right divider.
	(remember_mouse_glyph): When windows are resized pixelwise
	proceed with width and height set to 1.
	(init_iterator): Use WINDOW_PIXEL_WIDTH instead of
	WINDOW_TOTAL_WIDTH.
	(move_it_to): Calculate and return maximum x position
	encountered.
	(Fwindow_text_pixel_size): New function.
	(resize_mini_window, update_tool_bar): Calculate pixelwise.
	(tool_bar_lines_needed): Rename to tool_bar_height.
	Calculate pixelwise.
	(Ftool_bar_lines_needed): Rename to Ftool_bar_height.
	Calculate pixelwise.
	(redisplay_tool_bar): Calculate pixelwise.
	(redisplay_window): Calculate pixelwise.  Handle dividers.
	(draw_glyphs, x_clear_end_of_line, note_mouse_highlight)
	(x_draw_vertical_border): Handle dividers.
	(define_frame_cursor1): Handle vertical drag cursor.
	(x_draw_right_divider, x_draw_bottom_divider): New functions.
	(expose_window): Calculate pixelwise.  Handle dividers.
	(init_xdisp): Initialize pixel values.
	* xfaces.c (Qwindow_divider): New face.
	(realize_basic_faces): Realize it.
	* xfns.c (x_set_mouse_color): Handle vertical_drag_cursor.
	(x_set_menu_bar_lines, x_set_tool_bar_lines): Calculate pixelwise.
	(x_set_scroll_bar_default_width): Default actual width to 16.
	(Fx_create_frame): Set sizes pixelwise.
	(x_create_tip_frame): Default divider widths to zero.
	Pixelize call of change_frame_size.
	(Fx_show_tip): Handle divider widths.  Initial pixel position
	and sizes.
	(frame_parm_handler x_frame_parm_handlers): Add divider widths.
	(Vx_window_vertical_drag_shape): New option.
	* xmenu.c (free_frame_menubar): Pixelize call of
	x_set_window_size.
	* xterm.c (x_draw_window_divider): New function.
	(x_update_window_end): Optionally draw right divider.
	(x_draw_fringe_bitmap, x_scroll_run, x_scroll_bar_create)
	(XTset_vertical_scroll_bar): Use scroll bar pixel width.
	(handle_one_xevent, x_new_font): Calculate pixelwise.
	(x_set_window_size_1, x_set_window_size): New argument
	pixelwise.  Calculate pixelwise.
	(x_wm_set_size_hint): Pixelize call of check_frame_size.
	(struct x_redisplay_interface): Add x_draw_window_divider.
	* xterm.h (struct x_output): Add vertical_drag_cursor.

2013-11-30  Stefan Monnier  <monnier@iro.umontreal.ca>

	* xdisp.c (redisplay_internal): Don't call set_window_update_flags.
	Set invisible frames's `redisplay' when a full redisplay is requested.
	(redisplay_window): Set must_be_updated_p instead (bug#15999).
	(redisplay_mode_lines): Don't set must_be_updated_p any more.
	(display_mode_lines): Set it here instead.

	* dispnew.c (set_window_update_flags): Remove `b' argument; make static.

	* dispextern.h (set_window_update_flags): Remove.

2013-11-29  Stefan Monnier  <monnier@iro.umontreal.ca>

	* fns.c (internal_equal): Add a hash_table argument to handle cycles.

	* xdisp.c (REDISPLAY_SOME_P): New macro.
	(redisplay_internal): Use it (bug#15999).
	(prepare_menu_bars, redisplay_window): Use it as well.

	* lisp.mk (lisp): Add electric.elc and uniquify.elc.

2013-11-29  Tom Seddon  <emacs@tomseddon.plus.com>  (tiny change)

	* w32font.c (g_b_init_get_char_width_32_w): New static var.
	(globals_of_w32font): Zero it out.
	(GetCharWidth32W_Proc): New function pointer.
	(get_char_width_32_w): New function.
	(compute_metrics): If get_glyph_outline_w returns an error, try
	get_char_width_32_w before declaring a failure.  This avoids
	punishing raster (a.k.a. "bitmap") fonts by slowing down
	redisplay.  (Bug#6364).

2013-11-29  Eli Zaretskii  <eliz@gnu.org>

	* xdisp.c (clear_mouse_face): Don't invalidate the entire
	mouse-highlight info, just signal frame_up_to_date_hook that mouse
	highlight needs to be redisplayed.  (Bug#15913)

2013-11-29  Paul Eggert  <eggert@cs.ucla.edu>

	Fix minor problems found by static checking.
	* buffer.h (struct buffer_text, struct buffer):
	* frame.h (struct frame):
	* window.h (struct window):
	Avoid 'bool foo : 1;', as it's not portable to pre-C99 compilers,
	as described in ../lib/stdbool.in.h.  Use 'unsigned foo : 1;' instead.
	* menu.c (syms_of_menu): Define x-popup-dialog, removing a
	no-longer-valid use of HAVE_MENUS.
	* xdisp.c (propagate_buffer_redisplay): Now static.

2013-11-29  Stefan Monnier  <monnier@iro.umontreal.ca>

	* xmenu.c (Fmenu_or_popup_active_p):
	* window.c (Fset_window_configuration):
	* menu.c (Fx_popup_menu, Fx_popup_dialog):
	* keyboard.c (record_menu_key, read_char_x_menu_prompt):
	* fns.c (Fyes_or_no_p):
	* editfns.c (Fmessage_box, Fmessage_or_box):
	* alloc.c (make_save_ptr_ptr):
	* xdisp.c, w32menu.c, term.c, xterm.h, xterm.c: Remove HAVE_MENUS.

	* window.c (Fset_window_configuration): Move select_window later.

2013-11-28  Stefan Monnier  <monnier@iro.umontreal.ca>

	Refine redisplay optimizations to only redisplay *some* frames/windows
	rather than all of them.
	* xdisp.c (REDISPLAY_SOME): New constant.
	(redisplay_other_windows, wset_redisplay, fset_redisplay)
	(bset_redisplay, bset_update_mode_line): New functions.
	(message_dolog): Use bset_redisplay.
	(clear_garbaged_frames): Use fset_redisplay.
	(echo_area_display): Use wset_redisplay.
	(buffer_shared_and_changed): Remove.
	(prepare_menu_bars): Call Vpre_redisplay_function before updating
	frame titles.  Compute the actual set of windows redisplayed.
	Don't update frame titles and menu bars for frames that don't need to
	be redisplayed.
	(propagate_buffer_redisplay): New function.
	(AINC): New macro.
	(redisplay_internal): Use it.  Be more selective in the set of windows
	we redisplay.  Propagate windows_or_buffers_changed to
	update_mode_lines a bit later to simplify the code.
	(mark_window_display_accurate_1): Reset window and buffer's
	`redisplay' flag.
	(redisplay_window): Do nothing if neither the window nor the buffer nor
	the frame needs redisplay.
	* window.h (struct window): Add `redisplay' field.
	(wset_redisplay, fset_redisplay, bset_redisplay, bset_update_mode_line)
	(redisplay_other_windows, window_list): New declarations.
	* window.c (select_window, Fset_window_start): Use wset_redisplay.
	(window_list): Not static any more.
	(grow_mini_window, shrink_mini_window): Use fset_redisplay.
	* minibuf.c (read_minibuf_unwind): Don't redisplay everything.
	* insdel.c (prepare_to_modify_buffer_1): Use bset_redisplay.
	* frame.c (Fmake_frame_visible): Don't redisplay everything.
	* frame.h (struct frame): Add `redisplay' field.
	Move `external_menu_bar' bitfield next to other bit-fields.
	(SET_FRAME_GARBAGED): Use fset_redisplay.
	(SET_FRAME_VISIBLE): Don't garbage the frame;
	Use redisplay_other_windows.
	* buffer.h (struct buffer): Add `redisplay' field.
	* buffer.c (Fforce_mode_line_update): Pay attention to the `all' flag.
	(modify_overlay): Use bset_redisplay.
	* alloc.c (gc_sweep): Don't unmark strings while sweeping symbols.

2013-11-28  Eli Zaretskii  <eliz@gnu.org>

	Support w32 file notifications in batch mode.
	* w32proc.c (sys_select): Don't wait on interrupt_handle if it is
	invalid (which happens in batch mode).  If non-interactive, call
	handle_file_notifications to store file notification events in the
	input queue.  (Bug#15933)

	* w32notify.c (send_notifications): Handle FRAME_INITIAL frames as well.

	* w32inevt.c (handle_file_notifications): Now external, not static.

	* w32term.h (handle_file_notifications): Provide prototype.

	* emacs.c (main) [HAVE_W32NOTIFY]: When non-interactive, call
	init_crit, since init_display, which does that otherwise, is not
	called.

2013-11-27  Glenn Morris  <rgm@gnu.org>

	* Makefile.in ($(lispsource)/international/charprop.el): New.
	(emacs$(EXEEXT)): Depend on charprop.el.

2013-11-27  Eli Zaretskii  <eliz@gnu.org>

	* fileio.c (Finsert_file_contents): Invalidate buffer caches when
	deleting portions of the buffer under non-nil REPLACE argument.
	(Bug#15973)

	* w32notify.c (Fw32notify_add_watch): If the argument FILE is a
	directory, watch it and not its parent.
	(add_watch): Allow empty string in FILE.

2013-11-27  Martin Rudalics  <rudalics@gmx.at>

	* window.c (Fset_window_start, window_resize_apply)
	(window_scroll): Reset window_end_valid (Bug#15957).

2013-11-27  Glenn Morris  <rgm@gnu.org>

	* Makefile.in (leimdir): Now in lisp source directory.
	($(leimdir)/leim-list.el): Just use ../leim .
	* epaths.in (PATH_DUMPLOADSEARCH):
	* lread.c (load_path_default):
	* nsterm.m (ns_load_path): No more leim directory.

2013-11-26  Andreas Schwab  <schwab@suse.de>

	* .gdbinit (xgettype): Add cast.

2013-11-26  Glenn Morris  <rgm@gnu.org>

	Preload leim-list.el.
	* epaths.in (PATH_DUMPLOADSEARCH): Add leim/.
	* callproc.c (init_callproc): Don't assume PATH_DUMPLOADSEARCH
	is a single directory.

2013-11-25  Paul Eggert  <eggert@cs.ucla.edu>

	bool-vector-subsetp is now the normal direction (Bug#15912).
	* data.c (Fbool_vector_subsetp): Test whether the first argument
	is a subset of the second one, not the reverse.  Add doc string.

	Fix minor problems found by static checking.
	* lread.c (load_path_default): Now static.
	* textprop.c (text_property_stickiness): Be consistent about the
	test used when deciding whether to consider the previous character.
	This simplifies the code a bit.

2013-11-25  Stefan Monnier  <monnier@iro.umontreal.ca>

	* textprop.c (text_property_stickiness): Fix front-stickiness at BOB.

	* frame.c (Fhandle_focus_in, Fhandle_focus_out): Move to frame.el.
	(syms_of_frame): Don't defsubr them.

2013-11-25  Glenn Morris  <rgm@gnu.org>

	* lread.c (load_path_default): Change the sense of the argument.
	(init_lread): When EMACSLOADPATH is set, do not ignore changes
	from dump_path.  When it is not, avoid checking dump_path twice.

	* lread.c (init_lread): Fix 2013-11-23 goof that was checking
	uninstalled dump_path against installed Vload_path.  (Bug#15964)

2013-11-24  Stefan Monnier  <monnier@iro.umontreal.ca>

	Export get_pos_property to Elisp.
	* editfns.c (Fget_pos_property): Rename from get_pos_property.
	(syms_of_editfns): Export it to Elisp.

	* data.c (Fmake_variable_buffer_local): Mention `permanent-local'.

2013-11-23  Romain Francoise  <romain@orebokech.com>

	* fileio.c (init_fileio): Move `write_region_inhibit_fsync'
	initialization here ...
	(syms_of_fileio): ... from here.

2013-11-23  Stefan Monnier  <monnier@iro.umontreal.ca>

	* lread.c (init_lread): Fix int/Lisp_Object mixup.
	Please use --enable-check-lisp-object-type.

2013-11-23  Glenn Morris  <rgm@gnu.org>

	* process.c (get_process): Explicit error for dead buffers.

2013-11-23  Andreas Schwab  <schwab@linux-m68k.org>

	* process.c (get_process): Check that OBJ is a live buffer.  (Bug#15923)

2013-11-23  Glenn Morris  <rgm@gnu.org>

	Empty elements in EMACSLOADPATH stand for the default.  (Bug#12100)
	* lread.c (load_path_check): Take path to check as argument.
	(load_path_default): New, split from init_lread.
	(init_lread): Move calc of default load-path to load_path_default.
	Empty elements in EMACSLOADPATH now stand for the default.
	(load-path): Doc fix.
	* emacs.c (decode_env_path): Add option to treat empty elements
	as nil rather than ".".
	* callproc.c (init_callproc_1, init_callproc):
	* image.c (Vx_bitmap_file_path):
	* lisp.h (decode_env_path):
	* lread.c (Vsource_directory):
	Update for new argument spec of decode_env_path.

2013-11-22  Eli Zaretskii  <eliz@gnu.org>

	* bidi.c (bidi_find_paragraph_start): Limit the returned positions
	to BEGV_BYTE..ZV_BYTE range.  (Bug#15951)

2013-11-21  Paul Eggert  <eggert@cs.ucla.edu>

	Fix some dependency problems that cause unnecessary recompiles.
	Problem reported by RMS in
	<http://lists.gnu.org/archive/html/emacs-devel/2013-11/msg00421.html>.
	* Makefile.in (OLDXMENU_TARGET, OLDXMENU, OLDXMENU_DEPS)
	(really-lwlib, really-oldXMenu, stamp-oldxmenu)
	(../src/$(OLDXMENU), $(OLDXMENU)): Remove.
	(temacs$(EXEEXT)): Depend on $(LIBXMENU), not stamp-oldxmenu.
	($(lwlibdir)/liblw.a, $(oldXMenudir)/libXMenu11.a, FORCE): New targets.
	(boostrap-clean): No need to remove stamp-oldxmenu.

	Fix recently introduced bool vector overrun.
	This was due to an optimization that went awry.
	Reported by Glenn Morris in
	<http://lists.gnu.org/archive/html/emacs-devel/2013-11/msg00622.html>.
	* alloc.c (make_uninit_bool_vector): Don't allocate a dummy word
	for empty vectors, undoing the 2013-11-18 change.
	* data.c (bool_vector_binop_driver): Rely on this.
	Fix bug that occasionally overran the destination.
	* lisp.h (struct Lisp_Bool_vector): Document this.

2013-11-20  Jan Djärv  <jan.h.d@swipnet.se>

	* nsterm.m (init, run, stop:): Enable again.  stop calls super stop
	to handle dialogs.

	* nsterm.m (init, run, stop:): Comment out for now, does not work
	with dialogs.

2013-11-19  Paul Eggert  <eggert@cs.ucla.edu>

	* charset.c (syms_of_charset): Don't read past end of string.

2013-11-19  Glenn Morris  <rgm@gnu.org>

	* frame.c (Fhandle_focus_in, Fhandle_focus_out): Doc fixes.

2013-11-19  Brian Jenkins  <brian@brianjenkins.org>  (tiny change)

	Add hooks to run on gaining/losing focus.  (Bug#15029)
	* frame.c (Qfocus_in_hook, Qfocus_out_hook): New static lisp objects.
	(Fhandle_focus_in, Fhandle_focus_out): Run focus hooks.
	(syms_of_frame): Add focus-in-hook, focus-out-hook.

2013-11-18  Paul Eggert  <eggert@cs.ucla.edu>

	* data.c (bool_vector_binop_driver): Rename locals for sanity's sake.
	The old names predated the API change that put destination at end.

	Improve API of recently-added bool vector functions (Bug#15912).
	The old API had (bool-vector-count-matches A B)
	and (bool-vector-count-matches-at A B I), which gave the
	misleading impression that the two functions were variants, one
	with a location I.  The new API has (bool-vector-count-population A)
	and (bool-vector-count-consecutive A B I) to make the distinction
	clearer.  The first function no longer has a B argument, since the
	caller can easily determine the number of nils if the length and
	number of ts is known.
	* data.c (Fbool_vector_count_population): Rename from
	bool_vector_count_matches, and accept just 1 argument.
	(Fbool_vector_count_consecutive): Rename from
	Fbool_vector_count_matches_at.

	Always allocate at least one bits_word per bool vector.
	See Daniel Colascione in:
	http://lists.gnu.org/archive/html/emacs-devel/2013-11/msg00518.html
	* alloc.c (make_uninit_bool_vector): Always allocate at least one word.
	* data.c (bool_vector_binop_driver): Rely on this.  Tune.
	* lisp.h (struct Lisp_Bool_vector): Document this.

2013-11-18  Eli Zaretskii  <eliz@gnu.org>

	* insdel.c (invalidate_buffer_caches): New function, consolidated
	from part of prepare_to_modify_buffer.
	(insert_from_gap, prepare_to_modify_buffer):
	* coding.c (code_convert_region, code_convert_string):
	Call invalidate_buffer_caches.  (Bug#15841)

	* lisp.h (invalidate_buffer_caches): Add prototype.

2013-11-17  Eli Zaretskii  <eliz@gnu.org>

	* w32term.c (x_update_window_end): Don't invalidate the entire
	mouse-highlight info, just signal frame_up_to_date_hook that mouse
	highlight needs to be redisplayed.  (Bug#15913)

2013-11-17  Paul Eggert  <eggert@cs.ucla.edu>

	* lisp.h (DEBUGGER_SEES_C_MACROS): Remove.

2013-11-16  Eli Zaretskii  <eliz@gnu.org>

	* doc.c (Fsubstitute_command_keys): Inhibit modification hooks
	while we are using Vprin1_to_string_buffer.

	* keymap.c (describe_map): Don't crash if PT is 1 both before and
	after inserting the description string.  (Bug#15907)

2013-11-15  Paul Eggert  <eggert@cs.ucla.edu>

	* data.c: Work around bogus GCC diagnostic about shift count.
	Reported by Eli Zaretskii in
	<http://lists.gnu.org/archive/html/emacs-devel/2013-11/msg00489.html>.
	(pre_value): New function.
	(count_trailing_zero_bits): Use it.

2013-11-15  Eli Zaretskii  <eliz@gnu.org>

	* lisp.h (DEBUGGER_SEES_C_MACROS) [GCC < v3.5]: Pessimistically
	assume C macros are not supported even under -g3 in these old GCC
	versions.

2013-11-15  Leo Liu  <sdl.web@gmail.com>

	* minibuf.c (Ftry_completion, Fall_completions)
	(Ftest_completion): Use FUNCTIONP.  (Bug#15889)

2013-11-15  Paul Eggert  <eggert@cs.ucla.edu>

	* lisp.h (DEFINE_GDB_SYMBOL_BEGIN, DEFINE_GDB_SYMBOL_END):
	Define to empty if DEBUGGER_SEES_C_MACROS is defined.
	This avoids placing unnecessary constants into the Emacs code.

2013-11-14  Kazuhiro Ito  <kzhr@d1.dion.ne.jp>  (tiny change)

	* keyboard.c (make_ctrl_char) [HAVE_NTGUI]: Now externally visible
	for Cygwin w32 build.

	* xdisp.c (erase_phys_cursor) [HAVE_NTGUI]: Now externally visible
	for Cygwin w32 build.  (Bug#15892)

2013-11-14  Paul Eggert  <eggert@cs.ucla.edu>

	Simplify, port and tune bool vector implementation.
	* alloc.c (bool_vector_exact_payload_bytes)
	(bool_vector_payload_bytes): Remove.
	(bool_vector_fill): Return its argument.
	* alloc.c (bool_vector_fill):
	* lread.c (read1):
	* print.c (print_object):
	Simplify by using bool_vector_bytes.
	* alloc.c (make_uninit_bool_vector):
	New function, broken out from Fmake_bool_vector.
	(Fmake_bool_vector): Use it.  Use tail call.
	(make_uninit_bool_vector, vector_nbytes): Simplify size calculations.
	* data.c (BITS_PER_ULL): New constant.
	(ULLONG_MAX, count_one_bits_ll): Fall back on long counterparts
	if long long versions don't exist.
	(shift_right_ull): New function.
	(count_one_bits_word): New function, replacing popcount_bits_word
	macro.  Don't assume that bits_word is no wider than long long.
	(count_one_bits_word, count_trailing_zero_bits):
	Don't assume that bits_word is no wider than long long.
	* data.c (bool_vector_binop_driver, bool_vector_not):
	* fns.c (Fcopy_sequence):
	* lread.c (read1):
	Create an uninitialized destination, to avoid needless work.
	(internal_equal): Simplify.
	(Ffillarray): Prefer tail call.
	* data.c (bool_vector_binop_driver): Don't assume bit vectors always
	contain at least one word.
	(bits_word_to_host_endian): Prefer if to #if.  Don't assume
	chars are narrower than ints.
	* data.c (Fbool_vector_count_matches, Fbool_vector_count_matches_at):
	* fns.c (Fcopy_sequence):
	Simplify and tune.
	* lisp.h (bits_word, BITS_WORD_MAX, BITS_PER_BITS_WORD):
	Don't try to port to hosts where bits_word values have holes; the
	code wouldn't work there anyway.  Verify this assumption, though.
	(bool_vector_bytes): New function.
	(make_uninit_bool_vector): New decl.
	(bool_vector_fill): Now returns Lisp_Object.

	* xfns.c (xic_create_fontsetname):
	* xrdb.c (gethomedir): Prefer tail calls.

2013-11-12  Paul Eggert  <eggert@cs.ucla.edu>

	* xterm.c (syms_of_xterm): staticpro Qmodifier_value, Qalt, Qhyper,
	Qmeta, and Qsuper.  This is safer, and it's what w32fns.c does.

	* buffer.c (Fforce_mode_line_update): Don't fall off end of function
	that requires a return value.
	(Fset_buffer_modified_p): Take advantage of this change to do
	a tail call.

2013-11-11  Stefan Monnier  <monnier@iro.umontreal.ca>

	* buffer.c (Frestore_buffer_modified_p): Sync it with
	Fset_buffer_modified_p.
	(Fforce_mode_line_update): New function, moved from subr.el.
	(Fset_buffer_modified_p): Use them.
	(syms_of_buffer): Defsubr Fforce_mode_line_update.

2013-11-11  Paul Eggert  <eggert@cs.ucla.edu>

	* search.c (find_newline): Rewrite to prefer offsets to pointers.
	This avoids undefined behavior when subtracting pointers into
	different aways.  On my platform it also makes the code a tad
	smaller and presumably faster.

2013-11-11  Stefan Monnier  <monnier@iro.umontreal.ca>

	* keyboard.c (command_loop_1): Use region-extract-function.
	* insdel.c (Qregion_extract_function): Not static any more (can we
	stop pretending that these vars can benefit from being marked static?).

2013-11-09  Eli Zaretskii  <eliz@gnu.org>

	* search.c (find_newline): If buffer text is relocated during the
	"dumb loop", adjust C pointers into buffer text to follow suit.
	(Bug#15841)

2013-11-09  Łukasz Stelmach  <stlman@poczta.fm>  (tiny change)

	* gtkutil.c (xg_check_special_colors): Use rgb: instead of rgbi:
	for conversion (Bug#15837).

2013-11-09  Eli Zaretskii  <eliz@gnu.org>

	* fileio.c (Finsert_file_contents): Invalidate the newline cache
	for the entire range of inserted characters.  (Bug#15841)

2013-11-08  Jan Djärv  <jan.h.d@swipnet.se>

	* xfaces.c (lface_fully_specified_p): Let distant-foreground be
	unspecified.
	(realize_default_face): Remove assignment to distant-foreground if
	unspecified (Bug#15815).

2013-11-08  Eli Zaretskii  <eliz@gnu.org>

	* xdisp.c (message_dolog): Make sure the *Messages* buffer has its
	cache-long-scans disabled, since we don't want to call
	prepare_to_modify_buffer (in insert_1_both) for each message we
	display.

	* buffer.h (bset_cache_long_scans): New INLINE function, moved
	from buffer.c.  Improve commentary to the buffer field setter
	functions.

	* buffer.c (bset_cache_long_scans): Static function deleted.
	Improve commentary to the buffer field setter functions.
	(init_buffer_once): Default for cache-long-scans changed to t.
	(Bug#15797)

2013-11-08  Paul Eggert  <eggert@cs.ucla.edu>

	* gmalloc.c (special_realloc, calloc, mallochook): Use tail calls.

	* chartab.c (make_sub_char_table): Fix size typo (Bug#15825).
	This bug was introduced in my 2013-06-21 change, and caused
	struct Lisp_Sub_Char_Table objects to be given too many slots,
	which broke 'make -C admin/unidata'.

2013-11-07  Jan Djärv  <jan.h.d@swipnet.se>

	Import changes from mac-port 4.5.
	* macfont.m (mac_font_copy_default_descriptors_for_language)
	(mac_font_copy_default_name_for_charset_and_languages): Declare.
	(cf_charset_table): big-5-0 has uniquifier 0x4EDC.
	(macfont_language_default_font_names): New.
	(macfont_list): Rearrange language/charset code.
	(macfont_close): Don't check for macfont_info->cache.
	(mac_ctfont_create_preferred_family_for_attributes): New font
	selection code, call
	mac_font_copy_default_name_for_charset_and_languages.
	(mac_font_copy_default_descriptors_for_language)
	(mac_font_copy_default_name_for_charset_and_languages): New functions.

	* macfont.h (kCTVersionNumber10_9): Define if not defined.

2013-11-07  Paul Eggert  <eggert@cs.ucla.edu>

	Port to C11 aligned_alloc, and fix some integer overflows.
	* alloc.c (USE_ALIGNED_ALLOC): New symbol.
	(USE_POSIX_MEMALIGN): Remove.  All uses replaced with USE_ALIGNED_ALLOC,
	and use of posix_memalign replaced with aligned_alloc.
	(aligned_alloc): New function, defined or declared as needed.
	* conf_post.h (HAVE_POSIX_MEMALIGN) [DARWIN_OS]:
	Don't undef; configure.ac now does this.
	* gmalloc.c (aligned_alloc) [MSDOS]: New decl.
	(calloc, aligned_alloc): Check for integer overflow.
	(aligned_alloc): Rename from memalign.  All uses changed.
	(memalign): New function, an alias for aligned_alloc.

2013-11-06  Stefan Monnier  <monnier@iro.umontreal.ca>

	* xdisp.c (redisplay_internal): Fix typo in last change.

2013-11-06  Paul Eggert  <eggert@cs.ucla.edu>

	* regex.c: Fix --enable-gcc-warning glitch with GCC 4.5.2.

2013-11-06  Stefan Monnier  <monnier@iro.umontreal.ca>

	* xdisp.c (syms_of_xdisp): New vars redisplay--all-windows-cause and
	redisplay--mode-lines-cause.
	(redisplay_internal): Keep them uptodate.  Remove redundant check of
	buffer_shared_and_changed.
	* *.[chm]: Number every assignment to update_mode_lines so we
	can track why it is set.

2013-11-06  Eli Zaretskii  <eliz@gnu.org>

	* editfns.c (Fformat_time_string): Doc fix.  (Bug#15816)

2013-11-06  Stefan Monnier  <monnier@iro.umontreal.ca>

	* *.[chm]: Number every assignment to windows_or_buffers_changed so we
	can track why it is set.

2013-11-06  Paul Eggert  <eggert@cs.ucla.edu>

	Integer-related fixes for term.c etc.
	* dispextern.h (face_tty_specified_color): New function.
	* term.c (turn_on_face): Don't rely on undefined behavior when
	assigning an out-of-range value to 'long'.
	Simplify test for toggling highlight.
	(tty_capable_p): Omit last two (unused) args.  All callers changed.
	* term.c (tty_capable_p, tty_menu_display, tty_menu_add_selection)
	(read_menu_input, tty_menu_activate, tty_menu_show):
	* xfaces.c (x_supports_face_attributes_p)
	(tty_supports_face_attributes_p):
	Use bool for boolean.  All callers changed.
	(tty_supports_face_attributes_p): Omit defaults for color indices;
	no longer needed.  Simplify tail call.

2013-11-05  Stefan Monnier  <monnier@iro.umontreal.ca>

	* xdisp.c (prepare_menu_bars): Mark static.
	* lisp.h (prepare_menu_bars): Don't declare.
	* xselect.c (x_handle_selection_clear):
	* callproc.c (call_process): Remove redundant call to prepare_menu_bars.

2013-11-05  Paul Eggert  <eggert@cs.ucla.edu>

	* keyboard.c (Fcommand_error_default_function): Fix pointer signedness
	glitch.  Eliminate 'sz' prefix; Hungarian notation is not helpful here.

2013-11-05  Stefan Monnier  <monnier@iro.umontreal.ca>

	* keyboard.c (Fcommand_error_default_function): Rename from
	Fdefault_error_output.

2013-11-05  Jarek Czekalski  <jarekczek@poczta.onet.pl>  (tiny change)

	* keyboard.c (Fdefault_error_output): New function, extracted from
	cmd_error_internal.
	(syms_of_keyboard): Use it for Vcommand_error_function.

2013-11-05  Stefan Monnier  <monnier@iro.umontreal.ca>

	* eval.c (handlerlist_sentinel): New variable (bug#15802).
	(init_eval): Use it to ensure handlerlist is non-NULL.
	(unwind_to_catch): Make sure we never set handlerlist to NULL.
	(Fsignal): Adjust NULLness test of handlerlist.
	* lisp.h (PUSH_HANDLER): Assume handlerlist is non-NULL.

2013-11-05  Eli Zaretskii  <eliz@gnu.org>

	* callproc.c (call_process): Call prepare_to_modify_buffer before
	decoding text read from the sub-process, as the decoded stuff will
	be inserted into the buffer.  This will invalidate the various
	caches maintained for the buffer.  (Bug#15148)

2013-11-05  Xue Fuqiao  <xfq.free@gmail.com>

	* xdisp.c (syms_of_xdisp): Mention the active display table in doc
	string of glyphless-char-display.

2013-11-05  Jan Djärv  <jan.h.d@swipnet.se>

	* nsfns.m (ns_get_name_from_ioreg): New function.
	(ns_screen_name): Don't use deprecated CGDisplayIOServicePort on
	OSX >= 10.9.  Use ns_get_name_from_ioreg.

2013-11-05  Paul Eggert  <eggert@cs.ucla.edu>

	Simplify and port recent bool vector changes.
	* alloc.c (ROUNDUP): Move here from lisp.h, since it's now used
	only in this file.  Use a more-efficient implementation if the
	second argument is a power of 2.
	(ALIGN): Rewrite in terms of ROUNDUP.  Make it a function.
	Remove no-longer-necessary compile-time checks.
	(bool_vector_exact_payload_bytes): New function.
	(bool_vector_payload_bytes): Remove 2nd arg; callers that need
	exact payload changed to call the new function.  Do not assume
	that the arg or result fits in ptrdiff_t.
	(bool_vector_fill): New function.
	(Fmake_bool_vector): Use it.  Don't assume bit counts fit
	in ptrdiff_t.
	(vroundup_ct): Don't assume arg fits in size_t.
	* category.c (SET_CATEGORY_SET): Remove.  All callers now just
	invoke set_category_set.
	(set_category_set): 2nd arg is now EMACS_INT and 3rd is now bool.
	All callers changed.  Use bool_vector_set.
	* category.h (XCATEGORY_SET): Remove; no longer needed.
	(CATEGORY_MEMBER): Now a function.  Rewrite in terms of
	bool_vector_bitref.
	* data.c (Faref): Use bool_vector_ref.
	(Faset): Use bool_vector_set.
	(bits_word_to_host_endian): Don't assume you can shift by CHAR_BIT.
	(Fbool_vector_not, Fbool_vector_count_matches)
	(Fbool_vector_count_matches_at): Don't assume CHAR_BIT == 8.
	* fns.c (concat): Use bool_vector_ref.
	(Ffillarray): Use bool_vector_fill.
	(mapcar1): Use bool_vector_ref.
	(sxhash_bool_vector): Hash words, not bytes.
	* lisp.h (BOOL_VECTOR_BITS_PER_CHAR): Now a macro as well as
	a constant, since it's now used in #if.
	(bits_word, BITS_WORD_MAX, BITS_PER_BITS_WORD): Fall back on
	unsigned char on unusual architectures, so that we no longer
	assume that the number of bits per bits_word is a power of two or
	is a multiple of 8 or of CHAR_BIT.
	(Qt): Add forward decl.
	(struct Lisp_Bool_Vector): Don't assume EMACS_INT is aligned
	at least as strictly as bits_word.
	(bool_vector_data, bool_vector_uchar_data): New accessors.
	All data structure accesses changed to use them.
	(bool_vector_words, bool_vector_bitref, bool_vector_ref)
	(bool_vector_set): New functions.
	(bool_vector_fill): New decl.
	(ROUNDUP): Move to alloc.c as described above.

	Fix recent gnutls changes.
	* gnutls.c (Fgnutls_boot): Don't assume C99.
	* process.c (wait_reading_process_output): Fix typo in recent change.

2013-11-05  Teodor Zlatanov  <tzz@lifelogs.com>

	* process.c (wait_reading_process_output, read_process_output)
	(send_process): Check gnutls_state is not NULL.

	* gnutls.c (emacs_gnutls_handle_error): Adjust log level for EAGAIN.
	(Fgnutls_boot): Set process gnutls_p later, after initialization.

2013-11-04  Jan Djärv  <jan.h.d@swipnet.se>

	* nsterm.m (init, run, stop:): New methods in EmacsApp for
	OSX >= 10.9 to prevent memory leak of GCD dispatch source.

	* nsterm.h (EmacsApp): Add shouldKeepRunning and isFirst for
	OSX >= 10.9.

	* nsfns.m (Fx_create_frame): Fix memory leak.

	* macfont.m (CG_SET_FILL_COLOR_WITH_GC_FOREGROUND)
	(CG_SET_FILL_COLOR_WITH_GC_BACKGROUND)
	(CG_SET_STROKE_COLOR_WITH_GC_FOREGROUND): Fix memory leak.

2013-11-04  Eli Zaretskii  <eliz@gnu.org>

	* xdisp.c (message3_nolog, message_with_string): Encode the string
	before writing it to the terminal in a non-interactive session.

	* lread.c (openp): If both FILENAME and SUFFIX are unibyte, make
	sure we concatenate them into a unibyte string.

	* fileio.c (make_temp_name): Encode PREFIX, and decode the
	resulting temporary name before returning it to the caller.
	(Fexpand_file_name): If NAME is pure-ASCII and DEFAULT_DIRECTORY
	is a unibyte string, convert NAME to a unibyte string to ensure
	that the result is also a unibyte string.

	* emacs.c (init_cmdargs): Use build_unibyte_string to make sure we
	create unibyte strings from default paths and directory/file
	names.

	* coding.h (ENCODE_FILE): Do not attempt to encode a unibyte
	string.

	* callproc.c (init_callproc): Use build_unibyte_string to make
	sure we create unibyte strings from default paths and
	directory/file names.

	* buffer.c (init_buffer): Don't store default-directory of
	*scratch* in multibyte form.  The original problem which led to
	that is described in
	http://lists.gnu.org/archive/html/emacs-pretest-bug/2004-11/msg00532.html,
	but it was solved long ago.  (Bug#15260)

2013-11-04  Paul Eggert  <eggert@cs.ucla.edu>

	Port to stricter C99 platforms.
	Especially, C99 prohibits nesting a struct X inside struct Y if
	struct X has a flexible array member.
	* alloc.c (struct sdata): New type.
	(sdata): Implement in terms of struct sdata.
	Remove u member; all uses replaced by next_vector, set_next_vector.
	(SDATA_SELECTOR, SDATA_DATA, SDATA_DATA_OFFSET): Adjust to sdata change.
	(SDATA_DATA_OFFSET): Now a constant, not a macro.
	(struct sblock): Rename first_data member to data, which is now
	a flexible array member.  All uses changed.
	(next_vector, set_next_vector, large_vector_vec): New functions.
	(vector_alignment): New constant.
	(roundup_size): Make it a multiple of ALIGNOF_STRUCT_LISP_VECTOR, too.
	(struct large-vector): Now merely a NEXT member, since the old approach
	ran afoul of stricter C99.  All uses changed to use
	large_vector_vec or large_vector_offset.
	(large_vector_offset): New constant.
	* dispnew.c: Include tparam.h, for tgetent.
	Do not include term.h; no longer needed.
	* gnutls.c (Fgnutls_boot): Don't continue after calling a _Noreturn.
	* lisp.h (ENUM_BF) [__SUNPRO_C && __STDC__]: Use unsigned int.
	(struct Lisp_Vector): Use a flexible array member for contents,
	instead of a union with a member that is an array of size 1.
	All uses changed.
	(ALIGNOF_STRUCT_LISP_VECTOR): New constant, to make up for the
	fact that the struct no longer contains a union.
	(struct Lisp_Misc_Any, struct Lisp_Marker, struct Lisp_Overlay)
	(struct Lisp_Save_Value, struct Lisp_Free):
	Use unsigned, not int, for spacers, to avoid c99 warning.
	(union specbinding): Use unsigned, not bool, for bitfield, as
	bool is not portable to pre-C99 hosts.

2013-11-04  Glenn Morris  <rgm@gnu.org>

	* emacs.c (usage_message): Mention that `-L :...' appends.

2013-11-02  Glenn Morris  <rgm@gnu.org>

	* Makefile.in (abs_builddir): Remove.
	(bootstrap_exe): Use relative filename.

	Use relative filenames in TAGS files.
	* Makefile.in (abs_srcdir): Remove it again.
	(.PHONY): Remove frc.
	(maintainer-clean): No more TAGS-LISP file.
	(TAGS): Pass relative file names to etags.
	(../lisp/TAGS): Rename from TAGS-LISP.  Work in ../lisp.

	* Makefile.in (abs_srcdir): New, set by configure.
	(lispdir): Remove.
	(maintainer-clean): Remove pointless echo.  That should be in the
	top-level Makefile, if anywhere.  Delete TAGS-LISP.
	(extraclean): No s/ and m/ directories for some time.
	(TAGS): Also depend on ctagsfiles3.
	Remove no-longer-defined S_FILE.
	Pass absolute filenames to etags once more.
	(TAGS-LISP): Replace lispdir with its expansion.
	(TAGS-LISP, $(lwlibdir)/TAGS): Correctly pass ETAGS to sub-makes.
	($(lwlibdir)/TAGS): Remove useless subshell, check cd return value.

2013-11-02  Jan Djärv  <jan.h.d@swipnet.se>

	* xfaces.c (check_lface_attrs, realize_default_face):
	Add LFACE_DISTANT_FOREGROUND_INDEX (Bug#15788).
	(realize_default_face): Set DISTANT_FOREGROUND to unspecified_fg.

2013-11-02  Paul Eggert  <eggert@cs.ucla.edu>

	* emacs.c (original_pwd): Remove global var by making it local.
	(init_cmdargs): New arg ORIGINAL_PWD; caller changed.

2013-11-01  Jan Djärv  <jan.h.d@swipnet.se>

	* xfaces.c: Declare color_distance.
	(QCdistant_foreground): New variable.
	(NEAR_SAME_COLOR_THRESHOLD): New define.
	(load_color2): New function.
	(load_color): Call load_color2.
	(load_face_colors): Call load_color2 and if distant-color is specified
	calculate distant and use distant-color if colors are near.
	(LFACE_DISTANT_FOREGROUND): New define.
	(merge_face_ref, Finternal_set_lisp_face_attribute)
	(Finternal_get_lisp_face_attribute)
	(x_supports_face_attributes_p): Handle distant-foreground similar to
	foreground.
	(syms_of_xfaces): DEFSYM QCdistant_foreground.

	* dispextern.h (lface_attribute_index):
	Add LFACE_DISTANT_FOREGROUND_INDEX.

2013-11-01  Claudio Bley  <claudio.bley@googlemail.com>

	* image.c (pbm_next_char): New function.
	See http://netpbm.sourceforge.net/doc/pbm.html for the details.
	(pbm_scan_number): Use it.
	(Qlibjpeg_version): New variable.
	(syms_of_image): DEFSYM and initialize it.

2013-10-31  Jan Djärv  <jan.h.d@swipnet.se>

	* emacs.c (main): Skip -psn args on OSX even if ! isatty (0).

2013-10-31  Glenn Morris  <rgm@gnu.org>

	* emacs.c (original_pwd): New char.
	(main): If using --chdir, store original_pwd.
	(init_cmdargs): When setting Vinvocation_directory based on a
	relative argv[0], use original_pwd if set.  (Bug#15768)

2013-10-29  Stefan Monnier  <monnier@iro.umontreal.ca>

	* keyboard.c (command_loop_1): If command is nil, call `undefined'.

2013-10-29  Paul Eggert  <eggert@cs.ucla.edu>

	* insdel.c: Fix minor problems found by static checking.
	(Qregion_extract_function): Now static.
	(prepare_to_modify_buffer_1): Remove unused locals.

2013-10-29  Stefan Monnier  <monnier@iro.umontreal.ca>

	* xdisp.c (prepare_menu_bars): Call Vpre_redisplay_function.
	(syms_of_xdisp): Declare pre-redisplay-function.
	(markpos_of_region): Remove function.
	(init_iterator, compute_stop_pos, handle_face_prop)
	(face_before_or_after_it_pos, reseat_to_string)
	(get_next_display_element, window_buffer_changed)
	(redisplay_internal, try_cursor_movement, redisplay_window)
	(try_window_reusing_current_matrix, try_window_id, display_line)
	(note_mode_line_or_margin_highlight, note_mouse_highlight)
	(display_string, mouse_face_from_buffer_pos): Remove region handling.
	* window.h (struct window): Remove field `region_showing'.
	* dispextern.h (struct it): Remove region_beg/end_charpos.
	(face_at_buffer_position, face_for_overlay_string)
	(face_at_string_position): Update prototypes.
	* xfaces.c (face_at_buffer_position, face_for_overlay_string)
	(face_at_string_position): Remove `region_beg' and `region_end' args.
	* fontset.c (Finternal_char_font):
	* font.c (font_at, font_range): Adjust calls accordingly.
	* insdel.c (Qregion_extract_function): New var.
	(syms_of_insdel): Initialize it.
	(prepare_to_modify_buffer_1): Use it.

2013-10-29  Dmitry Antipov  <dmantipov@yandex.ru>

	Prefer 'unsigned long' to 'long unsigned int' and 'unsigned long int'.
	* ftxfont.c (ftxfont_get_gcs):
	* gtkutil.c (xg_set_widget_bg, xg_set_background_color):
	* xfaces.c (x_free_colors, x_free_dpy_colors)
	(x_create_gc, unload_color):
	* xselect.c (x_property_data_to_lisp):
	* xsettings.c (parse_settings):
	* xterm.c (x_copy_color, x_alloc_lighter_color, x_setup_relief_color)
	(get_bits_and_offset): Adjust definition.
	* frame.c (XParseGeometry): Adjust locals.
	* lisp.h (toplevel): Adjust EMACS_UINT type definition.
	* regex.h (toplevel): Likewise for reg_syntax_t.

2013-10-29  Stefan Monnier  <monnier@iro.umontreal.ca>

	* eval.c (run_hook_with_args): Use FUNCTIONP.

2013-10-29  Dmitry Antipov  <dmantipov@yandex.ru>

	* xterm.h (struct x_output): For 'black_relief' and 'white_relief'
	fields, drop 'allocated_p' member and use -1 for uninitialized value.
	* w32term.h (struct w32_output): Similarly but do not use -1 because...
	* xfaces.c (unload_color) [HAVE_X_WINDOWS]: ...this function is a no-op
	on MS-Windows anyway.
	(free_face_colors): Define only if HAVE_X_WINDOWS and...
	(free_realized_face): ...adjust user.
	* xfns.c (Fx_create_frame, x_create_tip_frame): Initialize black and
	white relief pixels to -1.
	* xterm.c (x_setup_relief_color, x_free_frame_resources): Adjust users.
	* w32term.c (w32_setup_relief_color, x_free_frame_resources): Likewise.
	* dispextern.h (unload_color): Move prototype under HAVE_X_WINDOWS.

2013-10-28  Paul Eggert  <eggert@cs.ucla.edu>

	* dispextern.h, image.c (x_bitmap_height, x_bitmap_width): Now static.
	* xfaces.c (load_pixmap): Omit last two args, which are always NULL
	in practice now.  All callers changed.

2013-10-28  Dmitry Antipov  <dmantipov@yandex.ru>

	* dispextern.h (struct face): Use bitfields for 'underline_type'
	and 'box' members.  Remove set-but-unused members 'pixmap_w' and
	'pixmap_h'.  If not HAVE_WINDOW_SYSTEM, also remove dummy
	'stipple' member.  Move 'lface' member up to help...
	* xfaces.c (make_realized_face): ...this function to find and
	clear just the members that need clearing.
	(load_face_colors, realize_x_face):
	* xdisp.c (extend_face_to_end_of_line): Adjust user.

2013-10-27  Dmitry Antipov  <dmantipov@yandex.ru>

	* xftfont.c (struct xftfont_info): Remove set-but-unused
	'screen' member.
	(xftfont_open): Adjust user.
	(xftfont_get_colors): Remove useless prototype.

2013-10-26  Eli Zaretskii  <eliz@gnu.org>

	* emacs.c (Fdump_emacs): Encode FILENAME and SYMFILE arguments
	before passing them to 'unexec'.  (Bug#15260)

2013-10-26  Xue Fuqiao  <xfq.free@gmail.com>

	* fringe.c (set_fringe_bitmap_face): Add usage note from lispref.

2013-10-25  Eli Zaretskii  <eliz@gnu.org>

	* w32uniscribe.c (uniscribe_close): Adjust the argument list to
	the changed signature of the font driver's 'close' method.

	* w32font.h (w32font_close): Adjust the prototype to the change in
	function definition.

	* w32font.c (w32font_close): Reintroduce deleted declaration of i.

	* w32uniscribe.c (uniscribe_close): Adapt the call to
	w32font_close to its new prototype.

2013-10-25  Dmitry Antipov  <dmantipov@yandex.ru>

	Omit unused frame argument of font API's close function.
	* font.h (struct font): Drop frame argument.  Adjust comment.
	* font.c (font_clear_cache, font_close_object): Adjust users.
	* ftfont.c (ftfont_close):
	* ftxfont.c (ftxfont_close):
	* macfont.m (macfont_close):
	* nsfont.m (nsfont_close):
	* w32font.c (w32font_close):
	* xfont.c (xfont_close):
	* xftfont.c (xftfont_close): Adjust driver-specific close functions,
	tweak comments and make functions safe if called more than once for
	the same font object.

	Perform font-specific cleanup when font object is swept by GC.  See
	http://lists.gnu.org/archive/html/emacs-devel/2013-10/msg00740.html.
	* alloc.c (cleanup_vector): New function.
	(sweep_vector): Call it for each reclaimed vector object.
	* font.h (struct font): Adjust comment.

2013-10-24  Glenn Morris  <rgm@gnu.org>

	* Makefile.in (abs_top_srcdir): New, set by configure.

2013-10-23  Dmitry Antipov  <dmantipov@yandex.ru>

	Adjust recent font-related changes to fix bug#15686.
	* alloc.c (mark_object) [HAVE_WINDOW_SYSTEM]: If marked frame
	is a live window system frame, mark its default font too.

2013-10-23  Glenn Morris  <rgm@gnu.org>

	* Makefile.in (RUN_TEMACS): Make relative (again).
	($(leimdir)/leim-list.el, .el.elc, $(lispsource)/loaddefs.el)
	(bootstrap-emacs$(EXEEXT)):
	Quote entities that might contain whitespace.

2013-10-23  Paul Eggert  <eggert@cs.ucla.edu>

	Port to Solaris 10 and its bundled GCC.
	Problem reported by Timothy C. Burt.
	* floatfns.c (isfinite, isnan): Redefine unconditionally.

2013-10-21  Dmitry Antipov  <dmantipov@yandex.ru>

	Do not allow font caches to grow too large.
	* alloc.c (compact_font_cache_entry, compact_font_caches):
	New functions or stub if not HAVE_WINDOW_SYSTEM.
	(compact_undo_list): Factor out from Fgarbage_collect.
	Add comment.
	(mark_face_cache): Mark face font.  Move down to avoid
	extra prototypes.
	(mark_terminals): Do not mark font cache here.
	(Fgarbage_collect): Call compaction functions described
	above.  Adjust comment.

2013-10-20  Jan Djärv  <jan.h.d@swipnet.se>

	* emacs.c (main): On Cocoa, if GUI session and 0 is not a tty,
	chdir to HOME (bug#15607).

	* nsterm.m (Qcocoa, Qgnustep): New variables.
	(syms_of_nsterm): Defsym Qcocoa, Qgnustep.  Fprovide appropriate one.
	(ns_get_color): Make selection color work for GNUstep also.

2013-10-18  Eli Zaretskii  <eliz@gnu.org>

	* keyboard.c (make_lispy_event): Remove GPM-specific code that
	handles mouse clicks.  Instead, let GPM use the same code as all
	the other mice use.  See the discussion starting at
	http://lists.gnu.org/archive/html/emacs-devel/2013-10/msg00521.html
	for the details of the problem with the menu bar this fixes.

2013-10-18  Dmitry Antipov  <dmantipov@yandex.ru>

	Remove port-specific display name lists to avoid extra
	complexity and data duplication with display info lists.
	* xterm.h (x_display_name_list): Remove declaration.
	* xterm.c (x_display_name_list): Remove.
	(x_term_init, x_delete_display, syms_of_xterm): Adjust users.
	* xfns.c (x_display_info_for_name, Fx_display_list):
	Likewise.  Use x_display_list where appropriate.
	* w32term.h (w32_display_name_list): Remove declaration.
	* w32term.c (w32_display_name_list): Remove.
	(w32_initialize_display_info, x_delete_display, syms_of_w32term):
	Adjust users.
	* w32fns.c (x_display_info_for_name, Fx_display_list):
	Likewise.  Use x_display_list where appropriate.
	* nsterm.h (ns_display_name_list): Remove declaration.
	* nsterm.m (ns_display_name_list): Remove.
	(ns_term_init, syms_of_nsterm): Adjust users.
	* nsfns.m (ns_display_info_for_name, Fx_display_list):
	Likewise.  Use x_display_list where appropriate.
	* termhooks.h (TERMINAL_FONT_CACHE): New macro.
	* alloc.c (toplevel) [HAVE_WINDOW_SYSTEM]: Include TERM_HEADER.
	(mark_terminals): Mark per-terminal font cache.

2013-10-17  Barry O'Reilly  <gundaetiapo@gmail.com>

	Don't run timers in input-pending-p.  Its new check-timers param
	provides the prior behavior.  (Bug#15045).
	* keyboard.c (Finput_pending_p): Accept optional check-timers param.

2013-10-17  Paul Eggert  <eggert@cs.ucla.edu>

	Make some functions static in non-Microsoft builds.
	On my platform (Fedora 19 x86-64), this shrinks the
	Emacs executable (text+data) by 0.25%.
	* dispextern.h (erase_phys_cursor) [!WINDOWSNT]:
	(load_color) [!MSDOS]:
	* gnutls.h (emacs_gnutls_transport_set_errno) [!WINDOWSNT]:
	* keyboard.h (make_ctrl_char) [!WINDOWSNT]:
	* lisp.h (check_existing):
	* process.h (conv_sockaddr_to_lisp, network_interface_list)
	(network_interface_info) [!WINDOWSNT]:
	* termhooks.h (encode_terminal_code) [!WINDOWSNT]:
	Remove extern decls.
	* fileio.c (check_existing):
	* keyboard.c (make_ctrl_char) [!WINDOWSNT]:
	* process.c (conv_sockaddr_to_lisp, network_interface_list)
	(network_interface_info) [!WINDOWSNT]:
	* term.c (encode_terminal_code) [!WINDOWSNT]:
	* xdisp.c (erase_phys_cursor) [!WINDOWSNT]:
	* xfaces.c (load_color) [!MSDOS]:
	Now static.
	* fileio.c (check_existing, check_executable, check_writable):
	* process.c (network_interface_list, network_interface_info):
	Move earlier, so that we don't need forward decls.
	* gnutls.c (fn_gnutls_transport_set_errno)
	(emacs_gnutls_transport_set_errno) [!WINDOWNT]:
	Remove; unused.
	* w32.c (init_environment): Use faccessat rather than
	check_existing, partly for consistency with the rest of the code
	in this file, partly so that check_existing can be static.

	Make VALMASK visible to GDB even if clang is used (Bug#15574).
	* emacs.c (MAIN_PROGRAM): New macro.
	* lisp.h (DEFINE_GDB_SYMBOL_BEGIN, DEFINE_GDB_SYMBOL_END): New macros.
	(ARRAY_MARK_FLAG, PSEUDOVECTOR_FLAG, VALMASK): Use them.

	bool vector int width fixes
	* data.c (bool_vector_spare_mask, Fbool_vector_count_matches)
	(Fbool_vector_count_matches_at):
	Use EMACS_INT, not ptrdiff_t, to record bit counts, as a bit count
	can exceed PTRDIFF_MAX, at least in theory.
	(Fbool_vector_count_matches_at):
	Use int, not ptrdiff_t, to record a value that can't exceed INT_MAX.

2013-10-16  Paul Eggert  <eggert@cs.ucla.edu>

	* process.h (conv_sockaddr_to_lisp): New decl, for newly-extern func.
	(struct sockaddr): Add forward decl, for platforms that lack it.

2013-10-16  Jan Djärv  <jan.h.d@swipnet.se>

	* nsselect.m (ns_string_from_pasteboard): Remove Fquit, just return
	Qnil (Bug#15628).

2013-10-16  Eli Zaretskii  <eliz@gnu.org>

	* w32.c (network_interface_get_info, network_interface_list)
	(network_interface_info): New functions.  (Bug#15610)
	(GetAdaptersInfo_Proc): New typedef.
	(get_adapters_info): New wrapper function.
	(globals_of_w32): Initialize g_b_init_get_adapters_info.

	* process.h (network_interface_list, network_interface_info):
	New prototypes.

	* process.c (conv_sockaddr_to_lisp): Now externally-visible.
	(Fnetwork_interface_list, Fnetwork_interface_info): Define for
	all systems.  Return non-nil for systems that HAVE_NET_IF_H and
	for WINDOWSNT.  Doc fix.
	(syms_of_process): Defsubr Snetwork_interface_list and
	Snetwork_interface_info unconditionally.

	* menu.c (have_boxes): Fix redundant simulation of radio buttons
	in NS GUI sessions.  (Bug#15629)

2013-10-16  Dmitry Antipov  <dmantipov@yandex.ru>

	* fns.c (Fstring_as_unibyte): Use xlispstrdup.

2013-10-15  Paul Eggert  <eggert@cs.ucla.edu>

	* print.c (print_object): Print " ..." when truncating bool vectors.

2013-10-15  Eli Zaretskii  <eliz@gnu.org>

	* w32inevt.c (do_mouse_event): Support mouse wheel and all the 5
	standard mouse buttons.

	* termhooks.h (struct input_event): Remove incorrect commentary.

2013-10-15  Paul Eggert  <eggert@cs.ucla.edu>

	Disallow bool vector operations on mixed-length operands.
	The old behavior left garbage in the result vector sometimes,
	and didn't seem to be useful.
	* data.c (Qwrong_length_argument): New static var.
	(wrong_length_argument): New function.
	(bool_vector_binop_driver): Check that args agree in length.

	* keyboard.c, keyboard.h (all_kboards): Now static.

2013-10-15  Xue Fuqiao  <xfq.free@gmail.com>

	* buffer.c (syms_of_buffer) <buffer-invisibility-spec>: Add usage
	note from the lispref.

2013-10-15  Dmitry Antipov  <dmantipov@yandex.ru>

	* nsterm.h (struct ns_display_info): Remove set-but-unused
	member image_cache (image caches are per-terminal anyway).
	(FRAME_X_IMAGE_CACHE): Remove.
	* nsterm.m (ns_initialize_display_info): Adjust user.

2013-10-14  Eli Zaretskii  <eliz@gnu.org>

	* w32proc.c: Include mingw_time.h.

	* w32.c: Include mingw_time.h.

	Implement scrolling of TTY menus when the screen is too short.

	* term.c (tty_menu_display): Accept an additional argument, the
	menu item from which to start displaying the menu.  Account for
	the value of Y when limiting the menu to the number of available
	screen lines.
	(mi_result): New enumeration.
	(read_menu_input): Return enumerated value.  When the y coordinate
	hits min_y or max_y, return scroll indication instead of wrapping
	around the menu.
	(tty_menu_activate): Handle the scrolling indications from
	read_menu_input.  Compute the first menu item to display and pass
	it to tty_menu_display.

2013-10-14  Dmitry Antipov  <dmantipov@yandex.ru>

	* termhooks.h (FRAME_MUST_WRITE_SPACES, FRAME_LINE_INS_DEL_OK)
	(FRAME_CHAR_INS_DEL_OK, FRAME_SCROLL_REGION_OK)
	(FRAME_SCROLL_REGION_COST, FRAME_MEMORY_BELOW_FRAME):
	Adjust to match the change described below.
	(struct terminal): Move must_write_spaces, line_ins_del_ok,
	char_ins_del_ok, scroll_region_ok, scroll_region_cost and
	memory_below_frame members to...
	* termchar.h (struct tty_display_info): ...here because they're
	relevant only on TTYs.  Prefer unsigned bitfield where appropriate.
	* term.c (init_tty):
	* nsterm.m (ns_create_terminal):
	* w32term.c (w32_create_terminal):
	* xterm.c (x_create_terminal): Adjust users.
	* dispnew.c (line_hash_code, line_draw_cost): Pass frame arg
	to filter out non-TTY frames.  Adjust comment.
	(scrolling): Adjust user.  Prefer eassert for debugging check.

2013-10-14  Dmitry Antipov  <dmantipov@yandex.ru>

	* xfaces.c (PT_PER_INCH): Remove unused macro.
	* termhooks.h (struct terminal): Remove set-but-unused
	member fast_clear_end_of_line.
	(FRAME_FAST_CLEAR_END_OF_LINE): Remove.
	* nsterm.m (ns_create_terminal):
	* term.c (init_tty):
	* w32term.c (w32_create_terminal):
	* xterm.c (x_create_terminal): Adjust users.

2013-10-14  Paul Eggert  <eggert@cs.ucla.edu>

	* lisp.h (bool_vector_size): New function.
	All uses of XBOOL_VECTOR (x)->size changed to bool_vector_size (x).
	* data.c (bool_vector_spare_mask, bool_vector_binop_driver)
	(Fbool_vector_not, Fbool_vector_count_matches_at):
	Remove uses of 'eassume' that should no longer be needed,
	because they are subsumed by the 'eassume' in bool_vector_size.

2013-10-12  Eli Zaretskii  <eliz@gnu.org>

	* image.c (GIFLIB_MAJOR, GIFLIB_MINOR, GIFLIB_RELEASE): Move back
	after inclusion of gif_lib.h, thus fixing compiler warnings caused
	by 2013-10-10T19:15:33Z!eggert@cs.ucla.edu.

2013-10-11  Eli Zaretskii  <eliz@gnu.org>

	* xdisp.c (deep_copy_glyph_row): Handle the case that FROM and TO
	have different dimensions.  (Bug#15575)

	* dispnew.c (fill_up_frame_row_with_spaces): Now has external
	visibility.

	* dispextern.h (fill_up_frame_row_with_spaces): Add prototype.

2013-10-11  Dmitry Antipov  <dmantipov@yandex.ru>

	* term.c (tty_menu_show): Never return with unbalanced
	specpdl.  Use eassert for debugging check.  Adjust style.

2013-10-11  Eli Zaretskii  <eliz@gnu.org>

	* term.c (read_menu_input): Make selection of menu items
	cyclical.  Suggested by Dmitry Antipov <dmantipov@yandex.ru>.
	(tty_menu_activate): Fix off-by-one error when computing max_y.

2013-10-11  Teodor Zlatanov  <tzz@lifelogs.com>

	* gnutls.c (gnutls_audit_log_function): Add function for GnuTLS
	audit logging (only used with GnuTLS 3.x) and enable it.

2013-10-11  Dmitry Antipov  <dmantipov@yandex.ru>

	* dispnew.c (redraw_frame): Remove useless #ifdef because
	FRAME_MSDOS_P is a compile-time zero everywhere except MS-DOS.
	Also, move TTY fflush to...
	* term.c (tty_update_end): ...this function.

2013-10-11  Eli Zaretskii  <eliz@gnu.org>

	* xdisp.c (display_tty_menu_item): Make sure we never write beyond
	the end of the frame's glyph matrix.  (Bug#15575)

	* term.c (tty_menu_display): Don't move cursor while overwriting
	frame's glyphs with menu items.  Limit the number of items
	displayed to what can be shown on the available screen lines,
	excluding the echo area.
	(tty_menu_activate): Limit the Y coordinate allowed by
	read_menu_input to the last screen line used for menu display.

2013-10-11  Paul Eggert  <eggert@cs.ucla.edu>

	* lisp.h (eassume): New macro.
	Also, include <verify.h>, for 'assume'.
	* alloc.c (bool_vector_payload_bytes, Fmake_bool_vector)
	(vroundup, vector_nbytes):
	* data.c (bool_vector_spare_mask, bool_vector_binop_driver)
	(Fbool_vector_not, Fbool_vector_count_matches)
	(Fbool_vector_count_matches_at):
	Use eassume, not eassert.
	* casetab.c (set_identity, shuffle):
	* composite.c (composition_gstring_put_cache):
	* dispnew.c (update_frame_1):
	* ftfont.c (ftfont_shape_by_flt):
	* image.c (gif_load):
	* intervals.c (offset_intervals):
	* macfont.m (macfont_shape):
	Remove calls to 'assume' that are no longer needed, because
	--enable-gcc-warnings no longer generates bogus warnings
	when these calls are removed.

2013-10-11  Dmitry Antipov  <dmantipov@yandex.ru>

	* xdisp.c (deep_copy_glyph_row): Remove unused locals.

2013-10-10  Stefan Monnier  <monnier@iro.umontreal.ca>

	* fileio.c (Fsubstitute_in_file_name): Use substitute-env-in-file-name.
	(Qsubstitute_env_in_file_name): New var.
	(syms_of_fileio): Define it.

2013-10-10  Eli Zaretskii  <eliz@gnu.org>

	* xdisp.c (deep_copy_glyph_row): Assert that the 'used' counts of
	FROM and TO are identical.  Copy only the glyphs of TEXT_AREA.
	(Bug#15575)

	* term.c (save_and_enable_current_matrix): Don't allocate and
	don't save margin areas.
	(restore_desired_matrix): Don't restore margin areas.
	(free_saved_screen): Don't free margin areas.

2013-10-10  Paul Eggert  <eggert@cs.ucla.edu>

	* image.c: Pacify --enable-gcc-warnings.
	(GIFLIB_MAJOR, GIFLIB_MINOR, GIFLIB_RELEASE, fn_GifErrorString):
	#define only if used.

2013-10-10  Eli Zaretskii  <eliz@gnu.org>

	* image.c (GIFLIB_MAJOR): Define to 4 if undefined.
	(GIFLIB_MINOR, GIFLIB_RELEASE): Define to zero if undefined.
	(GifErrorString) [GIFLIB_MAJOR >= 5]: Define a function pointer.
	(gif_load): For giflib v5.x and later, display the error message
	produced by giflib when its functions fail.
	(syms_of_image) <Qlibgif_version> [HAVE_NTGUI]: New DEFSYM.
	(Bug#15531)

2013-10-10  Dmitry Antipov  <dmantipov@yandex.ru>

	* keyboard.c (last_event_timestamp): Remove.  For X selection and
	GTK popup menus, it may be obtained from per-frame X display info.
	(kbd_buffer_store_event_hold, kbd_buffer_get_event)
	(process_special_events): Adjust users.
	* keyboard.h (last_event_timestamp): Remove declaration.
	* xmenu.c (xmenu_show, create_and_show_popup_menu): Lost last arg.
	Use FRAME_DISPLAY_INFO (f)->last_user_time for gtk_menu_popup.
	* menu.h (xmenu_show): Adjust prototype.
	* menu.c (Fx_popup_menu): Adjust user.
	* xselect.c (x_own_selection, x_get_foreign_selection)
	(Fx_disown_selection_internal): Use dpyinfo->last_user_time.

2013-10-10  Dmitry Antipov  <dmantipov@yandex.ru>

	* keyboard.c (init_kboard): Now static.  Add arg
	to denote window system.  Adjust comment.
	(init_keyboard): Adjust user.
	(allocate_kboard): New function.
	(syms_of_keyboard):
	* nsterm.m (ns_term_init):
	* term.c (init_tty):
	* w32term.c (w32_create_terminal):
	* xterm.c (x_term_init): Use it.
	* keyboard.h (init_kboard): Remove prototype.
	(allocate_kboard): Add prototype.

2013-10-10  Barry Fishman  <barry_fishman@acm.org>  (tiny change)

	* image.c (GIFLIB_MAJOR): Ensure it's defined.
	(DGifOpen, DGifOpenFileName): Handle giflib 5 syntax.  (Bug#15531)

2013-10-09  Paul Eggert  <eggert@cs.ucla.edu>

	* fns.c (sxhash_bool_vector): Fix buffer read overrun.

2013-10-09  Eli Zaretskii  <eliz@gnu.org>

	* term.c (tty_menu_activate): Flush the output stream after
	showing the cursor, and don't mark the frame garbaged at exit from
	the function.  Fixes redisplay glitches when moving from one menu
	to another.

2013-10-09  Jan Djärv  <jan.h.d@swipnet.se>

	* nsfns.m (Fns_convert_utf8_nfd_to_nfc): Check input for valid UTF-8
	or throw error (Bug#15570).

2013-10-09  Paul Eggert  <eggert@cs.ucla.edu>

	* intervals.c (temp_set_point_both): Move test into 'eassert',
	for speed.

	* lisp.h (eassert): Don't use 'assume'.
	Sometimes 'assume' wins in performance, and sometimes it loses,
	so it shouldn't be used all the time.  Perhaps we need two
	flavors of 'eassert', one for where 'assume' is far more likely
	to help or to hurt; but that can be done later.
	Problem reported by Dmitry Antipov in
	<http://lists.gnu.org/archive/html/emacs-devel/2013-10/msg00276.html>.
	Also, don't include <verify.h>; no longer needed.

2013-10-09  Glenn Morris  <rgm@gnu.org>

	* eval.c (Fcond): Doc tweak.

2013-10-09  Eli Zaretskii  <eliz@gnu.org>

	* xfaces.c (x_free_gc) [HAVE_X_WINDOWS, HAVE_NTGUI]: Don't pass
	expressions with side effects to eassert.  (Bug#15565)

2013-10-09  Stefan Monnier  <monnier@iro.umontreal.ca>

	* fns.c (hashfn_user_defined): Allow hash functions to return any
	Lisp_Object.

2013-10-08  Paul Eggert  <eggert@cs.ucla.edu>

	Fix minor problems found by static checking.
	* dispnew.c (save_current_matrix): Omit unnecessary casts.
	* dispnew.c (update_frame_with_menu): Mark debug local as used.
	* keyboard.c, keyboard.h (Qmouse_movement): Now static.
	* keyboard.c (read_menu_command): Remove unused local.
	* lisp.h (read_menu_command): New decl.
	* menu.c, menu.h (menu_item_width): Arg is now unsigned char *, for
	benefit of STRING_CHAR_AND_LENGTH.  All uses changed.
	Return ptrdiff_t, not int.
	* term.c (tty_menu_struct): 'allocated' member is now ptrdiff_t,
	not int, for benefit of xpalloc.
	(tty_menu_create, tty_menu_make_room): Simplify by using xzalloc
	and xpalloc.
	(have_menus_p): Remove; unused.
	(tty_menu_add_pane, tty_menu_add_selection): Change signedness of
	local char * pointer to pacify STRING_CHAR_AND_LENGTH.
	(tty_menu_add_selection, tty_menu_locate, tty_meny_destroy):
	Now static.
	(save_and_enable_current_matrix): Omit unnecessary casts.
	(read_menu_input): Omit local extern decl (now in lisp.h).
	Don't access uninitialized storage if mouse_get_xy fails.
	(tty_menu_activate): Mark local as initialized, for lint.
	(tty_menu_activate, tty_meny_show): Remove unused locals.

2013-10-08  Eli Zaretskii  <eliz@gnu.org>

	Support menus on text-mode terminals.
	* xterm.h (xw_popup_dialog): Add prototype.

	* xmenu.c (Fx_popup_dialog): Function moved to menu.c.
	(xmenu_show): Block input here, instead in Fx_popup_menu.
	(xw_popup_dialog): New function, with X-specific bits of popup
	dialogs.

	* xdisp.c (deep_copy_glyph_row, display_tty_menu_item):
	New functions.

	* window.c (Fset_window_configuration): Use run-time tests of the
	frame type instead of compile-time conditionals, when menu-bar
	lines are considered.

	* w32term.h (w32con_hide_cursor, w32con_show_cursor)
	(w32_popup_dialog): New prototypes.

	* w32menu.c (Fx_popup_dialog): Function deleted.
	(w32_popup_dialog): New function, with w32 specific bits of popup
	dialogs.  Block input here.

	* w32inevt.c (w32_console_read_socket): Minor change to add
	debugging TTY events.

	* w32fns.c (show_hourglass): If returning early because the frame
	is not a GUI frame, unblock input.

	* w32console.c (w32con_hide_cursor, w32con_show_cursor, cursorX)
	(cursorY): New functions.

	* termhooks.h (cursorX, cursorY): Prototypes of functions on
	WINDOWSNT, macros that call curX and curY elsewhere.

	* termchar.h (struct tty_display_info) <showing_menu>: New flag.

	* term.c (tty_hide_cursor, tty_show_cursor) [WINDOWSNT]: Call w32
	specific function to hide and show cursor on a text-mode terminal.
	(tty_menu_struct, struct tty_menu_state): New structures.
	(tty_menu_create, tty_menu_make_room, tty_menu_search_pane)
	(tty_menu_calc_size, mouse_get_xy, tty_menu_display)
	(have_menus_p, tty_menu_add_pane, tty_menu_add_selection)
	(tty_menu_locate, save_and_enable_current_matrix)
	(restore_desired_matrix, screen_update, read_menu_input)
	(tty_menu_activate, tty_menu_destroy, tty_menu_help_callback)
	(tty_pop_down_menu, tty_menu_last_menubar_item)
	(tty_menu_new_item_coords, tty_menu_show): New functions.
	(syms_of_term): New DEFSYMs for tty-menu-* symbols.

	* nsterm.h (ns_popup_dialog): Adjust prototype.

	* nsmenu.m (ns_menu_show): Block and unblock input here, instead
	of in x-popup-menu.
	(ns_popup_dialog): Adapt order of arguments to the other
	*_menu_show implementations.
	(Fx_popup_dialog): Function deleted.

	* msdos.c (x_set_menu_bar_lines): Delete unused function.

	* menu.h (tty_menu_show, menu_item_width): Provide prototypes.

	* menu.c (have_boxes): New function.
	(single_keymap_panes): Use it instead of a compile-time
	conditional.
	(single_menu_item): Use run-time tests of the frame type instead
	of compile-time conditionals.
	(encode_menu_string): New function.
	(list_of_items, list_of_panes): Use it instead of ENCODE_STRING
	the macro, since different types of frame need different encoding
	of menu items.
	(digest_single_submenu): Use run-time tests of frame type instead
	of, or in addition to, compile-time conditionals.
	(menu_item_width, Fmenu_bar_menu_at_x_y): New functions.
	(Fx_popup_menu): Detect when the function is called from keyboard
	on a TTY.  Don't barf when invoked on a text-mode frame.
	Check frame type at run time, instead of compile-time conditionals for
	invoking terminal-specific menu-show functions.
	Call tty_menu_show on text-mode frames.
	(Fx_popup_dialog): Move here from xmenu.c.  Test frame types at
	run time to determine which alternative to invoke; support dialogs
	on TTYs.

	* keyboard.h <Qmouse_movement>: Declare.

	* keyboard.c <Qmouse_movement>: Now extern.
	<Qecho_keystrokes>: New static variable.
	(read_key_sequence): Accept an additional argument, a flag to
	prevent redisplay during reading of the key sequence.  All callers
	changed.
	(read_menu_command): New function.
	(read_char): When COMMANDFLAG is -2, do not redisplay and do not
	autosave.
	(toolkit_menubar_in_use): New function.
	(make_lispy_event): Use it instead of a compile-time test.

	* fns.c (Fyes_or_no_p) [HAVE_MENUS]: Don't condition on
	window-system being available.

	* editfns.c (Fmessage_box) [HAVE_MENUS]: Don't condition the call
	to x-popup-dialog on the frame type, they all now support popup
	dialogs.

	* dispnew.c (save_current_matrix): Save the margin areas.
	(restore_current_matrix): Restore margin areas.
	(update_frame_with_menu): New function.

	* dispextern.h (display_tty_menu_item, update_frame_with_menu):
	Add prototypes.

	* alloc.c (make_save_ptr): Now compiled unconditionally.

2013-10-08  Dmitry Antipov  <dmantipov@yandex.ru>

	* dispnew.c (set_window_update_flags): Add buffer arg.  Adjust comment.
	(redraw_frame, update_frame): Adjust users.
	* dispextern.h (set_window_update_flags): Adjust prototype.
	* xdisp.c (redisplay_internal): When updating all frames with zero
	windows_or_buffers_changed, assume that only the windows that shows
	current buffer should be really updated.

2013-10-08  Dmitry Antipov  <dmantipov@yandex.ru>

	Do not allocate huge temporary memory areas and objects while encoding
	for file I/O, thus reducing an enormous memory usage for large buffers.
	See http://lists.gnu.org/archive/html/emacs-devel/2013-10/msg00180.html.
	* coding.h (struct coding_system): New member raw_destination.
	* coding.c (setup_coding_system): Initialize it to zero.
	(encode_coding_object): If raw_destination is set, do not create
	dst_object.  Add comment.
	* fileio.c (toplevel): New constant E_WRITE_MAX.
	(e_write): Do not encode more than E_WRITE_MAX characters per one loop
	iteration.  Use raw_destination if E_WRITE_MAX characters is encoded.

2013-10-08  Jan Djärv  <jan.h.d@swipnet.se>

	* nsterm.m (windowDidExitFullScreen:)
	(toggleFullScreen:): Change NS_IMPL_COCOA to HAVE_NATIVE_FS.

2013-10-08  Paul Eggert  <eggert@cs.ucla.edu>

	Fix race where emacs aborts when sent SIGTERM (Bug#15534).
	* keyboard.c (unblock_input_to): Don't process pending signals
	if a fatal error is in progress.

	* lisp.h (bits_word, BITS_WORD_MAX): New type and macro.
	All uses of 'size_t' and 'SIZE_MAX' changed to use them, when
	they're talking about words in Lisp bool vectors.
	(BITS_PER_BITS_WORD): Rename from BITS_PER_SIZE_T.  All uses changed.
	* data.c (popcount_bits_word): Rename from popcount_size_t.
	(bits_word_to_host_endian): Rename from size_t_to_host_endian.
	All uses changed.

2013-10-07  Paul Eggert  <eggert@cs.ucla.edu>

	Improve support for popcount and counting trailing zeros (Bug#15550).
	* data.c: Include <count-one-bits.h>, <count-trailing-zeros.h>.
	(USE_MSC_POPCOUNT, POPCOUNT_STATIC_INLINE)
	(NEED_GENERIC_POPCOUNT, popcount_size_t_generic)
	(popcount_size_t_msc, popcount_size_t_gcc):
	Remove; now done by Gnulib.
	(popcount_size_t): Now a macro that defers to Gnulib.
	(count_trailing_zero_bits): Return int, for consistency with
	Gnulib and because Emacs prefers signed to unsigned int.
	Don't assume that size_t is either unsigned int or unsigned long
	or unsigned long long.
	(size_t_to_host_endian): Do not assume that size_t is either
	exactly 32 or exactly 64 bits wide.
	* lisp.h (BITS_PER_SIZE_T): Define consistently with BITS_PER_LONG
	etc., so that it's now an enum constant, not a macro.
	No need to assume that it's either 32 or 64.

2013-10-07  Jan Djärv  <jan.h.d@swipnet.se>

	* nsterm.m (windowDidEnterFullScreen:): setPresentationOptions only
	on >= 10.7.

2013-10-07  Dmitry Antipov  <dmantipov@yandex.ru>

	* insdel.c (insert_from_gap): Prefer ptrdiff_t to int where needed.
	* xdisp.c (handle_fontified_prop): Likewise.  Use bool for boolean.

2013-10-07  Paul Eggert  <eggert@cs.ucla.edu>

	emacs_read and emacs_write now use void *, not char *.
	* alloc.c (valid_pointer_p) [!WINDOWSNT]: Remove now-unnecessary cast.
	* sysdep.c (emacs_read, emacs_write, emacs_write_sig):
	Buffer arg is now void *, not char *.  This matches plain
	'read' and 'write' better, and avoids a constraint violation
	on Solaris 9 with Oracle Studio.

2013-10-07  Dmitry Antipov  <dmantipov@yandex.ru>

	* alloc.c (Fmake_string): For ASCII char initializer, prefer
	memset to explicit loop.  Otherwise copy largest possible chunk
	from initialized to uninitialized part, thus allowing the longer
	memcpy runs and reducing the number of loop iterations.

2013-10-06  Jan Djärv  <jan.h.d@swipnet.se>

	* nsterm.m (ns_update_begin): If native fullscreen and no toolbar,
	hide toolbar (Bug#15388).
	(windowDidEnterFullScreen:): If presentation options are zero,
	set them here (Bug#15388).
	(ns_update_auto_hide_menu_bar): Remove runtime check.
	Don't auto hide dock unless menubar is also auto hidden.

2013-10-05  Xue Fuqiao  <xfq.free@gmail.com>

	* editfns.c (message): Mention batch mode in doc string.

2013-10-05  Jan Djärv  <jan.h.d@swipnet.se>

	* nsterm.m (check_native_fs): Remove erroneous comment.

2013-10-04  Dmitry Antipov  <dmantipov@yandex.ru>

	* xdisp.c (redisplay_internal): Simplify because scan_for_column now
	uses find_newline instead of scan_newline and so doesn't move point.

2013-10-04  Paul Eggert  <eggert@cs.ucla.edu>

	Use hardware support for byteswapping on glibc x86 etc.
	On Fedora 19 x86-64, the new bswap_64 needs 1 instruction,
	whereas the old swap64 needed 30.
	* fringe.c (init_fringe_bitmap) [WORDS_BIGENDIAN]:
	* sound.c (le2hl, le2hs, be2hl) [!WINDOWSNT]:
	Use byteswap.h's macros to swap bytes.
	* lisp.h (swap16, swap32, swap64): Remove.
	All uses replaced by bswap_16, bswap_32, bswap_64.

	* bytecode.c (exec_byte_code): Use some more volatile variables
	to work around local variables getting clobbered by longjmp.
	Port to pre-C99, which doesn't allow decls after stmts.

2013-10-03  Paul Eggert  <eggert@cs.ucla.edu>

	* lisp.h (eassert): Assume that COND is true when optimizing.
	In other words, take on the behavior of eassert_and_assume.
	This makes Emacs 0.2% smaller on my platform (Fedora 19, x86-64).
	(eassert_and_assume): Remove.  All uses replaced by eassert.

	* xdisp.c (Qglyphless_char): Now static.

	Adjust to merge from gnulib.
	* conf_post.h (__has_builtin, assume): Remove; gnulib now does these.
	* lisp.h: Include <verify.h>, for 'assume'.

	* eval.c (clobbered_eassert): New macro.
	(internal_catch, internal_condition_case)
	(internal_condition_case_1, internal_condition_case_2)
	(internal_condition_case_n): Use it instead of eassert
	when the argument contains locals clobbered by longjmp.
	Don't use clobbered locals outside of clobbered_eassert.
	(internal_lisp_condition_case): Use a volatile variable
	to work around a local variable's getting clobbered.

2013-10-03  Stefan Monnier  <monnier@iro.umontreal.ca>

	* lisp.h (struct handler): Merge struct handler and struct catchtag.
	(PUSH_HANDLER): New macro.
	(catchlist): Remove.
	(handlerlist): Always declare.

	* eval.c (catchlist): Remove (merge with handlerlist).
	(handlerlist, lisp_eval_depth): Not static any more.
	(internal_catch, internal_condition_case, internal_condition_case_1)
	(internal_condition_case_2, internal_condition_case_n):
	Use PUSH_HANDLER.
	(unwind_to_catch, Fthrow, Fsignal): Adjust to merged
	handlerlist/catchlist.
	(internal_lisp_condition_case): Use PUSH_HANDLER.  Adjust to new
	handlerlist which can only handle a single condition-case handler at
	a time.
	(find_handler_clause): Simplify since we only a single branch here
	any more.

	* bytecode.c (BYTE_CODES): Add Bpushcatch, Bpushconditioncase
	and Bpophandler.
	(bcall0): New function.
	(exec_byte_code): Add corresponding cases.  Improve error message when
	encountering an invalid byte-code.  Let Bunwind_protect accept
	a function (rather than a list of expressions) as argument.

	* alloc.c (Fgarbage_collect): Merge scans of handlerlist and catchlist,
	and make them unconditional now that they're heap-allocated.

2013-10-03  Stefan Monnier  <monnier@iro.umontreal.ca>

	* charset.c (Fdecode_char, Fencode_char): Remove description of
	`restriction' arg. now that it's hidden by advertised-calling-convention.

2013-10-02  Jan Djärv  <jan.h.d@swipnet.se>

	* macfont.m (mac_ctfont_create_preferred_family_for_attributes):
	Remove unused variable (from mac-port).
	(macfont_draw): Use s->ybase for correct y position.

2013-10-02  Dmitry Antipov  <dmantipov@yandex.ru>

	* frame.h (struct frame): Drop has_minibuffer member because...
	(FRAME_HAS_MINIBUF_P): ...this macro can be implemented without it.
	* frame.c (make_frame, make_minibuffer_frame): Adjust users.

2013-10-02  Dmitry Antipov  <dmantipov@yandex.ru>

	* window.h (struct window): Prefer enum text_cursor_kinds to int
	for phys_cursor_type member.  Move the latter, phys_cursor_width,
	phys_cursor_ascent and phys_cursor_height under HAVE_WINDOW_SYSTEM.
	* window.c (replace_window, make_window): Adjust users.

2013-10-02  Dmitry Antipov  <dmantipov@yandex.ru>

	* fringe.c (toplevel): Do not use HAVE_WINDOW_SYSTEM because
	this module is never compiled otherwise.

2013-10-01  Alp Aker  <alp.tekin.aker@gmail.com>

	* macfont.m (macfont_draw): Use CGRectMake rather than NSMakeRect
	(Bug#15500).

2013-09-29  Eli Zaretskii  <eliz@gnu.org>

	* xdisp.c (get_next_display_element): Don't call face_for_font in
	a build configured --without-x.  (Bug#15484)

2013-09-29  Jan Djärv  <jan.h.d@swipnet.se>

	* window.c (calc_absolute_offset): #elif should be #elif defined.

	* frame.c (delete_frame): Block/unblock input to overcome race
	condition (Bug#15475).

2013-09-29  Andreas Politz  <politza@hochschule-trier.de>

	* frame.c (delete_frame): Record selected frame only after
	calling Qdelete_frame_functions (Bug#15477).

2013-09-28  Jan Djärv  <jan.h.d@swipnet.se>

	* nsterm.m (ns_selection_color): Remove.
	(ns_get_color): Check for ns_selection_(fg|bg)_color using
	NSColor selectedText(Background)Color.  Only for COCOA.
	(ns_term_init): Remove assignment of ns_selection_color, logic
	moved to ns_get_color.

	* nsterm.h (NS_SELECTION_BG_COLOR_DEFAULT): Rename from
	NS_SELECTION_COLOR_DEFAULT.
	(NS_SELECTION_FG_COLOR_DEFAULT): New.

2013-09-28  Eli Zaretskii  <eliz@gnu.org>

	* xdisp.c (Fdump_tool_bar_row): Ifdef away the body if 'struct
	frame' does not have the tool_bar_window member.

2013-09-26  Barry O'Reilly  <gundaetiapo@gmail.com>

	Signal error when reading an empty byte-code object (Bug#15405)
	* lread.c (read1): Signal error.
	* alloc.c (make_byte_code): eassert header size.
	(sweep_vectors): Change an int to size_t.

2013-09-24  Paul Eggert  <eggert@cs.ucla.edu>

	* dispnew.c (clear_glyph_row, copy_row_except_pointers): Use enums
	instead of ints, as it's the usual style for offsetof constants.  See:
	http://lists.gnu.org/archive/html/emacs-devel/2013-09/msg00478.html

	* data.c (POPCOUNT_STATIC_INLINE): New macro, as a hack for popcount.
	This is ugly, but it should fix the performance problem for older
	GCC versions in the short run.  I'll look into integrating the
	Gnulib module for popcount, as a better fix.
	See the thread starting in:
	http://lists.gnu.org/archive/html/emacs-devel/2013-09/msg00474.html
	(popcount_size_t_generic) [NEED_GENERIC_POPCOUNT]:
	(popcount_size_t_msc) [USE_MSC_POPCOUNT]:
	(popcount_size_t_gcc) [USE_GCC_POPCOUNT]:
	(popcount_size_t): Use it.

2013-09-24  Daniel Colascione  <dancol@dancol.org>

	* process.c (Fnetwork_interface_info): Fix build break due to
	vector changes.

2013-09-24  Paul Eggert  <eggert@cs.ucla.edu>

	* dispnew.c (clear_glyph_row, copy_row_except_pointers):
	Prefer signed to unsigned integers where either will do.
	No need for 'const' on locals that do not escape.
	Omit easserts with unnecessary and unportable assumptions about
	alignment.  Avoid unnecessary casts to char *.

2013-09-24  Dmitry Antipov  <dmantipov@yandex.ru>

	Use union for the payload of struct Lisp_Vector.
	This helps to avoid a few glitches dictated by C's aliasing rules.
	* lisp.h (struct Lisp_Vector): Use union for next and
	contents member.  Adjust comment.  Change related users.
	* alloc.c (next_in_free_list, set_next_in_free_list): Remove.
	Related users changed.
	* buffer.c, bytecode.c, ccl.c, character.h, chartab.c, composite.c:
	* composite.h, disptab.h, fns.c, fontset.c, indent.c, keyboard.c:
	* lread.c, msdos.c, process.c, w32menu.c, window.c, xdisp.c:
	* xfaces.c, xfont.c, xmenu.c: Related users changed.

2013-09-24  Dmitry Antipov  <dmantipov@yandex.ru>

	Optimize glyph row clearing and copying routines.
	* dispextern.h (struct glyph_row): Change layout of struct
	glyph_row to help copy_row_except_pointers.  Adjust comment.
	* dispnew.c (null_row): Remove.
	(clear_glyph_row): Use offsetof and memset to find and clear
	just the members that need clearing.  Adjust comment.
	(copy_row_except_pointers): Likewise for copying.

2013-09-24  Paul Eggert  <eggert@cs.ucla.edu>

	Some minor cleanups of recently-added bool vector code.
	* conf_post.h (assume): Always return void.  Use lint version
	only if GCC and MSC versions don't apply.
	* conf_post.h (assume):
	* data.c (USC_MSC_POPCOUNT, count_trailing_zero_bits):
	Depend on _MSC_VER, not __MSC_VER, for consistency with
	the rest of Emacs.
	* data.c (bool_vector_spare_mask, popcount_size_t_generic)
	(popcount_size_t_msc, popcount_size_t_gcc, popcount_size_t)
	(bool_vector_binop_driver, count_trailing_zero_bits)
	(size_t_to_host_endian): Now static, not static inline;
	the latter isn't needed with modern compilers and doesn't
	work with older compilers anyway.

	* alloc.c (valgrind_p): Use bool for boolean.

2013-09-23  Dmitry Antipov  <dmantipov@yandex.ru>

	* xdisp.c (noninteractive_need_newline, message_log_need_newline)
	(overlay_arrow_seen, message_enable_multibyte, line_number_displayed)
	(display_last_displayed_message_p, message_buf_print)
	(message_cleared_p, help_echo_showing_p, hourglass_shown_p):
	Use bool for boolean.
	* dispextern.h (cancel_line, init_desired_glyphs):
	Remove ancient leftover.
	(help_echo_showing_p, hourglass_shown_p):
	* lisp.h (noninteractive_need_newline): Adjust declaration.

2013-09-23  Dmitry Antipov  <dmantipov@yandex.ru>

	* dispnew.c (frame_garbaged, selected_frame, last_nonminibuf_frame):
	Move to...
	* frame.c (frame_garbaged, selected_frame, last_nonminibuf_frame):
	...this file and convert the latter to static.  Adjust comment.
	(make_initial_frame):
	* window.c (init_window_once): Adjust user.
	* frame.h (last_nonminibuf_frame): Remove declaration.
	* lisp.h (selected_frame): Likewise.
	* msdos.c (the_only_display_info): Adjust comment.

2013-09-23  Eli Zaretskii  <eliz@gnu.org>

	* xdisp.c (mouse_face_from_string_pos): Fix off-by-one error in
	computing the end column of mouse-highlight that comes from
	display or overlay strings.  (Bug#15437)
	(note_mouse_highlight): Adapt calculation of last argument to
	mouse_face_from_string_pos to the above change.

	* conf_post.h (__has_builtin): Define to zero, if undefined, on
	all platforms, not just for clang.

2013-09-23  Jan Djärv  <jan.h.d@swipnet.se>

	* filelock.c (lock_file_1): Rearrange to remove compiler warning
	about excess arguments to snprintf.

	* conf_post.h(assume): Use __builtin_unreachable for clang.

2013-09-23  Juanma Barranquero  <lekktu@gmail.com>

	* w32console.c (initialize_w32_display): Remove unused variable hlinfo.
	* w32term.c (w32_scroll_bar_handle_click): Remove unused variable f.

2013-09-23  Daniel Colascione  <dancol@dancol.org>

	* alloc.c (USE_VALGRIND): New macro; on by default
	when ENABLE_CHECKING.
	(mark_maybe_object, mark_maybe_pointer)
	[USE_VALGRIND]: Mark conservatively-scanned regions valid for
	valgrind purposes.
	(valgrind_p) [USE_VALGRIND]: New variable.
	(init_alloc) [USE_VALGRIND]: Initialize valgrind_p.

2013-09-22  Jan Djärv  <jan.h.d@swipnet.se>

	* process.c (wait_reading_process_output): Change int pnamelen to
	socklen_t.

	* nsterm.m (setMarkedText:selectedRange:, deleteWorkingText):
	* nsmenu.m (addDisplayItemWithImage:idx:tag:helpText:enabled:):
	* nsfont.m (ns_get_covering_families, ns_findfonts): Cast NSLog
	argument to unsigned long to avoid warning.
	(nsfont_draw): Use 0.25 instead of  Fix2X (kATSItalicQDSkew).

	* conf_post.h (assume): Fix compiler error: x shall be cond.

2013-09-22  Daniel Colascione  <dancol@dancol.org>

	* xfns.c (x_get_monitor_attributes): Suppress unused variable
	warning when compiling without a window system.

2013-09-22  Daniel Colascione  <dancol@dancol.org>

	* data.c (Qbool_vector_p): New symbol.
	(bool_vector_spare_mask, popcount_size_t_generic)
	(popcount_size_t_msc, popcount_size_t_gcc)
	(popcount_size_t)
	(bool_vector_binop_driver)
	(count_trailing_zero_bits, size_t_to_host_endian)
	(Fbool_vector_exclusive_or)
	(Fbool_vector_union)
	(Fbool_vector_intersection, Fbool_vector_set_difference)
	(Fbool_vector_subsetp, Fbool_vector_not)
	(Fbool_vector_count_matches)
	(Fbool_vector_count_matches_at): New functions.
	(syms_of_data): Intern new symbol, functions.
	* alloc.c (bool_vector_payload_bytes): New function.
	(Fmake_bool_vector): Instead of calling Fmake_vector,
	which performs redundant initialization and argument checking,
	just call allocate_vector ourselves.  Make sure we clear any
	terminating padding to zero.
	(vector_nbytes, sweep_vectors): Use bool_vector_payload_bytes
	instead of open-coding the size calculation.
	(vroundup_ct): New macro.
	(vroundup): Assume argument >= 0; invoke vroundup_ct.
	* casetab.c (shuffle, set_identity): Change lint_assume to assume.
	* composite.c (composition_gstring_put_cache):
	Change lint_assume to assume.
	* conf_post.h (assume): New macro.
	(lint_assume): Remove.
	* dispnew.c (update_frame_1): Change lint_assume to assume.
	* ftfont.c (ftfont_shape_by_flt): Change lint_assume
	to assume.
	* image.c (gif_load): Change lint_assume to assume.
	* lisp.h (eassert_and_assume): New macro.
	(Qbool_vector_p): Declare.
	(CHECK_BOOL_VECTOR, ROUNDUP, BITS_PER_SIZE_T): New macros.
	(swap16, swap32, swap64): New inline functions.
	* macfont.m (macfont_shape): Change lint_assume to assume.
	* ralloc.c: Rename ROUNDUP to PAGE_ROUNDUP throughout.
	* xsettings.c (parse_settings): Use new swap16 and
	swap32 from lisp.h instead of file-specific macros.

2013-09-22  Eli Zaretskii  <eliz@gnu.org>

	* xdisp.c (try_window_id): Don't abort if cursor row could not be
	found (which can legitimately happen when the glyph row at the
	window start is disabled in the current_matrix.  (Bug#15365)

2013-09-22  Paul Eggert  <eggert@cs.ucla.edu>

	Fix syntax.h bug introduced by recent INLINE change.
	syntax.h defined an extern inline function SYNTAX_ENTRY that was
	conditionally compiled one way in some modules, and a different
	way in others.  This doesn't work with extern inline functions,
	which must have the same definition in all modules, because the
	defining code might be shared across modules, depending on the
	implementation.  Symptoms reported by Martin Rudalics in:
	http://lists.gnu.org/archive/html/emacs-devel/2013-09/msg00414.html
	* regex.c, syntax.c (SYNTAX_ENTRY_VIA_PROPERTY): Remove.
	(SYNTAX, SYNTAX_ENTRY, SYNTAX_WITH_FLAGS): New macros,
	overriding the corresponding functions in syntax.h.
	* syntax.h (syntax_property_entry, syntax_property_with_flags)
	(syntax_property): New inline functions.
	(SYNTAX_ENTRY, SYNTAX_WITH_FLAGS, SYNTAX):
	Rewrite in terms of these new functions.

2013-09-21  Eli Zaretskii  <eliz@gnu.org>

	* dired.c (directory_files_internal): Use multibyte_chars_in_text,
	not chars_in_text, whose result depends on the multibyteness of
	the current buffer.  (Bug#15426)

2013-09-20  Paul Eggert  <eggert@cs.ucla.edu>

	Port recent change to hosts where pointers aren't 'long'.
	* xterm.c (x_send_scroll_bar_event, x_scroll_bar_to_input_event):
	Don't assume that pointers are the same width as 'long'.
	Add a compile-time check that a pointer fits into two X slots.

	A simpler, centralized INLINE.
	* conf_post.h (INLINE): Define only if not already defined.
	This allows us to use a single INLINE, defined by one file
	per executable.
	* emacs.c (INLINE): Define it.
	Also, include category.h, charset.h, composite.h, dispextern.h,
	syntax.h, systime.h, so that their INLINE definitions are expanded
	properly for Emacs.
	* blockinput.h, keyboard.c (BLOCKINPUT_INLINE):
	* buffer.h, buffer.c (BUFFER_INLINE):
	* category.h, category.c (CATEGORY_INLINE):
	* character.h, character.c (CHARACTER_INLINE):
	* charset.h, charset.c (CHARSET_INLINE):
	* composite.h, composite.c (COMPOSITE_INLINE):
	* dispextern.h, dispnew.c (DISPEXTERN_INLINE):
	* frame.h, frame.c (FRAME_INLINE):
	* intervals.h, intervals.c (INTERVALS_INLINE):
	* keyboard.h, keyboard.c (KEYBOARD_INLINE):
	* lisp.h, alloc.c (LISP_INLINE):
	* process.h, process.c (PROCESS_INLINE):
	* syntax.h, syntax.c (SYNTAX_INLINE):
	* systime.h, sysdep.c (SYSTIME_INLINE):
	* termhooks.h, terminal.c (TERMHOOKS_INLINE):
	* window.h, window.c (WINDOW_INLINE):
	Remove.  All uses replaced with INLINE.

2013-09-20  Dmitry Antipov  <dmantipov@yandex.ru>

	* xterm.c (handle_one_xevent): Revert part of 2013-09-17 change
	to avoid Bug#15398.

2013-09-19  Eli Zaretskii  <eliz@gnu.org>

	* w32reg.c (w32_get_string_resource): Make the first 2 arguments
	'const char *' to avoid compiler warnings due to similar change in
	the prototype of x_get_string_resource.

2013-09-19  Dmitry Antipov  <dmantipov@yandex.ru>

	* xterm.h (struct x_display_info): New members last_mouse_glyph_frame,
	last_mouse_scroll_bar, last_mouse_glyph and last_mouse_movement_time,
	going to replace static variables below.  Adjust comments.
	* xterm.c (last_mouse_glyph, last_mouse_glyph_frame)
	(last_mouse_scroll_bar, last_mouse_movement_time): Remove.
	(note_mouse_movement, XTmouse_position, x_scroll_bar_note_movement)
	(x_scroll_bar_report_motion, handle_one_xevent, syms_of_xterm):
	Related users changed.
	* w32term.h (struct w32_display_info): New members last_mouse_glyph_frame,
	last_mouse_scroll_bar, last_mouse_scroll_bar_pos, last_mouse_glyph and
	last_mouse_movement_time, going to replace static variables below.
	Adjust comments.
	* w32term.c (last_mouse_glyph_frame, last_mouse_scroll_bar)
	(last_mouse_scroll_bar_pos, last_mouse_glyph, last_mouse_movement_time):
	Remove.
	(note_mouse_movement, w32_mouse_position, w32_scroll_bar_handle_click)
	(x_scroll_bar_report_motion, syms_of_w32term): Related users changed.
	* nsterm.h (struct ns_display_info): New members last_mouse_glyph,
	last_mouse_movement_time and last_mouse_scroll_bar, going to replace
	static variables below.
	* nsterm.m (last_mouse_glyph, last_mouse_movement_time)
	(last_mouse_scroll_bar): Remove.
	(note_mouse_movement, ns_mouse_position, mouseMoved, mouseEntered)
	(mouseExited): Related users changed.

2013-09-19  Dmitry Antipov  <dmantipov@yandex.ru>

	Do not use external array to process X scroll bar messages.
	* xterm.c (scroll_bar_windows, scroll_bar_windows_size): Remove.
	(x_send_scroll_bar_event): Pack window pointer into two slots
	of XClientMessageEvent if we're 64-bit.  Adjust comment.
	(x_scroll_bar_to_input_event): Unpack accordingly.

2013-09-18  Dmitry Antipov  <dmantipov@yandex.ru>

	Ifdef away recent changes which aren't relevant to NS port.
	* dispextern.h (x_mouse_grabbed, x_redo_mouse_highlight)
	[!HAVE_NS]: Declare as such.
	* frame.c (x_mouse_grabbed, x_redo_mouse_highlight)
	[!HAVE_NS]: Define as such.

2013-09-18  Dmitry Antipov  <dmantipov@yandex.ru>

	* frame.c (x_redo_mouse_highlight): New function
	to factor out common code used in W32 and X ports.
	* dispextern.h (x_redo_mouse_highlight): Add prototype.
	* xterm.h (struct x_display_info):
	* w32term.h (struct w32_display_info):
	* nsterm.h (struct ns_display_info): New members
	last_mouse_motion_frame, last_mouse_motion_x and
	last_mouse_motion_y, going to replace static variables below.
	* xterm.c (last_mouse_motion_event, last_mouse_motion_frame)
	(redo_mouse_highlight): Remove.
	(note_mouse_movement, syms_of_xterm): Adjust user.
	(handle_one_xevent): Likewise.  Use x_redo_mouse_highlight.
	* w32term.c (last_mouse_motion_event, last_mouse_motion_frame)
	(redo_mouse_highlight): Remove.
	(note_mouse_movement, syms_of_w32term): Adjust user.
	(w32_read_socket): Likewise.  Use x_redo_mouse_highlight.
	* nsterm.m (last_mouse_motion_position, last_mouse_motion_frame):
	Remove.
	(note_mouse_movement, mouseMoved, syms_of_nsterm):
	* nsfns.m (compute_tip_xy): Adjust user.

2013-09-18  Dmitry Antipov  <dmantipov@yandex.ru>

	* frame.c (x_mouse_grabbed): New function.
	* dispextern.h (x_mouse_grabbed): Add prototype.
	(last_mouse_frame): Remove declaration.
	* xterm.h (struct x_display_info):
	* w32term.h (struct w32_display_info):
	* nsterm.h (struct ns_display_info): New member
	last_mouse_frame, going to replace...
	* xdisp.c (last_mouse_frame): ...global variable.
	(note_tool_bar_highlight):
	* w32term.c (w32_mouse_position, w32_read_socket):
	* xterm.c (XTmouse_position, handle_one_xevent):
	Use x_mouse_grabbed.
	* nsterm.m (ns_mouse_position, mouseDown): Adjust user.

2013-09-17  Dmitry Antipov  <dmantipov@yandex.ru>

	* w32term.c (w32_read_socket): Avoid temporary
	variables in a call to x_real_positions.
	* xterm.c (handle_one_xevent): Likewise.

2013-09-17  Dmitry Antipov  <dmantipov@yandex.ru>

	* frame.h (x_set_bitmap_icon) [!HAVE_NS]: New function.
	(x_icon_type): Remove prototype.
	(x_bitmap_icon) [!HAVE_NS]: Declare as such.
	* frame.c (x_icon_type): Remove.
	* w32term.c (x_make_frame_visible, x_iconify_frame):
	* xterm.c (x_make_frame_visible, x_iconify_frame):
	Use x_set_bitmap_icon to factor out common code.

2013-09-17  Dmitry Antipov  <dmantipov@yandex.ru>

	* dispextern.h (check_x_display_info, x_get_string_resource):
	Declare here just once and unify the latter.
	* frame.c (check_x_display_info, x_get_string_resource):
	* nsterm.h (check_x_display_info):
	* xrdb.c (x_get_string_resource):
	* xterm.h (check_x_display_info): Remove prototypes.
	* nsfns.m (x_get_string_resource): Likewise.  Adjust definition.
	* w32reg.c (x_get_string_resource): Likewise.
	(w32_get_rdb_resource): Adjust user.

2013-09-17  Dmitry Antipov  <dmantipov@yandex.ru>

	* xterm.h (struct x_display_info): New member
	x_pending_autoraise_frame, going to replace...
	* xterm.c (pending_autoraise_frame): ...static variable.
	(x_new_focus_frame, XTread_socket): Adjust users.
	* w32term.h (struct w32_display_info): New member
	w32_pending_autoraise_frame, going to replace...
	* w32term.c (pending_autoraise_frame): ...global variable.
	(x_new_focus_frame, w32_read_socket): Adjust users.

2013-09-17  Glenn Morris  <rgm@gnu.org>

	* xdisp.c (message_dolog): If we create *Messages*,
	switch it to messages-buffer-mode.

2013-09-17  Paul Eggert  <eggert@cs.ucla.edu>

	Don't overuse 'const' in types of locals.
	* bidi.c (bidi_count_bytes):
	* gtkutil.c, gtkutil.h (xg_event_is_for_menubar)
	(xg_event_is_for_scrollbar):
	* xselect.c (x_handle_property_notify)
	(x_handle_selection_notify, x_handle_dnd_message):
	* xsettings.c, xsettings.h (xft_settings_event):
	* xterm.c (x_handle_net_wm_state, handle_one_event)
	(x_menubar_window_to_frame, x_detect_focus_change)
	(construct_mouse_click, note_mouse_movement)
	(x_scroll_bar_to_input_event, x_scroll_bar_expose)
	(x_scroll_bar_handle_click, x_scroll_bar_note_movement)
	(handle_one_xevent, x_handle_net_wm_state):
	* xterm.h (x_handle_property_notify, x_handle_selection_notify)
	(x_handle_dnd_message):
	Avoid unnecessary 'const', typically the second 'const' in
	'const foo * const arg', a 'const' that does not affect the API
	and doesn't significantly help the human reader.

2013-09-17  Dmitry Antipov  <dmantipov@yandex.ru>

	* image.c (fn_g_type_init) [WINDOWSNT]: Define and load
	only if Glib < 2.36.0.
	(fn_g_type_init) [!WINDOWSNT]: Define only if Glib < 2.36.0.
	* xsettings.c (init_gconf, init_gsettings): Do not check
	for g_type_init.
	* xterm.c (handle_one_xevent): Do not call to x_clear_area
	if GTK >= 2.7.0.
	(toplevel) [USE_MOTIF]: Include xlwmenu.h to pacify GCC.

2013-09-16  Jan Djärv  <jan.h.d@swipnet.se>

	* xsettings.c (init_gconf, init_gsettings): Check for Glib 2.36.0
	before calling g_type_init.

	* font.c (syms_of_font): Move call to syms_of_(ns|mac)font ...

	* nsterm.m (syms_of_nsterm): ... to here.

2013-09-16  Dmitry Antipov  <dmantipov@yandex.ru>

	* xterm.c (toolkit_scroll_bar_interaction): Use bool for boolean.
	(ignore_next_mouse_click_timeout): Use Time as X does.
	(handle_one_xevent): Avoid cast and use unsigned comparison.

2013-09-16  Dmitry Antipov  <dmantipov@yandex.ru>

	Do not copy X event in handle_one_xevent except KeyPress case.
	Wnen XEvent is processed, it is unlikely to be changed except
	KeyPress case, so we can avoid copying and use const pointer to
	const data to make sure that an event is not changed elsewhere.
	* xterm.c (handle_one_xevent): Change 2nd arg to 'const XEvent *
	const' and do not create local copy except for the KeyPress event.
	Use casts to avoid a few glitches.  Adjust formatting.  Add comments.
	(SET_SAVED_BUTTON_EVENT): Remove and move the code to the only user.
	(x_handle_net_wm_state, x_menubar_window_to_frame)
	(x_detect_focus_change, construct_mouse_click, note_mouse_movement)
	(x_scroll_bar_to_input_event, x_scroll_bar_expose)
	(x_scroll_bar_handle_click, x_scroll_bar_note_movement):
	* gtkutil.c (xg_event_is_for_menubar, xg_event_is_for_scrollbar):
	* xselect.c (x_handle_property_notify, x_handle_selection_notify)
	(x_handle_dnd_message):
	* xsettings.c (xft_settings_event):
	Use 'const XEvent * const' where appropriate.
	* xterm.h, gtkutil.h, xsettings.h: Adjust related prototypes.

2013-09-16  Dmitry Antipov  <dmantipov@yandex.ru>

	Fix X event waiting to handle multiple frames.
	* frame.h (struct frame) [HAVE_X_WINDOWS]: New member wait_event_type.
	* xterm.c (pending_event_wait): Remove.  Adjust users.
	(x_detect_focus_change): Pass frame arg.
	(handle_one_xevent): Find related frame early and clear per-frame
	wait_event_type only if this is an event for the relevant frame.
	(x_wait_for_event): Use per-frame wait_event_type.

2013-09-15  Jan Djärv  <jan.h.d@swipnet.se>

	* nsfns.m (Fx_create_frame): Fix font driver registration for
	GNUstep.

	* font.c (syms_of_font): Check MAC_OS_X_VERSION_MAX_ALLOWED >= 1050
	for syms_of_macfont.

	* nsterm.m: Include macfont.h.
	(ns_tmp_flags, ns_tmp_font): Remove.
	(ns_compute_glyph_string_overhangs): Check for driver Qns.
	(ns_draw_glyph_string): Use local variables instead of ns_tmp_flags,
	ns_tmp_font.  Call ns_draw_text_decoration here instead of nsfont.m.
	(changeFont:): Fix code style.  Check for font driver type when
	getiing font.

	* nsterm.h (FONT_DESCENT, FONT_ASCENT): Define to (f)->ascent and
	(f)->descent.

	* nsfont.m (ns_tmp_flags, ns_tmp_font): Remove.
	(nsfont_open): Set font driver type.
	Set font->ascent and font->descent.  Figure out font instead of
	ns_tmp_font, and flags instead of ns_tmp_flags.
	Fix indentation.  Remove call to ns_draw_text_decoration,
	moved to nsterm.

	* nsfns.m: Include macfont.h.
	(Fx_create_frame): Register macfont driver, make a better default font.
	(Fns_popup_font_panel): Get font from macfont driver, if used.

	* macfont.m, macfont.h, macuvs.h: New files.

	* font.h: Declare syms_of_macfont.

	* font.c (syms_of_font): Call syms_of_macfont.

	* Makefile.in (NS_OBJ, SOME_MACHINE_OBJECTS): Add macfont.o.

2013-09-15  Dmitry Antipov  <dmantipov@yandex.ru>

	Drop VERTICAL_SCROLL_BAR_WIDTH_TRIM.  For X, it is zero since 1999,
	and it is always zero for others, so I assume that this is an ancient
	leftover which nobody will want to change any more.
	* xterm.h, w32term.h, nsterm.h (VERTICAL_SCROLL_BAR_WIDTH_TRIM): Remove.
	(VERTICAL_SCROLL_BAR_INSIDE_WIDTH):
	* frame.c (x_set_scroll_bar_width):
	* w32fns.c (w32_createscrollbar):
	* w32term.c (w32_set_vertical_scroll_bar):
	* xfns.c (x_set_scroll_bar_default_width):
	* xterm.c (XTflash, x_scroll_bar_create, XTset_vertical_scroll_bar)
	(x_scroll_bar_expose): Related users changed.

2013-09-15  Dmitry Antipov  <dmantipov@yandex.ru>

	* xterm.h (FRAME_X_SCREEN_NUMBER): Add comment.
	(BLACK_PIX_DEFAULT, WHITE_PIX_DEFAULT): Use FRAME_X_SCREEN_NUMBER.
	(SCROLL_BAR_X_WIDGET, SET_SCROLL_BAR_X_WIDGET) [USE_X_TOOLKIT]:
	Define as such.
	* frame.h (FRAME_SMALLEST_CHAR_WIDTH, FRAME_SMALLEST_FONT_HEIGHT):
	Define once here...
	* nsterm.h, w32term.h, xterm.h: ...and not here.
	* w32term.h (SCROLL_BAR_X_WIDGET, SET_SCROLL_BAR_X_WIDGET):
	Remove unused Xisms.
	* xterm.c, xfns.c (toplevel): Remove #ifdef HAVE_X_WINDOWS because
	these modules are never compiled otherwise.

2013-09-14  Eli Zaretskii  <eliz@gnu.org>

	* buffer.c (syms_of_buffer) <left-margin-width, right-margin-width>:
	Doc fix.  (Bug#15375)

2013-09-13  Dmitry Antipov  <dmantipov@yandex.ru>

	Unify Fx_focus_frame between all ports.
	* frame.h (x_focus_frame): New prototype.
	* xfns.c (Fx_focus_frame): Remove.
	(syms_of_xfns): Do not defsubr it.
	(x_focus_frame): X implementation.
	* nsfns.m (Fx_focus_frame): Remove.
	(syms_of_nsfns): Do not defsubr it.
	(x_focus_frame): NS implementation.
	* w32term.c (Fx_focus_frame): Remove.
	(x_focus_on_frame): Rename to...
	(x_focus_frame): W32 implementation.
	* w32term.h (x_focus_on_frame): Remove prototype.
	* w32fns.c (Fx_focus_frame): Remove.
	(syms_of_w32fns): Do not defsubr it.
	* frame.c (Fx_focus_frame): Define here.
	(syms_of_frame): Defsubr here.
	* gtkutil.c (xg_tool_bar_callback): Use x_focus_frame.

2013-09-13  Dmitry Antipov  <dmantipov@yandex.ru>

	Unify FRAME_window_system_DISPLAY_INFO macros between all ports.
	All of them are replaced with FRAME_DISPLAY_INFO, defined in
	each port to reference the port-specific window system data.
	* msdos.h (FRAME_X_DISPLAY_INFO): Remove.
	(FRAME_DISPLAY_INFO): Define.
	* w32term.h (FRAME_W32_DISPLAY_INFO, FRAME_X_DISPLAY_INFO): Remove.
	(FRAME_DISPLAY_INFO): Define.  Adjust users.
	* xterm.h (FRAME_X_DISPLAY_INFO): Remove.
	(FRAME_DISPLAY_INFO): Define.  Adjust users.
	* frame.h (FRAME_RES_X, FRAME_RES_Y): Unify.
	* font.c, frame.c, gtkutil.c, image.c, menu.c, msdos.c, nsfns.m:
	* nsfont.m, nsterm.m, w32fns.c, w32font.c, w32menu.c, w32term.c:
	* w32xfns.c, widget.c, xdisp.c, xfaces.c, xfns.c, xfont.c, xmenu.c:
	* xselect.c, xterm.c: All related users changed.

2013-09-13  Dmitry Antipov  <dmantipov@yandex.ru>

	* xterm.h (x_window_to_frame, x_any_window_to_frame)
	(x_menubar_window_to_frame): Remove prototypes.
	* xfns.c (x_window_to_frame, x_any_window_to_frame)
	(x_menubar_window_to_frame, x_top_window_to_frame):
	Move from here...
	* xterm.c (x_window_to_frame, x_any_window_to_frame)
	(x_menubar_window_to_frame, x_top_window_to_frame):
	...to here and convert all but the last to static.

2013-09-12  Eli Zaretskii  <eliz@gnu.org>

	* lisp.mk (lisp): Add w32-common-fns.elc.

2013-09-12  Xue Fuqiao  <xfq.free@gmail.com>

	* charset.c (char_charset): Document an exception for char-charset.

2013-09-12  Dmitry Antipov  <dmantipov@yandex.ru>

	* xterm.h (x_display_info): New field last_user_time...
	* xterm.c (toplevel): ...to replace static last_user_time.
	(handle_one_xevent, x_ewmh_activate_frame): Adjust users.

2013-09-12  Dmitry Antipov  <dmantipov@yandex.ru>

	* xterm.c (x_set_scroll_bar_thumb) [USE_LUCID && !HAVE_XAW3D]: Clip
	scroll bar values to prevent thumb from disappear and update comment.

2013-09-11  Glenn Morris  <rgm@gnu.org>

	* emacs.c (usage_message): Possessive apostrophe tweak.

2013-09-11  Dmitry Antipov  <dmantipov@yandex.ru>

	* nsterm.m (syms_of_nsterm): Use Qns.
	* w32fns.c (Fx_open_connection): Remove old '#if 0' code.
	* w32term.c (w32_create_terminal, syms_of_w32term): Use Qw32.
	* xfns.c (x_display_info_for_name, Fx_open_connection):
	Remove old '#if 0' code.
	(syms_of_xfns): Use Qx.
	* termhooks.h (fullscreen_hook): Remove the leftover.
	(struct terminal): Fix typo in comment.

2013-09-11  Dmitry Antipov  <dmantipov@yandex.ru>

	Cleaning up a few X scroll bar bits.
	* termhooks.h (enum scroll_bar_part): Add scroll_bar_nowhere member.
	* xterm.h (struct scroll_bar) [USE_TOOLKIT_SCROLL_BARS && USE_LUCID]:
	New member last_seen_part, going to replace...
	* xterm.c [USE_TOOLKIT_SCROLL_BARS]: ...global last_scroll_bar_part.
	(xt_action_hook) [USE_LUCID]: Adjust user.
	(xm_scroll_callback, xg_scroll_callback): Do not bloat with
	Lucid-specific scroll bar support.
	(xaw_jump_callback, xaw_scroll_callback): Prefer enum scroll_par_part
	to int and adjust to use last_seen_part member.
	(x_set_toolkit_scroll_bar_thumb) [USE_LUCID]: Adjust user.
	(x_scroll_bar_create) [USE_TOOLKIT_SCROLL_BARS && USE_LUCID]:
	Initialize last_seen_part.

2013-09-11  Stefan Monnier  <monnier@iro.umontreal.ca>

	* insdel.c (insert_from_buffer_1): Don't mark buffer as modified when
	insert-buffer-substring an empty string.

2013-09-11  Paul Eggert  <eggert@cs.ucla.edu>

	* xdisp.c (Ftool_bar_lines_needed): Declare as 'const' if ifdeffed out,
	avoiding a GCC warning.

2013-09-11  Dmitry Antipov  <dmantipov@yandex.ru>

	Ifdef away frame tool bar code when it is not really used.
	* frame.h (struct frame) [HAVE_WINDOW_SYSTEM && !USE_GTK && !HAVE_NS]:
	Move tool_bar_window, desired_tool_bar_string, current_tool_bar_string
	and minimize_tool_bar_window_p under the above.
	(fset_current_tool_bar_string, fset_desired_tool_bar_string)
	(fset_tool_bar_window): Likewise.
	* dispnew.c (clear_current_matrices, clear_desired_matrices)
	(adjust_frame_glyphs_for_window_redisplay, free_glyphs, update_frame)
	(change_frame_size_1):
	* window.c (window_from_coordinates, Frecenter): Adjust users.
	* window.h (WINDOW_TOOL_BAR_P): Define to zero when frame tool bar
	code is not really used.
	* xdisp.c (build_desired_tool_bar_string, display_tool_bar_line)
	(tool_bar_lines_needed, MAX_FRAME_TOOL_BAR_HEIGHT, tool_bar_item_info)
	(get_tool_bar_item, handle_tool_bar_click, note_tool_bar_highlight)
	[!USE_GTK && !HAVE_NS]: Define as such.
	(Ftool_bar_lines_needed, redisplay_tool_bar, show_mouse_face)
	(note_mouse_highlight, expose_frame):
	* xfns.c (x_set_tool_bar_lines):
	* xterm.c (handle_one_xevent): Adjust users.

2013-09-11  Paul Eggert  <eggert@cs.ucla.edu>

	Fix corruption with multiple emacsclient -t instances (Bug#15222).
	This bug was introduced by my 2013-08-26 patch, which incorrectly
	assumed that the terminfo implementation doesn't use termcap buffers.
	* term.c (init_tty) [TERMINFO]: Remove optimization, as
	these buffers apparently are used after all.
	* termchar.h (TERMCAP_BUFFER_SIZE) [TERMINFO]: Define here too.
	(struct tty_display_info): Define members termcap_term_buffer and
	termcap_strings_buffer even if TERMINFO.

2013-09-11  Dmitry Antipov  <dmantipov@yandex.ru>

	Fix last change.
	* data.c (Feqlsign, Flss, Fgtr, Fleq, Fgeq): Add convenient
	'usage' docstring entry to pacify make-docfile.

2013-09-11  Barry O'Reilly  <gundaetiapo@gmail.com>

	Change comparison functions =, <, >, <=, >= to take many arguments.
	* data.c: Change comparison functions' interface and implementation.
	* lisp.h: Make arithcompare available for efficient two arg
	comparisons.
	* bytecode.c: Use arithcompare.
	* fileio.c: Use new interface.

2013-09-11  Stefan Monnier  <monnier@iro.umontreal.ca>

	* keyboard.c (read_char): Don't break immediate_echo (bug#15332).

2013-09-10  Stefan Monnier  <monnier@iro.umontreal.ca>

	* eval.c (Feval): Document the new use of `lexical'.

2013-09-09  Dmitry Antipov  <dmantipov@yandex.ru>

	Review and drop old frame resize hack.
	* frame.h (struct frame): Remove force_flush_display_p.
	* dispnew.c (update_frame): Adjust user and don't call
	flush_frame here.  The comment has said that there was an issues
	with redisplaying fringes, but I don't see any differences with
	and without this hack.  Hopefully we can continue without it.
	* xdisp.c (clear_garbaged_frames): Adjust user and do not clear
	current frame matrices twice if resized_p is set.

2013-09-09  Dmitry Antipov  <dmantipov@yandex.ru>

	Do not populate pure Xism x_sync to other ports.
	* frame.h (x_sync): Move under HAVE_X_WINDOWS.
	* frame.c (other_visible_frames) [HAVE_X_WINDOWS]: Use as such.
	* nsfns.m, w32xfns.c (x_sync): Remove no-op.
	* w32term.h (x_sync): Remove prototype.

2013-09-09  Dmitry Antipov  <dmantipov@yandex.ru>

	Cleanup frame flushing.
	* dispextern.h (struct redisplay_interface):
	Drop flush_display_optional because flush_display is enough
	for X and flushing via RIF is just a no-op for others.
	* frame.h (flush_frame): New function.
	* dispnew.c (update_frame):
	* minibuf.c (read_minibuf):
	* xdisp.c (echo_area_display, redisplay_preserve_echo_area):
	Use it.
	* keyboard.c (detect_input_pending_run_timers): Do not flush
	all frames but selected one in redisplay_preserve_echo_area.
	* nsterm.m (ns_flush): Remove no-op.
	(ns_redisplay_interface): Adjust user.
	* w32term.h (x_flush): Remove no-op.
	(w32_redisplay_interface): Adjust user.
	* xterm.c (x_flush): Simplify because we do not flush all
	frames at once any more.  Adjust comment.
	(x_redisplay_interface): Adjust user.

2013-09-07  Paul Eggert  <eggert@cs.ucla.edu>

	Port --without-x --enable-gcc-warnings to Fedora 19.
	* gfilenotify.c (globals_of_gfilenotify):
	Call g_type_init only if using an older glib version that needs it.

2013-09-06  Dmitry Antipov  <dmantipov@yandex.ru>

	* lisp.h (last_glyphless_glyph_frame, last_glyphless_glyph_face_id)
	(last_glyphless_glyph_merged_face_id): Remove declarations.
	* dispextern.h (merge_glyphless_glyph_face): Add prototype.
	* xdisp.c (last_glyphless_glyph_frame, last_glyphless_glyph_face_id)
	(last_glyphless_glyph_merged_face_id): Now static.
	(merge_escape_glyph_face): New function, refactored from...
	(get_next_display_element): ...here.
	(merge_glyphless_glyph_face): New function, refactored from...
	(produce_glyphless_glyph): ...here...
	* term.c (produce_glyphless_glyph): ...and here.

2013-09-06  Stefan Monnier  <monnier@iro.umontreal.ca>

	* eval.c (eval_sub): Only call Ffunction if necessary.

2013-09-06  Dmitry Antipov  <dmantipov@yandex.ru>

	Attempt to make redisplay more selective when changing cursor type.
	* frame.h (struct frame): New bitfield cursor_type_changed.
	* xdisp.c (cursor_type_changed): Remove.
	(try_cursor_movement, redisplay_window, try_window_id)
	(set_frame_cursor_types, try_window_reusing_current_matrix):
	Adjust to use per-frame bitfield.
	(redisplay_internal): Look for cursor type change on each visible
	frame and consider all frames if cursor type has been changed on
	the frame other than selected.  If cursor type has been changed on
	selected frame only, do not use fast update.

2013-09-06  Dmitry Antipov  <dmantipov@yandex.ru>

	Attempt to make redisplay more selective when changing fonts.
	* frame.h (struct frame): New bitfield fonts_changed.
	* dispextern.h (fonts_changed_p, adjust_glyphs): Remove declaration.
	(adjust_frame_glyphs): Add prototype.
	* dispnew.c (fonts_changed_p): Remove.
	(adjust_glyphs): Remove because we do not
	adjust matrices on all frames at once any more.
	(adjust_frame_glyphs): Block and unblock input here.
	(adjust_glyph_matrix): Use fonts_changed.
	(change_frame_size_1): Use adjust_frame_glyphs.
	* font.c (font_open_entity): Use fonts_changed.
	* frame.c (set_menu_bar_lines, Fmake_terminal_frame):
	* w32fns.c (x_set_menu_bar_lines, x_set_tool_bar_lines, Fx_show_tip):
	* window.c (Fdelete_other_windows_internal, Fwindow_resize_apply)
	(Fsplit_window_internal, Fdelete_window_internal, grow_mini_window)
	(shrink_mini_window, Fresize_mini_window_internal)
	(window_scroll_pixel_based, Fset_window_configuration)
	(apply_window_adjustment, Fset_window_vscroll):
	* xfns.c (x_set_menu_bar_lines, x_set_tool_bar_lines, Fx_show_tip):
	Use adjust_frame_glyphs.
	* xdisp.c (redisplay_tool_bar, redisplay_window, try_window)
	(try_window_reusing_current_matrix, try_window_id, display_line)
	(IT_EXPAND_MATRIX_WIDTH): Use fonts_changed.
	(redisplay_internal): Consider fonts_changed and adjust frame
	matrices for each frame only if the frame is visible.  If font
	has been changed on some frame during full redisplay, retry
	only visible frames where the font has been actually changed.

2013-09-05  Dmitry Antipov  <dmantipov@yandex.ru>

	Cache current header and mode line height for each window.
	* window.h (struct window): New fields mode_line_height
	and header_line_height.
	* window.c (make_window): Initialize them.
	* dispextern.h (CURRENT_MODE_LINE_HEIGHT)
	(CURRENT_HEADER_LINE_HEIGHT): Use them.  Adjust comment.
	(current_mode_line_height, current_header_line_height):
	Remove declaration.
	* xdisp.c (current_mode_line_height, current_header_line_height):
	Remove.
	(pos_visible_p, init_xdisp): Adjust user.
	(redisplay_window): Invalidate mode_line_height and
	header_line_height if current and desired matrices do not agree.

2013-09-05  Dmitry Antipov  <dmantipov@yandex.ru>

	* fontset.c, window.c, xdisp.c (toplevel): Use TERM_HEADER.
	* xfaces.c (toplevel) [HAVE_X_WINDOWS]: Do not include xterm.h twice.

2013-09-05  Dmitry Antipov  <dmantipov@yandex.ru>

	Make --without-x compatible with --enable-gcc-warnings.
	* font.c (register_font_driver): Move check under HAVE_WINDOW_SYSTEM.
	* font.h (struct font_driver): Move draw, get_bitmap and free_bitmap
	members under HAVE_WINDOW_SYSTEM.
	* keyboard.c (make_lispy_focus_out): Likewise.
	(record_menu_key): Move under HAVE_MENUS.
	* xdisp.c (toplevel): Move hourglass_shown_p, hourglass_atimer and
	THIN_SPACE_WIDTH under HAVE_WINDOW_SYSTEM.
	(syms_of_xdisp): Adjust user.
	(window_box_edges): Define only if HAVE_WINDOW_SYSTEM.
	(start_hourglass, cancel_hourglass):
	* xfaces.c (toplevel): Likewise with PT_PER_INCH,
	clear_font_table_count, CLEAR_FONT_TABLE_COUNT
	and CLEAR_FONT_TABLE_NFONTS.
	(set_font_frame_param, clear_face_gcs, realize_non_ascii_face):
	Declare only if HAVE_WINDOW_SYSTEM.
	(lface_same_font_attributes_p, clear_face_gcs): Define only
	if HAVE_WINDOW_SYSTEM.

2013-09-05  Dmitry Antipov  <dmantipov@yandex.ru>

	* frame.c (check_minibuf_window): Update 'frame' with frame pointer.
	* xterm.c (x_scroll_bar_handle_click) [!USE_TOOLKIT_SCROLL_BARS]:
	Don't pass C integer to XINT (tiny fix for 2013-09-03 change).

2013-09-05  Stefan Monnier  <monnier@iro.umontreal.ca>

	* cmds.c (Fself_insert_command): Don't pass a non-integer to XINT.

2013-09-04  Paul Eggert  <eggert@cs.ucla.edu>

	* alloc.c (make_event_array): First arg is now ptrdiff_t, not int.
	This fixes a type error on hosts where ptrdiff_t is wider than int.

2013-09-04  Stefan Monnier  <monnier@iro.umontreal.ca>

	* keyboard.c (read_key_sequence_vs): New function.
	(Fread_key_sequence_vector, Fread_key_sequence): Use it to factor out
	common code.

	* callint.c (Fcall_interactively): Always return a vector for 'K'.

2013-09-04  Paul Eggert  <eggert@cs.ucla.edu>

	Makefile improvements.
	* Makefile.in (config.status): Don't use double-colon rules, as
	they are not portable according to POSIX.  Fix shell typo with `;
	I guess this rule has never been tested?
	(VCSWITNESS): New macro, to override any environment var.

2013-09-04  Dmitry Antipov  <dmantipov@yandex.ru>

	* xterm.h (struct x_display_info): Do not track X connection
	fd separately because it is always available from Display.
	* xterm.c (x_term_init, x_delete_terminal, x_delete_display):
	Adjust users.

2013-09-03  Dmitry Antipov  <dmantipov@yandex.ru>

	* buffer.c (drop_overlay):
	* fileio.c (restore_point_unwind): Prefer unchain_marker to
	Fset_marker (X, Qnil, ...) (which is the same but a bit slower).

2013-09-03  Dmitry Antipov  <dmantipov@yandex.ru>

	* buffer.c (Fmake_overlay, Fmove_overlay):
	* intervals.c (set_point_from_marker):
	* print.c (PRINTPREPARE): Prefer signal_error
	to plain error and report unsuitable marker too.

2013-09-03  Dmitry Antipov  <dmantipov@yandex.ru>

	* xterm.h (struct scroll_bar): Prefer int to Lisp_Object
	for 'dragging' member.
	(struct x_output): Remove set-but-unused leftovers
	'left_before_move' and 'top_before_move'.
	* gtkutil.c (xg_set_toolkit_scroll_bar_thumb):
	* xterm.c (xt_action_hook, xm_scroll_callback, xg_scroll_callback)
	(xg_end_scroll_callback, xaw_jump_callback, xaw_scroll_callback)
	(x_set_toolkit_scroll_bar_thumb, x_scroll_bar_create)
	(x_scroll_bar_set_handle, XTset_vertical_scroll_bar)
	(x_scroll_bar_handle_click, x_scroll_bar_note_movement)
	(x_scroll_bar_report_motion, x_set_offset): Related users changed.
	* xfns.c, image.c (XLIB_ILLEGAL_ACCESS): No longer needed.

2013-09-03  Jan Djärv  <jan.h.d@swipnet.se>

	* nsfont.m (INVALID_GLYPH): New define.
	(nsfont_encode_char): Use INVALID_GLYPH.
	(ns_uni_to_glyphs): Ditto, check for NSNullGlyph (Bug#15138).

2013-09-02  Dmitry Antipov  <dmantipov@yandex.ru>

	* xterm.c (x_last_mouse_movement_time): Revert last change.
	This code should use XDisplayMotionBufferSize to check display's
	motion history first, and there are few other issues as well.
	(x_scroll_bar_note_movement): Pass XMotionEvent rather than XEvent.
	(handle_one_xevent): Adjust user.

2013-09-02  Martin Rudalics  <rudalics@gmx.at>

	* dispnew.c (Flast_nonminibuf_frame): Move from here ...
	* frame.c (Flast_nonminibuf_frame): ... to here.
	(check_minibuf_window): Don't abort if no window was found
	(Bug#15247).

2013-09-02  Dmitry Antipov  <dmantipov@yandex.ru>

	Use XGetMotionEvents to ask the last mouse motion time from X server.
	* xterm.c (X_MOTION_HISTORY): Default to 1.
	(x_last_mouse_movement_time) [X_MOTION_HISTORY]: New function.
	(x_last_mouse_movement_time) [!X_MOTION_HISTORY]: Legacy version.
	(note_mouse_movement, x_scroll_bar_note_movement) [!X_MOTION_HISTORY]:
	Ifdef away legacy code.
	(XTmouse_position, x_scroll_bar_report_motion):
	Use x_last_mouse_movement_time.
	(handle_one_xevent): Use event.xunmap and not event.xmap when handling
	UnmapNotify event.

2013-09-02  Dmitry Antipov  <dmantipov@yandex.ru>

	* msdos.c (last_mouse_window): Move to...
	(dos_rawgetc): ...this function and adjust comment.
	* nsterm.m (last_window): Rename to last_mouse_window, move to...
	(mouseMoved): ...this function and adjust comment.
	* w32term.c (last_window): Likewise with...
	(w32_read_socket): ...this function.
	* xterm.c (last_window): Likewise with...
	(handle_one_xevent): ...this function.

2013-09-02  Dmitry Antipov  <dmantipov@yandex.ru>

	* window.h (Vmouse_window, Vmouse_event): Remove the leftovers.
	* xterm.c (toplevel): Drop obsolete comment and move compose_status...
	(handle_one_xevent): ...to here.
	(STORE_KEYSYM_FOR_DEBUG): Move under ENABLE_CHECKING and make no-op
	otherwise.

2013-09-02  Dmitry Antipov  <dmantipov@yandex.ru>

	* msdos.c (IT_set_terminal_window): Remove no-op.
	(initialize_msdos_display): Adjust terminal setup.
	* w32console.c (w32con_set_terminal_window): Remove no-op.
	(initialize_w32_display): Adjust terminal setup.
	* w32term.c (w32_set_terminal_window): Remove no-op.
	(w32_create_terminal): Adjust terminal setup.
	* xterm.c (XTset_terminal_window): Remove no-op.
	(x_create_terminal): Adjust terminal setup.

2013-09-01  Dmitry Antipov  <dmantipov@yandex.ru>

	* nsterm.m (ns_set_terminal_modes, ns_reset_terminal_modes):
	Remove no-ops.
	(ns_create_terminal): Adjust terminal setup.
	* w32term.c (w32_set_terminal_modes, w32_reset_terminal_modes):
	Remove no-ops.
	(w32_create_terminal): Adjust terminal setup.
	* xterm.c (XTset_terminal_modes, XTreset_terminal_modes):
	Remove no-ops.
	(x_create_terminal): Adjust terminal setup.

2013-09-01  Dmitry Antipov  <dmantipov@yandex.ru>

	* dispextern.h (SET_TEXT_POS_FROM_MARKER): Indent.
	(CLIP_TEXT_POS_FROM_MARKER): New macro.
	* dispnew.c (buffer_posn_from_coords):
	* window.c (Fwindow_end, displayed_window_lines):
	* xdisp.c (redisplay_mode_lines): Use it.

2013-09-01  Jan Djärv  <jan.h.d@swipnet.se>

	* fontset.c (face_for_char): Check char in the current face font first
	if HAVE_NS (Bug#15138).

2013-08-31  Martin Rudalics  <rudalics@gmx.at>

	* window.c (temp_output_buffer_show): Make sure window returned
	by display_buffer is live (Bug#15213).

2013-08-30  Dmitry Antipov  <dmantipov@yandex.ru>

	Minor cleanup to avoid forward declarations.
	* coding.h (struct ccl_spec): Remove forward declaration.
	* composite.h (toplevel): Include font.h.
	(struct composition_it, struct face, struct font_metrics):
	Remove forward declaration.
	* dispextern.h (struct image, struct atimer): Likewise.
	* emacsgtkfixed.h (struct frame): Likewise.
	* emacsgtkfixed.c (toplevel): Reorder headers and drop stdio.h.
	* font.h (struct font_driver, struct font, struct glyph_string)
	(struct face): Remove forward declaration.
	* fontset.h (struct face, struct font): Likewise.
	* frame.h (toplevel): Style cleanup.
	(enum output_method): Move to...
	* termhooks.h (enum output_method): ...here.
	(struct glyph, struct frame, struct ns_display_info)
	(struct x_display_info, struct w32_display_info):
	Remove forward declaration.
	* xterm.h (toplevel): Include termhooks.h.
	(struct font, struct window, struct glyph_matrix, struct frame)
	(struct input_event, struct face, struct image): Remove forward
	declaration.
	* gtkutil.h (struct _widget_value): Likewise.
	* keyboard.h (toplevel): Include termhooks.h.
	(struct input_event): Remove forward declaration.

2013-08-29  Dmitry Antipov  <dmantipov@yandex.ru>

	* intervals.c (set_point_from_marker): New function.
	* editfns.c (Fgoto_char):
	* process.c (Finternal_default_process_filter):
	* window.c (select_window_1): Use it.
	* buffer.h (set_point_from_marker): Add prototype.

2013-08-29  Eli Zaretskii  <eliz@gnu.org>

	* w32.c (term_winsock): Call release_listen_threads before calling
	WSACleanup.
	(_sys_wait_accept): Wait for accept event in a loop with a finite
	timeout, instead of waiting indefinitely.  Will hopefully avoid
	hanging during exit because WSACleanup deadlocks waiting for the
	event object to be released.  (Bug#14333)

	* w32proc.c (release_listen_threads): New function, signals all
	the reader threads that listen for connections to stop waiting.

	* w32.h (release_listen_threads): Add prototype.

2013-08-29  Dmitry Antipov  <dmantipov@yandex.ru>

	* alloc.c (Fmake_marker, build_marker): Zero need_adjustment
	field of new marker (for sanity and safety).
	* lisp.h (XSETMARKER): Remove unused macro (it doesn't work
	anyway because XMISCTYPE is a function and can't be an lvalue).

2013-08-29  Dmitry Antipov  <dmantipov@yandex.ru>

	* xterm.c (x_clear_area): Lost 7th arg because it is always False.
	(x_after_update_window_line, x_scroll_bar_create)
	(x_scroll_bar_set_handle, XTset_vertical_scroll_bar)
	(handle_one_xevent, x_clear_frame_area):
	* gtkutil.c (xg_clear_under_internal_border, xg_update_scrollbar_pos):
	* xfns.c (x_set_menu_bar_lines, x_set_tool_bar_lines): Adjust users.
	* xterm.h (x_clear_area): Adjust prototype.

2013-08-29  Dmitry Antipov  <dmantipov@yandex.ru>

	Hook scanning and indentation functions to find_newline.  This helps
	to avoid duplicated code and renders more respect to newline cache.
	* lisp.h (scan_newline): Prefer ptrdiff_t to EMACS_INT.
	* cmds.c (Fforward_line):
	* indent.c (scan_for_column, Fcurrent_indentation, indented_beyond_p):
	Use find_newline and avoid unnecessary point movements.
	* search.c (scan_newline): Implement on top of find_newline.

2013-08-28  Stefan Monnier  <monnier@iro.umontreal.ca>

	* eval.c (Ffuncall): Fix handling of ((lambda ..) ..) in lexically
	scoped code (bug#11258).

2013-08-28  Davor Cubranic  <cubranic@stat.ubc.ca> (tiny change)

	* nsterm.m (last_window): New variable.
	(EV_TRAILER2): New macro.
	(EV_TRAILER): Call EV_TRAILER2.
	(mouseMoved:): Add support for mouse-autoselect-window
	on nextstep (Bug#6888).

2013-08-28  Andreas Schwab  <schwab@suse.de>

	* regex.c (CHAR_CHARSET, CHARSET_LEADING_CODE_BASE, CHAR_HEAD_P)
	(SINGLE_BYTE_CHAR_P, SAME_CHARSET_P, MAKE_CHAR, BYTE8_TO_CHAR):
	Remove unused macro definitions.
	(CHARSET_RANGE_TABLE_BITS, EXTEND_RANGE_TABLE)
	(SET_RANGE_TABLE_WORK_AREA_BIT, SET_RANGE_TABLE_WORK_AREA):
	Only define if emacs.

2013-08-28  Dmitry Antipov  <dmantipov@yandex.ru>

	Prefer enum glyph_row_area to int where appropriate.
	* dispextern.h (enum glyph_row_area): Add ANY_AREA member.
	Fix comment.
	(window_box, window_box_width, window_box_left, window_box_left_offset)
	(window_box_right, window_box_right_offset): Adjust prototypes.
	* xdisp.c (window_box, window_box_width, window_box_left)
	(window_box_left_offset, window_box_right, window_box_right_offset):
	Use enum glyph_row_area.  Adjust users and tweak comment where needed.
	(window_box_edges): Likewise.  Lost 2nd arg since it is always ANY_AREA.
	* nsterm.m (ns_clip_to_row):
	* w32term.c (w32_clip_to_row):
	* xterm.c (x_clip_to_row): Likewise.

2013-08-28  Dmitry Antipov  <dmantipov@yandex.ru>

	* buffer.c (Foverlays_at, Foverlays_in, Fnext_overlay_change)
	(Fprevious_overlay_change): Fast path for buffer with no overlays.

2013-08-28  Paul Eggert  <eggert@cs.ucla.edu>

	* Makefile.in (SHELL): Now @SHELL@, not /bin/sh,
	for portability to hosts where /bin/sh has problems.

2013-08-28  Dmitry Antipov  <dmantipov@yandex.ru>

	Redesign redisplay interface to drop global output_cursor.
	* dispextern.h (struct redisplay_interface): Remove cursor_to member.
	(toplevel): Remove declaration of output_cursor.
	(set_output_cursor, x_cursor_to): Remove prototype.
	* window.h (struct window): New member output_cursor.
	(output_cursor_to): New function to replace RIF member.
	* dispnew.c (redraw_overlapped_rows, update_marginal_area)
	(update_text_area, set_window_cursor_after_update): Use it.
	* xdisp.c (output_cursor, set_output_cursor, x_cursor_to): Remove.
	(x_write_glyphs, x_insert_glyphs, x_clear_end_of_line):
	* nsterm.m (ns_update_window_begin, ns_update_window_end):
	* w32term.c (x_update_window_begin, x_update_window_end):
	* xterm.c (x_update_window_begin, x_update_window_end):
	Adjust to use per-window output cursor.

2013-08-27  Paul Eggert  <eggert@cs.ucla.edu>

	Simplify SELECT_TYPE-related code.
	Like EMACS_TIME, this portability layer is no longer needed, since
	Emacs has been using fd_set as a portability layer for some time.
	* sysselect.h (FD_SETSIZE): Rename from MAXDESC.  All uses changed.
	(SELECT_TYPE): Remove.  All uses changed to fd_set.
	(fd_set) [!FD_SET]: New typedef.

	Simplify EMACS_TIME-related code.
	This portability layer is no longer needed, since Emacs has been
	using struct timespec as a portability layer for some time.
	* atimer.h, buffer.h, dispextern.h, xgselect.h:
	Include <time.h> rather than "systime.h"; that's all that's needed now.
	* dispnew.c: Include <timespec.h> rather than "systime.h";
	that's all that's needed now.
	* systime.h (EMACS_TIME): Remove.  All uses changed to struct timespec.
	(EMACS_TIME_RESOLUTION): Remove.  All uses changed to
	TIMESPEC_RESOLUTION.
	(LOG10_EMACS_TIME_RESOLUTION): Remove.  All uses changed to
	LOG10_TIMESPEC_RESOLUTION.
	(EMACS_SECS, emacs_secs_addr): Remove.  All uses changed to tv_sec.
	(EMACS_NSECS): Remove.  All uses changed to tv_nsec.
	(make_emacs_time): Remove.  All used changed to make_timespec.
	(invalid_timespec): Rename from invalid_emacs_time.  All uses changed.
	(current_timespec): Rename from current_emacs_time.  All uses changed.
	(add_emacs_time): Remove.  All uses changed to timespec_add.
	(sub_emacs_time): Remove.  All uses change dot timespec_sub.
	(EMACS_TIME_SIGN): Remove.  All uses changed to timespec_sign.
	(timespec_valid_p): Rename from EMACS_TIME_VALID_P.  All uses changed.
	(EMACS_TIME_FROM_DOUBLE): Remove.  All uses changed to dtotimespec.
	(EMACS_TIME_TO_DOUBLE): Remove.  All uses changed to timespectod.
	(current_timespec): Rename from current_emacs_time.  All uses changed.
	(EMACS_TIME_EQ, EMACS_TIME_LT, EMACS_TIME_LE): Remove.  All uses
	changed to timespec_cmp.
	* xgselect.c: Include <timespec.h>, since our .h files don't.

2013-08-27  Dmitry Antipov  <dmantipov@yandex.ru>

	* xterm.h (FONT_TYPE_FOR_UNIBYTE, FONT_TYPE_FOR_MULTIBYTE:)
	* nsterm.h (FONT_TYPE_FOR_UNIBYTE, FONT_TYPE_FOR_MULTIBYTE):
	Remove the leftovers.
	* gtkutil.c (toplevel): Do not declare Qxft but include
	font.h to do so.
	* image.c (toplevel): Do not declare Vlibrary_cache because
	it's already done in lisp.h.

2013-08-27  Dmitry Antipov  <dmantipov@yandex.ru>

	* lisp.h (Mouse_HLInfo): Move from here...
	* dispextern.h (Mouse_HLInfo): ...to here and offload lisp.h.
	(reset_mouse_highlight): New function.
	* msdos.c (dos_set_window_size, IT_update_begin)
	(internal_terminal_init):
	* nsterm.m (ns_update_window_end, x_free_frame_resources)
	(ns_initialize_display_info):
	* w32console.c (initialize_w32_display):
	* w32term.c (x_update_window_end, x_free_frame_resources)
	(w32_initialize_display_info):
	* xterm.c (x_update_window_end, x_free_frame_resources, x_term_init):
	* window.c (Fdelete_other_windows_internal):
	* xdisp.c (clear_mouse_face, cancel_mouse_face): Use it.
	* termchar.h (toplevel):
	* xterm.h (toplevel): Include dispextern.h.

2013-08-26  Paul Eggert  <eggert@cs.ucla.edu>

	Fix minor problems found by static checking.
	* image.c (XGetPixel, XPutPixel) [HAVE_NS]: Now static.
	(expect): Avoid nested-if warning.
	(x_build_heuristic_mask) [HAVE_NS]: Avoid unused-var warning.
	* nsmenu.m (fillWithWidgetValue:): Avoid type warning.
	* nsterm.h, nsterm.m (ns_select):
	* xgselect.c, xgselect.h (xg_select):
	Adjust signature to better match pselect's.
	* nsterm.m (ns_select):
	Don't set *TIMEOUT, since pselect doesn't.
	* regex.c (whitespace_regexp): Now const_re_char *, to avoid
	diagnostic about assigning const char * to it.
	* xfaces.c (x_display_info) [HAVE_NS]: Remove; unused.

2013-08-26  Stefan Monnier  <monnier@iro.umontreal.ca>

	* lread.c (substitute_object_recurse): Handle hash-tables as well
	(bug#15190).

2013-08-26  Paul Eggert  <eggert@cs.ucla.edu>

	Fix unlikely core dump in init_tty, and simplify terminfo case.
	* term.c (init_tty) [TERMINFO]: Fix check for buffer overrun.
	The old version incorrectly dumped core if malloc returned a
	buffer containing only non-NUL bytes.
	(init_tty): Do not allocate or free termcap buffers; the
	struct does that for us now.
	* termchar.h (TERMCAP_BUFFER_SIZE) [!TERMINFO]: New constant.
	(struct tty_display_info): Define members termcap_term_buffer and
	termcap_strings_buffer only if !TERMINFO, since terminfo doesn't
	use them.  Allocate them directly in struct rather than indirectly
	via a pointer, to simplify init_tty.

	* frame.c (check_minibuf_window): Initialize 'window' properly,
	so that Emacs reliably aborts later if 'window' is not initialized.

2013-08-26  Jan Djärv  <jan.h.d@swipnet.se>

	* gtkutil.c (xg_initialize): Set gtk-menu-bar-accel to "" instead
	of VoidSymbol (Bug#15154).

2013-08-26  Dmitry Antipov  <dmantipov@yandex.ru>

	* lisp.h (Mouse_HLInfo): Drop set-but-unused members
	mouse_face_beg_y and mouse_face_end_y.
	* xdisp.c (note_tool_bar_highlight, mouse_face_from_buffer_pos)
	(mouse_face_from_string_pos, note_mode_line_or_margin_highlight):
	Adjust users and update comment where appropriate.

2013-08-26  Martin Rudalics  <rudalics@gmx.at>

	* frame.c (check_minibuf_window): New function.
	(delete_frame, Fmake_frame_invisible, Ficonify_frame):
	Call check_minibuf_window (Bug#15183).

2013-08-26  Dmitry Antipov  <dmantipov@yandex.ru>

	* window.h (struct window): Replace last_cursor with last_cursor_vpos
	because this is the only last cursor data we need to keep and consult.
	* window.c (replace_window, set_window_buffer, Fsplit_window_internal):
	* xdisp.c (mark_window_display_accurate_1, try_cursor_movement):
	Adjust users.

2013-08-26  Dmitry Antipov  <dmantipov@yandex.ru>

	Fix recovering from possible decompression error.
	Since insert_from_gap doesn't always move point, we can't use PT as
	the position where the partially decompressed data ends, and
	should count how many bytes was produced so far.
	* decompress.c (struct decompress_unwind_data): Add nbytes member.
	(unwind_decompress): Really delete partially uncompressed data.
	(Fzlib_decompress_region): Take decompressed data size into account.

2013-08-26  Dmitry Antipov  <dmantipov@yandex.ru>

	* syntax.c (init_syntax_once): Adjust comment and do an early
	initialization of Qchar_table_extra_slots just once...
	* casetab.c (init_casetab_once):
	* category.c (init_category_once):
	* character.c (syms_of_character):
	* coding.c (syms_of_coding):
	* xdisp.c (syms_of_xdisp): ...and omit it here.

2013-08-24  Eli Zaretskii  <eliz@gnu.org>

	* xdisp.c (get_next_display_element): Don't apply to characters
	from a display vector the logic of setting it->end_of_box_run_p
	suitable for characters from a buffer.  (Bug#15175)

	* w32.c (fdutimens): Call 'utime', which is implemented on w32.c
	to handle directories, rather than '_utime' which doesn't.
	(Bug#15176)

2013-08-24  Jan Djärv  <jan.h.d@swipnet.se>

	* gtkutil.c (x_wm_set_size_hint): Don't set hints when maximized
	or fullscreen (Bug#14627).

2013-08-24  Paul Eggert  <eggert@cs.ucla.edu>

	System-dependent integer overflow fixes.
	* process.c (Fset_process_window_size): Signal an error if
	the window size is outside the range supported by the lower level.
	* sysdep.c (set_window_size): Return negative on error,
	nonnegative on success, rather than -1, 0, 1 on not in system,
	failure, success.  This is simpler.  Caller changed.
	(serial_configure): Remove unnecessary initialization of local.
	(procfs_get_total_memory) [GNU_LINUX]: Don't assume system memory
	size fits in unsigned long; this isn't true on some 32-bit hosts.
	Avoid buffer overrun if some future version of /proc/meminfo has a
	variable name longer than 20 bytes.
	(system_process_attributes) [__FreeBSD__]:
	Don't assume hw.availpages fits in 'int'.

2013-08-23  Paul Eggert  <eggert@cs.ucla.edu>

	Don't let very long directory names overrun the stack.
	Fix some related minor problems involving "//", vfork.
	* callproc.c (encode_current_directory): New function.
	(call_process): Don't append "/"; not needed.
	* fileio.c (file_name_as_directory_slop): New constant.
	(file_name_as_directory): Allow SRC to be longer than SRCLEN;
	this can save the caller having to alloca.
	(Ffile_name_as_directory, Fdirectory_file_name, Fexpand_file_name):
	Use SAFE_ALLOCA, not alloca.
	(directory_file_name, Fexpand_file_name): Leave leading "//"
	alone, since it can be special even on POSIX platforms.
	* callproc.c (call_process):
	* process.c (Fformat_network_address):
	* sysdep.c (sys_subshell):
	Use encode_current_directory rather than rolling our own.
	(create_process): No need to encode directory; caller does that now.
	* process.h (encode_current_directory): New decl.
	* sysdep.c (sys_subshell): Work even if vfork trashes saved_handlers.
	Rework to avoid 'goto xyzzy;'.

2013-08-23  Eli Zaretskii  <eliz@gnu.org>

	* xdisp.c (handle_face_prop): If the default face was remapped use
	the remapped face for strings from prefix properties.  (Bug#15155)

2013-08-23  Dmitry Antipov  <dmantipov@yandex.ru>

	Minor cleanup for redisplay interface and few related functions.
	* frame.h (enum text_cursor_kinds): Move from here...
	* dispextern.h (enum text_cursor_kinds): ...to here.
	(toplevel): Drop unnecessary declarations.
	(struct redisplay_interface): Use bool and enum text_cursor_kinds
	in update_window_end_hook and draw_window_cursor functions.
	(display_and_set_cursor, x_update_cursor): Adjust prototypes.
	* nsterm.m (ns_update_window_end, ns_draw_window_cursor):
	* w32term.c (x_update_window_end, w32_draw_window_cursor):
	* xterm.c (x_update_window_end, x_draw_window_cursor):
	* xdisp.c (display_and_set_cursor, update_window_cursor)
	(update_cursor_in_window_tree, x_update_cursor): Use bool and
	enum text_cursor_kinds where appropriate.

2013-08-23  Dmitry Antipov  <dmantipov@yandex.ru>

	Redesign redisplay interface to drop updated_row and updated_area.
	* dispextern.h (updated_row, updated_area): Remove declaration.
	(struct redisplay_interface): Pass glyph row and row area parameters
	to write_glyphs, insert_glyphs and clear_end_of_line functions.
	(x_write_glyphs, x_insert_glyphs, x_clear_end_of_line):
	Adjust prototypes.
	* dispnew.c (updated_row, updated_area): Remove.
	(redraw_overlapped_rows, update_window_line): Adjust user.
	(update_marginal_area, update_text_area): Likewise.  Pass updated row
	as a parameter.  Prefer enum glyph_row_area to int where appropriate.
	* xdisp.c (x_write_glyphs, x_insert_glyphs, x_clear_end_of_line):
	Adjust users.

2013-08-22  Paul Eggert  <eggert@cs.ucla.edu>

	* process.c (flush_pending_output): Remove stub.
	All uses removed.

2013-08-21  Paul Eggert  <eggert@cs.ucla.edu>

	* callproc.c: Fix race that killed background processes (Bug#15144).
	(call_process): New arg TEMPFILE_INDEX.  Callers changed.
	Record deleted process-id in critical section, not afterwards.
	Don't mistakenly kill process created by a call-process invocation
	that discards output and does not wait.

2013-08-21  Dmitry Antipov  <dmantipov@yandex.ru>

	Fix compilation with GC_MARK_STACK == GC_USE_GCPROS_AS_BEFORE
	and GC_MARK_STACK == GC_USE_GCPROS_CHECK_ZOMBIES.
	* alloc.c (toplevel): Remove unnecessary nested #if...#endif.
	(mark_maybe_object) [!GC_MARK_STACK]: Define to emacs_abort
	to shut up compiler in mark_object.
	(dump_zombies): Convert to global and add EXTERNALLY_VISIBLE.

2013-08-21  Paul Eggert  <eggert@cs.ucla.edu>

	* process.c (allocate_pty) [PTY_OPEN]: Set fd's FD_CLOEXEC flag.
	We can't portably rely on PTY_OPEN doing that, even if
	it calls posix_openpt with O_CLOEXEC.

2013-08-20  Kenichi Handa  <handa@gnu.org>

	* character.c (string_char): Improve commentary.

2013-08-20  Paul Eggert  <eggert@cs.ucla.edu>

	* image.c (SIGNATURE_DIGESTSIZE): Remove.
	(struct animation_cache): Make signature a flexible array member.
	All uses changed.  This is a tad slower but may insulate us better
	from future changes to ImageMagick.

2013-08-19  Paul Eggert  <eggert@cs.ucla.edu>

	* image.c: Shrink memory needed for animation cache.
	(SIGNATURE_DIGESTSIZE): New constant.
	(struct animation_cache): Make 'signature' a fixed size array of bytes.
	(imagemagick_create_cache): Copy the signature.  This saves
	several KB of memory that ImageMagick wastes per signature.
	Don't bother updating the update_time, as the caller does that now.
	(imagemagick_prune_animation_cache): Don't destroy the signature, as
	it's a fixed size struct member now.
	(imagemagick_get_animation_cache): Always destroy the signature,
	as it's now imagemagick_create_cache's responsibility to copy it.
	Avoid duplicate calls to strcmp and to imagemagick_create_cache,
	and use memcmp rather than strcmp.
	eassert that ImageMagick returns a signature of the specified length.

2013-08-19  Lars Magne Ingebrigtsen  <larsi@gnus.org>

	* image.c (imagemagick_get_animation_cache): Don't segfault on
	each invocation.
	(imagemagick_get_animation_cache): Revert to previous definition
	so that it actually works.  But keep the memory leak fix.
	(imagemagick_get_animation_cache): Fix memory leak.

2013-08-19  Paul Eggert  <eggert@cs.ucla.edu>

	* image.c: Fix animation cache signature memory leak.
	Fix some other minor performance problems while we're at it.
	(imagemagick_create_cache): Clear just the members that
	need clearing.  Don't set update_time, as caller does that now.
	(imagemagick_prune_animation_cache, imagemagick_get_animation_cache):
	Simplify by using pointer-to-pointer instead of a prev pointer.
	(imagemagick_prune_animation_cache): Use make_emacs_time rather
	than EMACS_TIME_FROM_DOUBLE, and DestroyString rather than free.
	(imagemagick_get_animation_cache): Don't xstrdup the image signature;
	it's already a copy.  Free the signature probe unless it's cached.

	* process.c (handle_child_signal): Fix crash; deleted pid (Bug#15106).
	This was introduced by my 2013-08-12 fix for Bug#15035.

2013-08-19  Dmitry Antipov  <dmantipov@yandex.ru>

	* image.c (imagemagick_create_cache, imagemagick_get_animation_cache)
	(imagemagick_prune_animation_cache): Now static.

2013-08-18  Lars Magne Ingebrigtsen  <larsi@gnus.org>

	* image.c (imagemagick_get_animation_cache): Don't segfault when
	pruning all entries.

2013-08-18  Ken Brown  <kbrown@cornell.edu>

	* sheap.c (STATIC_HEAP_SIZE): Adjust to current needs; use bigger
	static heap if ENABLE_CHECKING is defined.
	(max_bss_sbrk_ptr): New variable.
	(bss_sbrk): Use it.
	(report_sheap_usage): Report maximum static heap usage instead of
	ending static heap usage.

2013-08-17  Eli Zaretskii  <eliz@gnu.org>

	* decompress.c (Fzlib_available_p) [WINDOWSNT]: Update the value
	of zlib_initialized according to the results of calling
	init_zlib_functions.

2013-08-16  Lars Magne Ingebrigtsen  <larsi@gnus.org>

	* image.c: Implement an ImageMagick per-image cache.
	(imagemagick_get_animation_cache): Fix a double-free error.
	(imagemagick_load_image): Remove the ping_wand code, which only
	apparently saved time on invalid animated images, and slowed down
	everything else.  Optimise for the common case.

2013-08-16  Xue Fuqiao  <xfq.free@gmail.com>

	* buffer.c (syms_of_buffer) <buffer-undo-list>: Doc fix.

	* editfns.c (insert_before_markers): Mention overlay in the doc string.

	* marker.c (set_marker): Remove documentation of undefined behavior.

2013-08-15  Lars Magne Ingebrigtsen  <larsi@gnus.org>

	* image.c (imagemagick_compute_animated_image): Animate correctly
	when sub-images are smaller than the main image.
	(imagemagick_compute_animated_image): Setting the iterator row to
	zero is apparently not allowed.
	(imagemagick_compute_animated_image): Allow images that say they
	have sub-images that are bigger than the main image, but just crop
	them.

2013-08-15  Jan Djärv  <jan.h.d@swipnet.se>

	* nsmenu.m (menuWillOpen:): Fix preprocessor test (Bug#15001).

2013-08-15  Lars Magne Ingebrigtsen  <larsi@gnus.org>

	* image.c (imagemagick_compute_animated_image): Respect the GIF
	disposal methods.

2013-08-15  Ken Brown  <kbrown@cornell.edu>

	* emacs.c (main): Update comment about G_SLICE_ALWAYS_MALLOC.
	* gmalloc.c (memalign) [CYGWIN]: Revert last change; it's not
	needed.

2013-08-15  Paul Eggert  <eggert@cs.ucla.edu>

	Fix minor problems found by static checking.
	* frame.c (delete_frame):
	* xdisp.c (next_element_from_display_vector):
	Avoid uninitialized local.
	* image.c (imagemagick_compute_animated_image): Port to C89.
	Prefer usual GNU indentation style for loops.
	Be more careful about bizarrely large sizes, by using ptrdiff_t
	instead of int.

2013-08-15  Dmitry Antipov  <dmantipov@yandex.ru>

	Fix infinite frame selection loop (Bug#15025).
	* frame.c (delete_frame): Prefer fast ad-hoc loop to next_frame.

2013-08-15  Eli Zaretskii  <eliz@gnu.org>

	* xdisp.c (compute_window_start_on_continuation_line):
	When WORD_WRAP is in effect, use move_it_to instead of move_it_by_lines
	to make sure we end up setting the window start at the leftmost
	visible character of the display line.  This avoids funky
	horizontal shifting because the window start is not kept on the
	same position.  (Bug#15090)
	(next_element_from_display_vector): Support 'box' face attribute
	in the face definitions of a display vector.  (Bug#15099)

2013-08-15  Lars Magne Ingebrigtsen  <larsi@gnus.org>

	* image.c (imagemagick_compute_animated_image): Implement animated
	images (bug#14700).
	(imagemagick_compute_animated_image): Fix some compilation
	warnings.  Implement a very simple cache to make the animation
	usable at all, but it should be replaced with a per-image cache.

2013-08-15  Dmitry Antipov  <dmantipov@yandex.ru>

	* lisp.h (FOR_EACH_ALIST_VALUE): New macro
	to do `for' loops over alist values.
	* buffer.h (FOR_EACH_BUFFER):
	* process.c (FOR_EACH_PROCESS): Use it.
	(handle_child_signal, status_notify, Fget_buffer_process)
	(kill_buffer_processes): Use FOR_EACH_PROCESS.

2013-08-15  Dmitry Antipov  <dmantipov@yandex.ru>

	* term.c (get_named_tty, create_tty_output, tty_free_frame_resources)
	(tty_free_frame_resources, delete_tty): Prefer eassert to emacs_abort.
	* image.c (make_image_cache): For struct image_cache, prefer xmalloc
	to xzalloc and so avoid redundant call to memset.
	* xterm.c (x_term_init): Avoid unnecessary initializations of dpyinfo
	members because it is allocated with xzalloc and so already zeroed.

2013-08-14  Ken Brown  <kbrown@cornell.edu>

	* gmalloc.c (memalign) [CYGWIN]: Rename to emacs_memalign
	(Bug#15094).

2013-08-14  Dmitry Antipov  <dmantipov@yandex.ru>

	Utility function and macro to copy Lisp string to C string.
	* lisp.h (xlispstrdupa): New macro.
	(xlispstrdup): New prototype.
	* alloc.c (xlispstrdup): New function.
	* callint.c (Fcall_interactively):
	* fileio.c (Ffile_name_directory, Fexpand_file_name)
	(Fsubstitute_in_file_name):
	* frame.c (Fmake_terminal_frame): Use xlispstrdupa.
	* image.c (x_create_bitmap_from_file):
	* w32term.c (w32_term_init):
	* xterm.c (x_term_init): Use xlispstrdup.

2013-08-14  Lars Magne Ingebrigtsen  <larsi@gnus.org>

	* image.c (imagemagick_load_image): Make animated pictures work.
	There's still some problems with background color settings, though
	(bug#14700).

	* decompress.c (unwind_decompress): Always restore point.

2013-08-14  Xue Fuqiao  <xfq.free@gmail.com>

	* marker.c (set_marker): Reformat documentation.

2013-08-14  Paul Eggert  <eggert@cs.ucla.edu>

	* xdisp.c (cursor_type_changed): Now static.

	* image.c (imagemagick_filename_hint): New arg HINT_BUFFER.
	Use changed.  This avoids the need to call xmalloc and for the
	caller to call xfree, and avoids memory leaks in some situations.

2013-08-14  Dmitry Antipov  <dmantipov@yandex.ru>

	* xdisp.c (adjust_window_ends): Move duplicated code to new function.
	(try_window, try_window_reusing_current_matrix, try_window_id): Use it.
	(redisplay_window): If window_end_valid is cleared due to non-zero
	windows_or_buffers_changed, clear current_matrix_up_to_date_p and
	so do not call to try_cursor_movement for that window.

2013-08-14  Dmitry Antipov  <dmantipov@yandex.ru>

	* window.h (struct window): Convert window_end_pos and
	window_end_vpos from Lisp_Object to ptrdiff_t and int, respectively.
	(wset_window_end_pos, wset_window_end_vpos): Remove.
	* dispnew.c (adjust_glyph_matrix):
	* window.c (Fwindow_end, replace_window, set_window_buffer)
	(make_window):
	* xdisp.c (check_window_end, move_it_to, redisplay_internal)
	(set_vertical_scroll_bar, redisplay_window, try_window)
	(try_window_reusing_current_matrix, find_first_unchanged_at_end_row)
	(try_window_id, decode_mode_spec, mouse_face_from_buffer_pos)
	(note_mouse_highlight): Adjust users.
	(try_cursor_movement): Likewise.  Convert old precondition to eassert.
	Add comment.

2013-08-14  Dmitry Antipov  <dmantipov@yandex.ru>

	Fix --enable-gcc-warnings errors introduced in 2013-08-13 commit.
	* image.c (imagemagick_filename_hint): Use `const char *' and
	prefer SSDATA to SDATA to avoid warnings.

2013-08-14  Dmitry Antipov  <dmantipov@yandex.ru>

	Cleanup window fringes, margins and scroll bars adjustments.
	* window.c (set_window_fringes, set_window_margins)
	(set_window_scroll_bars, apply_window_adjustment): New functions.
	(set_window_buffer, Fset_window_margins, Fset_window_fringes)
	(Fset_window_scroll_bars): Use them.

2013-08-14  Dmitry Antipov  <dmantipov@yandex.ru>

	* window.h (struct window): Convert scroll_bar_width
	from Lisp_Object to integer.  Adjust comment.
	(WINDOW_CONFIG_SCROLL_BAR_WIDTH, WINDOW_CONFIG_SCROLL_BAR_COLS):
	Adjust users.
	* window.c (wset_scroll_bar_width): Remove.
	(make_window): Initialize scroll_bar_width.
	(Fsplit_window_internal): Use direct assignment.
	(Fset_window_configuration, save_window_save):
	Convert Lisp_Object to integer and back where appropriate.
	(Fset_window_scroll_bars): Adjust user.  Return t if any scroll
	bar was actually changed, and mention this in docstring.

2013-08-13  Paul Eggert  <eggert@cs.ucla.edu>

	* decompress.c: Minor simplifications.
	(Fzlib_decompress_region): Don't bother verifying
	that avail_out <= UINT_MAX, as that was confusing.
	Mention the restriction in a comment instead.
	Prefer 'int' to 'ptrdiff_t' when 'int' is wide enough.

2013-08-13  Jan Djärv  <jan.h.d@swipnet.se>

	* nsmenu.m (x_activate_menubar): Check for OSX >= 10.5
	(trackingNotification:): Call ns_check_menu_open only for OSX >= 10.5.

2013-08-13  Lars Magne Ingebrigtsen  <larsi@gnus.org>

	* image.c (imagemagick_filename_hint): Check for errors in the
	alist structure.

2013-08-13  Eli Zaretskii  <eliz@gnu.org>

	* window.c (Fwindow_margins): Return nil when there's no marginal
	area, as per the documented API.

	* w32term.c (x_scroll_bar_create): Use ALLOCATE_PSEUDOVECTOR, not
	Fmake_vector, as scroll bar's struct members are not all Lisp
	objects now.  This avoids crashes in GC.

	* w32term.h (struct scroll_bar): Convert fringe_extended_p to a
	bool, so its address could be taken.

2013-08-13  Lars Magne Ingebrigtsen  <larsi@gnus.org>

	* image.c (imagemagick_filename_hint): New function to possibly
	apply `image-content-type-suffixes'.
	(imagemagick_load_image): Use it.

2013-08-13  Eli Zaretskii  <eliz@gnu.org>

	* decompress.c (Fzlib_decompress_region) [WINDOWSNT]: Return Qnil
	if loading zlib failed.

2013-08-13  Jan Djärv  <jan.h.d@swipnet.se>

	* nsterm.m (ns_set_vertical_scroll_bar): Fix breakage intruduced by
	2013-08-13 checkin below.  Change bool to BOOL, rule is:
	All Obj-C code uses BOOL, except for interfaces callable from C.

	* nsterm.h: Fix CGFloat for OSX 10.4 (Bug#15086).

2013-08-13  Dmitry Antipov  <dmantipov@yandex.ru>

	* window.h (WINDOW_FRINGE_EXTENDED_P): New macro.
	* nsterm.m (ns_set_vertical_scroll_bar): Use it.  Use convenient
	bool instead of BOOL.
	* w32term.h (struct scroll_bar): Convert fringe_extended_p
	from Lisp_Object to bitfield.  Adjust comment.
	* w32term.c (x_scroll_bar_create): Adjust user.
	Use WINDOW_FRINGE_EXTENDED_P and bool for boolean.
	* xterm.c (XTset_vertical_scroll_bar): Likewise.
	Use bool for boolean.
	* xterm.h (struct scroll_bar): Prefer commonly used `unsigned'
	to `unsigned int' when defining a bitfield.

2013-08-13  Paul Eggert  <eggert@cs.ucla.edu>

	* decompress.c (Fzlib_decompress_region): Try to clarify 'avail_out'.

2013-08-13  Dmitry Antipov  <dmantipov@yandex.ru>

	* window.h (struct window): Convert left_margin_cols and
	right_margin_cols from Lisp_Objects to integers.  Adjust comment.
	(WINDOW_LEFT_MARGIN_COLS, WINDOW_RIGHT_MARGIN_COLS)
	(WINDOW_LEFT_MARGIN_WIDTH, WINDOW_RIGHT_MARGIN_WIDTH):
	Adjust users.
	* dispnew.c (margin_glyphs_to_reserve): Convert 3rd arg to int.
	Adjust comment.
	(showing_window_margins_p, update_window_line, update_frame_1):
	* fringe.c (draw_fringe_bitmap_1):
	* xdisp.c (window_box_width): Adjust users.
	* window.c (wset_left_margin_cols, wset_right_margin_cols): Remove.
	(adjust_window_margins, set_window_buffer, Fsplit_window_internal):
	Use direct assignment.
	(Fset_window_configuration, save_window_save, Fwindow_margins):
	Convert Lisp_Object to integer and back where appropriate.
	(Fset_window_margins): Adjust user.  Return t if any margin
	was actually changed, and mention this in docstring.

2013-08-13  Xue Fuqiao  <xfq.free@gmail.com>

	* syntax.c (forward_word):
	* cmds.c (forward_char, backward_char): Mention the optional argument.

2013-08-13  Dmitry Antipov  <dmantipov@yandex.ru>

	* window.h (struct window): Convert left_fringe_width
	and right_fringe_width from Lisp_Objects to integers.
	Adjust comment.
	(WINDOW_FRINGE_COLS, WINDOW_LEFT_FRINGE_WIDTH)
	(WINDOW_RIGHT_FRINGE_WIDTH): Adjust users.
	* window.c (wset_left_fringe_width, wset_right_fringe_width):
	Remove.
	(make_window): Initialize new integer fields to -1.
	(Fsplit_window_internal): Use direct assignment.
	(Fset_window_configuration, save_window_save):
	Convert Lisp_Object to integer and back where appropriate.
	(Fset_window_fringes): Adjust user.  Return t if any fringe
	was actually changed, and mention this in docstring.

2013-08-13  Dmitry Antipov  <dmantipov@yandex.ru>

	* keyboard.c (Fdiscard_input): Do not increment update_mode_lines.
	* nsfns.m (x_set_cursor_type):
	* w32fns.c (x_set_cursor_type):
	* xfns.c (x_set_cursor_type): Do not set cursor_type_changed here...
	* xdisp.c (set_frame_cursor_types): ...but in common code.

2013-08-13  Dmitry Antipov  <dmantipov@yandex.ru>

	* font.c (clear_font_cache): New function, stripped from...
	(Fclear_font_cache): ...here, which now uses the function
	above.  Adjust comment.
	* font.h (clear_font_cache): Add prototype.
	* xfaces.c (clear_face_cache): Use clear_font_cache.

2013-08-13  Dmitry Antipov  <dmantipov@yandex.ru>

	* window.c (Fset_window_start): Compare `w', not `window' because
	`w' might not be equal to `window' after call to decode_live_window.

2013-08-12  Paul Eggert  <eggert@cs.ucla.edu>

	* process.c (deactivate_process): Reset fds to -1 (Bug#15035).
	This fixes a problem introduced by the Bug#15035 patch
	when using GPG.  Reported by Herbert J. Skuhra.

2013-08-12  Eli Zaretskii  <eliz@gnu.org>

	* decompress.c <zlib_initialized> [WINDOWSNT]: New static variable.
	(Fzlib_decompress_region) [WINDOWSNT]: Call init_zlib_functions if
	not yet initialized.

2013-08-12  Lars Magne Ingebrigtsen  <larsi@gnus.org>

	* decompress.c (Fzlib_decompress_region): Support zlib
	decompression, too, and rename.

2013-08-12  Paul Eggert  <eggert@cs.ucla.edu>

	Minor zlib configuration tweaks.
	* decompress.c (fn_inflateInit2) [!WINDOWSNT]:
	Don't assume presence of fn_inflateInit2_ zlib internal function.

2013-08-12  Lars Magne Ingebrigtsen  <larsi@gnus.org>

	* decompress.c (Fzlib_decompress_gzipped_region): Rename to
	include the zlib prefix.

2013-08-12  Eli Zaretskii  <eliz@gnu.org>

	* decompress.c [WINDOWSNT]: Include windows.h and w32.h.
	(DEF_ZLIB_FN, LOAD_ZLIB_FN) [WINDOWSNT]: New macros.  Use them to
	define static variables that are pointers to zlib functions to be
	dynamically loaded.
	(init_zlib_functions) [WINDOWSNT]: New function.
	(fn_inflateInit2_, fn_inflate, fn_inflateEnd, fn_inflateInit2):
	New macros.
	(Fdecompress_gzipped_region, unwind_decompress): Use the fn_*
	macros instead of invoking the zlib functions directly.
	(syms_of_decompress): DEFSYM Qzlib_dll.
	Staticpro Szlib_available_p.

2013-08-12  Dmitry Antipov  <dmantipov@yandex.ru>

	Avoid looping over all frame windows to freeze and unfreeze.
	* window.h (struct window): Drop frozen_window_start_p.
	(freeze_window_starts): Drop prototype.
	* frame.h (struct frame): New frozen_window_starts flag.
	(FRAME_WINDOWS_FROZEN): New macro.
	* window.c (freeze_window_start, freeze_window_starts):
	Remove.
	(select_window, replace_window): Adjust users.
	* xdisp.c (resize_mini_window): Use FRAME_WINDOWS_FROZEN.
	(window_frozen_p): New function.
	(redisplay_window): Use it.

2013-08-12  Paul Eggert  <eggert@cs.ucla.edu>

	Fix some fd issues when running subprocesses (Bug#15035).
	Fix bugs that can leak files or file descriptors on errors.
	Don't unlink open temp files, as that's hard for users to diagnose
	when things go awry (e.g., temp disk exhausted).
	Don't bother to lock temp files.  Check for invalid recursion.
	* callproc.c (synch_process_fd): Remove.  All uses removed.
	(synch_process_tempfile): New var or macro.
	(CALLPROC_STDOUT, CALLPROC_STDERR, CALLPROC_PIPEREAD, CALLPROC_FDS):
	New constants.
	(record_kill_process): New arg, the temp name.  All callers changed.
	(delete_temp_file): Now just a simple wrapper around unlink.
	(call_process_kill): New arg, the call_process_fd array.
	Close them all.  Clear synch_process_pid.  Remove the temp file,
	or arrange for it to be removed.
	(call_process_cleanup) [MSDOS]: Arg no longer contains file name;
	that's been moved to synch_process_tempfile.  Caller changed.
	Do not remove the tempfile; that's now call_process_kill's
	responsibility.
	(call_process_cleanup) [!MSDOS]: Do not record unwind-protect for
	call_process_kill; the caller now does that.
	(call_process_cleanup): Do not close the process fd; that's now
	call_process_kill's responsibility.
	(Fcall_process): Implement via new function call_process, which
	has most of the old body of Fcall_process, but with a different API.
	(call_process): New function that does not open or close filefd if
	it is nonnegative.  Record which fds need to be closed, and let
	call_process_kill close (and remove the tempfile, on MSDOS) on error.
	Signal an error if invoked recursively (could be done via a hook).
	Simplify creation of the tempfile in the MSDOS case.
	Don't create the output file until after checking for the executable.
	Report any failure to open /dev/null.
	Don't open /dev/null for writing twice; once is enough.
	Don't create pipe if all output is being discarded or sent to file.
	Don't worry about setting up the coding system or reading from the
	pipe if all output is being discarded.
	Hoist fd_error local into top level, to lessen block nesting.
	Don't record deleted pid here; now done by Fcall_process_region.
	(Fcall_process) [MSDOS]: Report mktemp failure immediately,
	and note its success in synch_process_tempfile.
	Do not leak resources when child_setup fails.
	(Fcall_process) [!MSDOS && !WINDOWSNT]: Remove duplicate assignment
	to child_errno.  Remove unnecessary close of fd0; it's close-on-exec.
	(create_temp_file): Now returns open fd, with an additional
	Lisp_Object * argument to return the name.  All callers changed.
	Do not close the file; rewind it instead, and leave it open for
	the caller.  Do not lock the temp file.  Unwind-protect the file
	and the file-descriptor.
	(Fcall_process_region): If the input is /dev/null, unwind-protect it.
	If an asynchrounous process, record it here, not in call_process.
	(syms_of_callproc) [MSDOS]: Initialize synch_process_tempfile.
	* eval.c (set_unwind_protect): New function.
	* fileio.c (write_region): New function, generalized from the
	old Fwrite_region.  Do not lock temp files.
	(Fwrite_region): Use it.
	* lisp.h (set_unwind_protect, write_region): New decls.
	* process.c: Include <verify.h>.
	(make_process): Mark fds as initially closed.
	(deleted_pid_list): Now a list of pid-filename pairs.
	All uses changed.
	(close_process_fd): New function.
	(SUBPROCESS_STDIN, WRITE_TO_SUBPROCESS, READ_FROM_SUBPROCESS)
	(SUBPROCESS_STDOUT, READ_FROM_EXEC_MONITOR, EXEC_MONITOR_OUTPUT):
	New constants.  Verify that their number matches PROCESS_OPEN_FDS.
	(create_process, create_pty, Fmake_serial_process)
	(server_accept_connection): Record which fds need to be closed,
	and let deactivate_process close them.
	(Fmake_network_process): Do not discard the unwind-protect
	until it's safe to do so.
	(deactivate_process): Close the fds opened by create_process etc.
	(Fprocess_send_eof): Adjust to new way of recording open fds.
	Report an error if /dev/null can't be opened, instead of aborting.
	* process.h (PROCESS_OPEN_FDS): New constant.
	(struct Lisp_Process): New member open_fds.
	(record_kill_process, record_deleted_pid): Adjust signatures.
	(record_deleted_pid): Move decl here ...
	* syswait.h (record_deleted_pid): ... from here.

2013-08-11  Paul Eggert  <eggert@cs.ucla.edu>

	* decompress.c: Fix bugs with large buffers and weird inputs.
	Tune a bit.  Reindent as per usual Emacs style.
	(BUFFER_SIZE): Remove.
	(Fdecompress_gzipped_region): Do not mishandle input buffers with
	more than UINT_MAX bytes.  Decompress into the gap instead of into
	an auto buffer, as this should avoid copying.  Return nil if
	'inflate' returns Z_NEED_DICT, as we have no dictionary.  Do not
	set immediate_quit; we shouldn't trust zlib code that much.

2013-08-11  Lars Magne Ingebrigtsen  <larsi@gnus.org>

	* decompress.c (Fdecompress_gzipped_region): Respect all zlib
	errors, and really move the gap to where we want it.

	* lisp.h: Include decompress.c support.

	* emacs.c (main): Include decompress.c support.

	* Makefile.in: Include -lz if present.

2013-08-11  Jan Djärv  <jan.h.d@swipnet.se>

	* nsmenu.m (ns_update_menubar): Call fillWithWidgetValue:frame:
	(initWithTitle:): Initialize frame to 0.
	(fillWithWidgetValue:): Call fillWithWidgetValue:frame.
	(fillWithWidgetValue:frame:): Rename from
	fillWithWidgetValue:setDelegate, call initWithTile:frame: if f.

	* nsterm.h (EmacsMenu): fillWithWidgetValue:setDelegate renamed to
	fillWithWidgetValue:frame:

	* nsfns.m (Fns_convert_utf8_nfd_to_nfc): Allocate and release pool to
	remove memory leak warnings.

	* nsterm.m (menu_pending_title, ns_get_pending_menu_title): Remove.
	(ns_check_menu_open): Handle menu == nil.  Remove assignment to
	menu_pending_title.

	* nsmenu.m (ns_update_menubar): Call fillWithWidgetValue:setDelegate.
	(x_activate_menubar): Update the whole menu.
	(trackingNotification:): Call ns_check_menu_open if tracking ends.
	(menuWillOpen:): Increment trackingMenu.  For OSX <= 10.6, exit if
	current event is not NSSystemDefined (Bug#15001).
	Call ns_check_menu_open only if trackingMenu is 2.
	(menuDidClose:): New method, decrease trackingMenu.
	(fillWithWidgetValue:setDelegate:): New method.
	(fillWithWidgetValue:): Call the above.

	* nsterm.h (EmacsMenu): Add fillWithWidgetValue:setDelegate:

2013-08-11  Paul Eggert  <eggert@cs.ucla.edu>

	Omit some unnecessary casts.
	Many of these go back to the old pre-C89 days, when they may have
	been needed, but we've been assuming C89 or later for a while now.
	* alloc.c (live_string_p, live_cons_p, live_symbol_p)
	(live_float_p, live_misc_p, live_vector_p):
	* buffer.c (compare_overlays, cmp_for_strings, mmap_find)
	(mmap_alloc, alloc_buffer_text, enlarge_buffer_text)
	(defvar_per_buffer):
	* callint.c (Fcall_interactively):
	* doc.c (Fsubstitute_command_keys):
	* filelock.c (get_boot_time):
	* frame.c (xrdb_get_resource):
	* gtkutil.c (hierarchy_ch_cb, qttip_cb, style_changed_cb)
	(delete_cb, xg_dialog_response_cb, xg_maybe_add_timer)
	(xg_get_file_name_from_selector, menuitem_destroy_callback)
	(menuitem_highlight_callback, menu_destroy_callback)
	(xg_update_menu_item, xg_modify_menubar_widgets, menubar_map_cb)
	(xg_tool_bar_callback, xg_get_tool_bar_widgets)
	(xg_tool_bar_detach_callback, xg_tool_bar_attach_callback)
	(xg_tool_bar_help_callback, tb_size_cb):
	* image.c (xpm_alloc_color, png_read_from_memory)
	(png_read_from_file, png_load_body, our_memory_skip_input_data)
	(jpeg_memory_src, jpeg_file_src, imagemagick_load_image)
	(syms_of_image):
	* keymap.c (describe_map):
	* nsfns.m (Fns_display_monitor_attributes_list):
	* nsmenu.m (process_dialog:):
	* nsterm.m (hold_event):
	* process.c (wait_reading_process_output):
	* regex.c (REGEX_REALLOCATE, re_set_registers, re_exec, regexec):
	* scroll.c (do_direct_scrolling, scrolling_1):
	* termcap.c (tgetent):
	* window.c (check_window_containing, add_window_to_list)
	(freeze_window_starts):
	* xdisp.c (compare_overlay_entries, vmessage):
	* xfns.c (x_window, x_get_monitor_attributes_xinerama)
	(x_get_monitor_attributes_xrandr)
	(Fx_display_monitor_attributes_list, x_display_info_for_name)
	(Fx_open_connection, file_dialog_cb, file_dialog_unmap_cb):
	* xfont.c (xfont_match, xfont_open):
	* xmenu.c (x_menu_wait_for_event, menu_highlight_callback)
	(menubar_selection_callback, menu_position_func)
	(popup_selection_callback, create_and_show_popup_menu)
	(dialog_selection_callback, create_and_show_dialog):
	* xrdb.c (x_get_string_resource)
	(main) [TESTRM]:
	* xsmfns.c (x_session_check_input):
	* xterm.c (x_draw_glyphless_glyph_string_foreground)
	(xm_scroll_callback, xg_scroll_callback, xg_end_scroll_callback)
	(xaw_jump_callback, xaw_scroll_callback):
	Omit unnecessary casts.

2013-08-10  Paul Eggert  <eggert@cs.ucla.edu>

	Minor string-length refactoring.
	* alloc.c (xstrdup): Use memcpy, not strcpy, since the length's known.
	* frame.c (make_monitor_attribute_list):
	Prefer build_string to strlen + make_string.

2013-08-10  Jan Djärv  <jan.h.d@swipnet.se>

	* xterm.c (x_error_handler): Also ignore BadWindow for X_SetInputFocus,
	don't check minor_code (Bug#14417).

2013-08-09  Eli Zaretskii  <eliz@gnu.org>

	* xdisp.c (draw_glyphs): Don't compare row pointers, compare row
	vertical positions instead.  This avoids calling MATRIX_ROW with
	row numbers that are possibly beyond valid limits.  (Bug#15064)

2013-08-09  Dmitry Antipov  <dmantipov@yandex.ru>

	Use xstrdup and build_unibyte_string where applicable.
	* alloc.c (xstrdup): Tiny cleanup.  Add eassert.
	* xfns.c (x_window):
	* xrdb.c (x_get_customization_string):
	* xterm.c (xim_initialize):
	* w32fns.c (w32_window): Use xstrdup.
	(w32_display_monitor_attributes_list):
	* emacs.c (init_cmdargs):
	* keyboard.c (PUSH_C_STR):
	* nsfont.m (nsfont_open):
	* sysdep.c (system_process_attributes):
	* w32.c (system_process_attributes):
	* xdisp.c (message1, message1_nolog): Use build_unibyte_string.

2013-08-09  Eli Zaretskii  <eliz@gnu.org>

	* w32.c (PEXCEPTION_POINTERS, PEXCEPTION_RECORD, PCONTEXT): Define
	variables of these types so that GDB would know about them, as aid
	for debugging fatal exceptions.  (Bug#15024)  See also
	http://sourceware.org/ml/gdb/2013-08/msg00010.html for related
	discussions.

2013-08-08  Jan Djärv  <jan.h.d@swipnet.se>

	* nsterm.m (ns_update_begin): Don't change clip path if it would be
	larger than the NSWindow (Bug#14934).

2013-08-08  Dmitry Antipov  <dmantipov@yandex.ru>

	Redesign redisplay interface to drop global variable updated_window.
	Always pass currently updated window as a parameter to update routines.
	* dispextern.h (updated_window): Remove declaration.
	(struct redisplay_interface): Pass window parameter to
	write_glyphs, insert_glyphs, clear_end_of_line, cursor_to
	and after_update_window_hook.
	(x_write_glyphs, x_insert_glyphs, x_clear_end_of_line, x_cursor_to):
	Adjust prototypes.
	* dispnew.c (updated_window): Remove.
	(redraw_overlapped_rows, update_marginal_area, update_text_area)
	(update_window_line): Adjust to match redisplay interface changes.
	* nsterm.m (ns_update_window_begin, ns_update_window_end)
	(ns_scroll_run, ns_after_update_window_line):
	* w32term.c (x_update_window_begin, x_update_window_end)
	(x_after_update_window_line, x_scroll_run):
	* xterm.c (x_update_window_begin, x_update_window_end)
	(x_after_update_window_line, x_scroll_run):
	* xdisp.c (x_write_glyphs, x_insert_glyphs, x_clear_end_of_line):
	Likewise.  Adjust comments where appropriate.
	(x_cursor_to): Simplify because this is always called during window
	update (but install debugging check anyway).
	(expose_window): Check must_be_updated_p flag to see whether this
	function is called during window update.

2013-08-08  Dmitry Antipov  <dmantipov@yandex.ru>

	Do not reset window modification event counters excessively.
	These leftovers and poor man's tricky methods to catch extra
	redisplay's attention are no longer needed.
	* frame.c (set_menu_bar_lines_1):
	* minibuf.c (read_minibuf_unwind):
	* window.c (Fset_window_start, set_window_buffer, window_resize_apply)
	(grow_mini_window, shrink_mini_window, window_scroll_pixel_based)
	(window_scroll_line_based, Fset_window_configuration):
	* xdisp.c (redisplay_window): Do not reset last_modified and
	last_overlay_modified counters.

2013-08-07  Jan Djärv  <jan.h.d@swipnet.se>

	* xselect.c (x_send_client_event): Set send_event and serial, memset
	data.l as it might be bigger than data.b.   Use 24 bit mask to
	XSendEvent (Bug#15034).

2013-08-07  Eli Zaretskii  <eliz@gnu.org>

	* xdisp.c (prepare_menu_bars): Don't call x_consider_frame_title
	for TTY frames that are not the top frame on their console.
	(Bug#14616)

2013-08-07  Martin Rudalics  <rudalics@gmx.at>

	* w32term.c (w32fullscreen_hook): Really maximize frame when
	asked for (Bug#14841).

2013-08-07  Dmitry Antipov  <dmantipov@yandex.ru>

	Prefer selected_window to Fselected_window, likewise for frames.
	* buffer.c (Fbuffer_swap_text):
	* data.c (Fvariable_binding_locus):
	* window.c (run_window_configuration_change_hook): Adjust users.
	* w16select.c (Fw16_set_clipboard_data, Fw16_get_clipboard_data):
	Use decode_live_frame.

2013-08-07  Dmitry Antipov  <dmantipov@yandex.ru>

	Be more careful if selected window shows the buffer other than current,
	use window_outdated only if this is not so.  This change should also
	address some weird issues discussed in Bug#13012.
	* window.h (window_outdated): New prototype.
	* window.c (window_outdated): Now here.  Convert from static and
	always assume window's buffer.
	(Fwindow_end, Fwindow_line_height): Use it.
	* xdisp.c (reconsider_clip_changes): Remove prototype, drop 2nd arg
	and always assume window's buffer.
	(redisplay_window): Adjust user.
	(redisplay_internal): Call to reconsider_clip_changes once and
	check whether mode line should be updated only if selected window
	shows current buffer.
	(run_window_scroll_functions): Use eassert for debugging check.
	(Fmove_point_visually, note_mouse_highlight): Use window_outdated.

2013-08-06  Dmitry Antipov  <dmantipov@yandex.ru>

	* window.c (window_scroll, window_scroll_pixel_based)
	(window_scroll_line_based): Use bool for booleans.

2013-08-06  Paul Eggert  <eggert@cs.ucla.edu>

	* process.c: Fix minor off-by-one issues in descriptor counts.
	This shouldn't fix any real bugs, but it cleans up the code a bit.
	(max_process_desc, max_input_desc): -1, not 0, means none.
	All uses changed.
	(delete_input_desc): New function.
	(delete_write_fd, delete_keyboard_wait_descriptor): Use it.
	(deactivate_process): Scan backwards when recomuting max_process_desc;
	that should be faster.
	(init_process_emacs): Initialize max_input_desc.

2013-08-06  Dmitry Antipov  <dmantipov@yandex.ru>

	Use region cache to speedup bidi_find_paragraph_start.
	* buffer.h (struct buffer): New member bidi_paragraph_cache.
	Rename cache_long_line_scans to cache_long_scans.
	* buffer.c (bset_cache_long_line_scans): Rename to
	bset_cache_long_scans.
	(Fget_buffer_create, Fmake_indirect_buffer, Fkill_buffer)
	(Fbuffer_swap_text, init_buffer_once): Take bidi_paragraph_cache
	into account.
	(syms_of_buffer): Rename cache-long-line-scans to
	cache-long-scans.  Adjust docstring.
	* search.c (newline_cache_on_off):
	* indent.c (width_run_cache_on_off): Adjust users.
	* bidi.c (bidi_paragraph_cache_on_off): New function.
	(bidi_find_paragraph_start): Use bidi_paragraph_cache if needed.
	* insdel.c (prepare_to_modify_buffer):
	Invalidate bidi_paragraph_cache if enabled.

2013-08-06  Dmitry Antipov  <dmantipov@yandex.ru>

	Invalidate region caches only if buffer text is going to be changed.
	* lisp.h (modify_region_1): Remove 3rd arg and rename to...
	(modify_text): ...new prototype.
	(prepare_to_modify_buffer_1): New prototype.
	* textprop.c (modify_region): Rename to...
	(modify_text_properties): ...new function.
	(add_text_properties_1, set_text_properties, Fremove_text_properties)
	(Fremove_list_of_text_properties): Adjust users.
	* insdel.c (modify_region_1): Remove 3rd arg and reimplement as...
	(modify_text): ...new function.
	(prepare_to_modify_buffer): Reimplement mostly as a wrapper for...
	(prepare_to_modify_buffer_1): ...new function.
	* casefiddle.c (casify_region):
	* editfns.c (Fsubst_char_in_region, Ftranslate_region_internal)
	(Ftranspose_regions): Use modify_text.

2013-08-05  Stefan Monnier  <monnier@iro.umontreal.ca>

	* lisp.mk (lisp): Add nadvice.elc.

2013-08-05  Dmitry Antipov  <dmantipov@yandex.ru>

	New macro to iterate over live buffers similar to frames.
	* buffer.h (FOR_EACH_LIVE_BUFFER): New macro.
	(Vbuffer_alist, Qpriority, Qbefore_string, Qafter_string):
	Declare buffer-related variables here to offload lisp.h.
	* buffer.c (Vbuffer_alist): Adjust comment.
	(Fget_file_buffer, get_truename_buffer, Fother_buffer)
	(other_buffer_safely):
	* data.c (store_symval_forwarding):
	* dispnew.c (Fframe_or_buffer_changed_p):
	* fileio.c (Fdo_auto_save):
	* filelock.c (unlock_all_files):
	* minibuf.c (read_minibuf): Use FOR_EACH_LIVE_BUFFER.

2013-08-04  Paul Eggert  <eggert@cs.ucla.edu>

	Fix some minor races in hosts lacking mkostemp (Bug#15015).
	* callproc.c (create_temp_file):
	* filelock.c (create_lock_file):
	Assume mkostemp, since it's now provided by Gnulib.

2013-08-04  Eli Zaretskii  <eliz@gnu.org>

	* w32.c (mkostemp): New function.
	(mktemp): Remove, no longer used.  Most of the code reused in
	mkostemp.  (Bug#15015)
	(mktemp): Don't undef.

2013-08-04  Dmitry Antipov  <dmantipov@yandex.ru>

	* dispnew.c (glyph_matrix_count, glyph_pool_count):
	Move under GLYPH_DEBUG and ENABLE_CHECKING.
	(new_glyph_matrix, free_glyph_matrix, new_glyph_pool)
	(free_glyph_pool, check_glyph_memory): Likewise for
	all users.  Adjust comments where appropriate.

2013-08-03  Paul Eggert  <eggert@cs.ucla.edu>

	* composite.h: Minor fixups.
	(composition_registered_p): Rename from COMPOSITION_REGISTERD_P
	to fix a misspelling, and change it to an inline function while
	we're at it (it need not be a macro).  All uses changed.
	(composition_method, composition_valid_p):
	Rewrite to avoid assignments in if-conditions.

2013-08-03  Dmitry Antipov  <dmantipov@yandex.ru>

	Do not use global Lisp_Object in composition macros.
	* composite.h (composition_temp): Remove declaration.
	(COMPOSITION_METHOD, COMPOSITION_VALID_P): Replace with...
	(composition_method, composition_valid_p): ...inline functions.
	(compose_region): Remove the leftover.
	* composite.c (composition_temp): Remove.
	(run_composition_function, update_compositions)
	(composition_compute_stop_pos, composition_adjust_point)
	(Ffind_composition_internal):
	* coding.c (handle_composition_annotation):
	* xdisp.c (handle_composition_prop, check_point_in_composition):
	Related users changed.

2013-08-03  Dmitry Antipov  <dmantipov@yandex.ru>

	Drop FRAME_PTR typedef.
	* composite.c, font.c, font.h, fontset.c, fontset.h, frame.c, frame.h:
	* ftfont.c, ftxfont.c, gtkutil.c, gtkutil.h, image.c, keyboard.c:
	* menu.c, menu.h, msdos.c, nsfns.m, nsfont.m, nsmenu.m, nsterm.h:
	* nsterm.m, scroll.c, term.c, w32fns.c, w32font.c, w32font.h:
	* w32inevt.c, w32inevt.h, w32menu.c, w32notify.c, w32term.c, w32term.h:
	* w32uniscribe.c, w32xfns.c, widget.c, window.c, xdisp.c, xfaces.c:
	* xfns.c, xfont.c, xftfont.c, xmenu.c, xselect.c, xterm.c:
	All related users changed.

2013-08-02  Stefan Monnier  <monnier@iro.umontreal.ca>

	* eval.c (default_toplevel_binding): New function.
	(Fdefvar): Use it.
	(unbind_to, backtrace_eval_unrewind): Do a bit of CSE simplification.
	(Fdefault_toplevel_value, Fset_default_toplevel_value): New subrs.
	(syms_of_eval): Export them.
	* data.c (Fdefault_value): Micro cleanup.
	* term.c (init_tty): Use "false".

2013-08-02  Dmitry Antipov  <dmantipov@yandex.ru>

	Fix X GC leak in GTK and raw (no toolkit) X ports.
	* xterm.c (x_free_frame_resources): If white and black relief
	GCs are allocated, always free them here.
	* xfns.c (x_make_gc): Omit redundant initialization.
	* widget.c (create_frame_gcs): Remove the leftover.
	(EmacsFrameDestroy): Do nothing because all GCs are now freed
	in x_free_frame_resources.

2013-08-02  Jan Djärv  <jan.h.d@swipnet.se>

	* nsterm.m (windowWillResize:toSize:): Only change title if
	! maximizing_resize && FULLSCREEN_NONE (Bug#15005).  strdup title before
	modifying it.
	(viewDidEndLiveResize): New method.

	* nsterm.h (EmacsView): Add maximizing_resize, put it and old_title
	inside NS_IMPL_COCOA.

2013-08-02  Dmitry Antipov  <dmantipov@yandex.ru>

	* insdel.c (adjust_after_replace, replace_range, del_range_2):
	Do not check whether undo is enabled because record_insert and
	record_delete does that themselves.

2013-08-02  Dmitry Antipov  <dmantipov@yandex.ru>

	* xterm.h (struct x_output) [HAVE_X_I18N]: Remove xic_base_fontname
	member which is not really used any more.
	(FRAME_XIC_BASE_FONTNAME): Remove.
	* xfns.c (xic_free_fontset): Adjust user.
	* xmenu.c (mouse_position_for_popup, x_activate_menubar)
	(update_frame_menubar, set_frame_menubar, free_frame_menubar)
	(create_and_show_popup_menu, xmenu_show, create_and_show_dialog)
	(xdialog_show): Use eassert for debugging check.
	* w32term.c (x_unfocus_frame): Remove unused dummy function.

2013-08-01  Paul Eggert  <eggert@cs.ucla.edu>

	* fileio.c, fns.c (merge): Move extern decl from here ...
	* lisp.h (merge): ... to here.

2013-08-01  Dmitry Antipov  <dmantipov@yandex.ru>

	Fix last font-related change.
	* w32font.h (w32font_list_internal, w32font_match_internal):
	Fix prototype.
	* w32uniscribe.c (uniscribe_list, uniscribe_match)
	(uniscribe_list_family): Adjust to match font API change.
	MS-Windows breakage reported by Juanma Barranquero <lekktu@gmail.com>
	at http://lists.gnu.org/archive/html/emacs-devel/2013-08/msg00006.html.

2013-08-01  Dmitry Antipov  <dmantipov@yandex.ru>

	* frame.h (FRAME_MOUSE_UPDATE):
	* nsterm.m (ns_frame_up_to_date): Omit redundant check
	whether hlinfo->mouse_face_mouse_frame is non-NULL.

2013-08-01  Dmitry Antipov  <dmantipov@yandex.ru>

	Avoid redundant Lisp_Object <-> struct frame conversions in font API.
	* font.h (struct font_driver): Change list, match, and list_family
	functions to accept struct frame * as first arg.
	* font.c (font_score, font_compare, font_sort_entities):
	Remove prototypes.
	(font_sort_entities, font_list_entities, font_select_entity)
	(font_find_for_lface, Flist_fonts, Ffont_family_list): Adjust to
	match font API change.
	* xfont.c (xfont_list, xfont_match, xfont_list_family):
	* ftfont.c (ftfont_list, ftfont_match, ftfont_list_family):
	* ftxfont.c (ftxfont_list, ftxfont_match):
	* xftfont.c (xftfont_list, xftfont_match):
	* nsfont.m (nsfont_list, nsfont_match, nsfont_list_family):
	* w32font.c (w32font_list, w32font_match, w32font_list)
	(w32font_list_internal, w32_font_match_internal): Likewise.
	* xfaces.c (Fx_family_fonts): Adjust user.

2013-08-01  Dmitry Antipov  <dmantipov@yandex.ru>

	Do not use pure Xism x_wm_set_icon_position in non-X ports.
	* frame.c (x_set_frame_parameters): Call to x_wm_set_icon_position
	only if HAVE_X_WINDOWS is in use.
	* frame.h (x_set_frame_parameters): Move under HAVE_X_WINDOWS.
	* nsterm.m (x_wm_set_icon_position): Remove no-op.
	* w32term.c (x_wm_set_icon_position): Likewise.
	* w32fns.c (x_icon): Adjust user.

2013-08-01  Dmitry Antipov  <dmantipov@yandex.ru>

	* xterm.c (last_mouse_press_frame): Remove the
	leftover which is not really used any more.
	(handle_one_xevent, syms_of_xterm): Adjust users.
	(x_flush): Call XFlush once per each X display, not frame.
	This is better because this code always unconditionally skips
	non-X frames in Vframe_list and issues the only XFlush if we
	have more than one X frame on the same X display.
	(any_help_event_p, x_draw_glyph_string_background, x_display_ok):
	Use bool for booleans.
	(x_draw_glyph_string_background, cvt_string_to_pixel)
	(cvt_pixel_dtor): Drop unnecessary prototypes.
	* xterm.h (x_display_ok): Adjust prototype.

2013-07-31  Dmitry Antipov  <dmantipov@yandex.ru>

	Drop unnecessary functions that deals with frame pixel size.
	* frame.h, msdos.h, w32term.h, xterm.h (x_pixel_width)
	(x_pixel_height): Drop prototypes.
	* msdos.c, nsfns.m, w32fns.c, xfns.c (x_pixel_width)
	(x_pixel_height): Drop implementations.
	* frame.c (Fframe_pixel_height): Use FRAME_PIXEL_HEIGHT
	which should be always valid for window frame.
	(Frame_pixel_width): Likewise with FRAME_PIXEL_WIDTH.
	* w32menu.c (Fx_popup_dialog):
	* xmenu.c (Fx_popup_dialog): Likewise for both.

2013-07-31  Dmitry Antipov  <dmantipov@yandex.ru>

	* frame.c (Fmake_terminal_frame): Use store_in_alist to setup
	frame parameters and call to Fmodify_frame_parameters just once.
	(Fset_frame_height, Fset_frame_width): Mention nil frame in docstring.
	(Fset_frame_size, Fset_frame_position): Use decode_live_frame
	and mention nil frame in docstring.

2013-07-31  Dmitry Antipov  <dmantipov@yandex.ru>

	* frame.c (make_frame, x_set_frame_parameters): Use bool for boolean.
	(x_figure_window_size): Likewise.  Adjust to return long.
	(syms_of_frame): Do not DEFSYM Qterminal_live_p.
	(toplevel): Move Qterminal_live_p to...
	* terminal.c (toplevel): ...here, make it static, and...
	(syms_of_terminal): ...DEFSYM here.
	* frame.h (Qterminal_live_p): Remove declaration.
	(make_frame, x_figure_window_size): Adjust prototype.
	* nsfns.m (Fx_create_frame): Use long for window flags.

2013-07-30  Paul Eggert  <eggert@cs.ucla.edu>

	Fix tempfile bug on platforms lacking mkostemp and mkstemp (Bug#14986).
	* callproc.c (create_temp_file) [! (HAVE_MKOSTEMP || HAVE_MKSTEMP)]:
	Do not assume that emacs_close (INT_MAX) is a no-op.

2013-07-30  Dmitry Antipov  <dmantipov@yandex.ru>

	* xfaces.c (make_face_cache): For struct face_cache, prefer
	xmalloc to xzalloc and so avoid redundant call to memset.
	(Finternal_set_lisp_face_attribute): Fix comment typo and style.

2013-07-30  Dmitry Antipov  <dmantipov@yandex.ru>

	* fringe.c (draw_window_fringes, update_window_fringes)
	(compute_fringe_widths):
	* w32term.c (x_draw_glyph_string):
	* window.c (candidate_window_p, Frecenter):
	* xfaces.c (realize_basic_faces, realize_default_face)
	(Fbitmap_space_p, Finternal_set_lisp_face_attribute)
	(x_update_menu_appearance, face_attr_equal_p, lface_equal_p):
	* xfns.c (x_set_cursor_color, xic_free_xfontset):
	* xmenu.c (Fx_menu_bar_open_internal):
	* xselect.c (x_reply_selection_request, Fx_get_atom_name):
	* xsettings.c (xft_settings_event):
	* xterm.c (x_draw_glyph_string, x_had_errors_p):
	Use bool for booleans.  Adjust style and comments where
	appropriate.
	* dispextern.h (draw_window_fringes, update_window_fringes)
	(compute_fringe_widths):
	* xterm.h (x_had_errors_p): Adjust prototype.

2013-07-30  Dmitry Antipov  <dmantipov@yandex.ru>

	* frame.c (Fmodify_frame_parameters): Always check 2nd arg with
	CHECK_LIST.  Rewrite the loop to avoid useless local variable.

2013-07-29  Dmitry Antipov  <dmantipov@yandex.ru>

	* fns.c (toplevel): Remove comment before Fsafe_length because
	it checks for QUIT.

2013-07-28  Paul Eggert  <eggert@cs.ucla.edu>

	* frame.c (delete_frame): Avoid unnecessary 'this_f' test (Bug#14970).

2013-07-28  Eli Zaretskii  <eliz@gnu.org>

	* w32fns.c (w32_wnd_proc) <WM_IME_STARTCOMPOSITION>: Make sure the
	frame which got the message is still alive, before dereferencing
	its pointer.  (Bug#14970)

	* frame.c (delete_frame): Test "this" frame's minibuffer window to
	be a live window, before using it as such.  (Bug#14970)

2013-07-27  Eli Zaretskii  <eliz@gnu.org>

	* w32term.c (w32_read_socket) <WM_KILLFOCUS>: Call
	w32_detect_focus_change instead of doing part of its job by hand.
	This fixes the problem whereby FOCUS_OUT events were not sent to
	the event queue.

2013-07-26  Eli Zaretskii  <eliz@gnu.org>

	* process.c (Fprocess_list): Doc fix.

	* w32term.c (w32_read_socket) <WM_EMACS_PAINT>: Warn about frame
	being re-exposed only if it didn't ask to become visible.
	<WM_SIZE>: Under SIZE_RESTORED, only set the frame visible if it
	was previously iconified.  (Bug#14841)
	(x_iconify_frame): Mark the frame iconified.

2013-07-26  Paul Eggert  <eggert@cs.ucla.edu>

	Fix minor problems found by static checking.
	* eval.c (get_backtrace_frame, backtrace_eval_unrewind): Now static.
	(backtrace_eval_unrewind): ';' -> '{}' to pacify GCC.

2013-07-26  Stefan Monnier  <monnier@iro.umontreal.ca>

	* eval.c (set_specpdl_old_value): New function.
	(unbind_to): Minor simplification.
	(get_backtrace_frame): New function.
	(Fbacktrace_frame): Use it.  Add `base' argument.
	(backtrace_eval_unrewind, Fbacktrace_eval): New functions.
	(syms_of_eval): Export backtrace-eval.
	* xterm.c (x_focus_changed): Simplify.

2013-07-25  Paul Eggert  <eggert@cs.ucla.edu>

	* fileio.c (Finsert_file_contents): Avoid double-close (Bug#14936).

2013-07-24  Eli Zaretskii  <eliz@gnu.org>

	* xdisp.c (redisplay_window): Instead of moving point out of
	scroll margin, reject the force_start method, and try scrolling
	instead.  (Bug#14780)

2013-07-24  Ken Brown  <kbrown@cornell.edu>

	* alloc.c (make_save_ptr): Define if HAVE_NTGUI is defined
	(Bug#14944).

2013-07-24  Paul Eggert  <eggert@cs.ucla.edu>

	* eval.c (Fprogn): Do not check that BODY is a proper list.
	This undoes the previous change.  The check slows down the
	interpreter, and is not needed to prevent a crash.  See
	<http://lists.gnu.org/archive/html/emacs-devel/2013-07/msg00693.html>.

2013-07-23  Glenn Morris  <rgm@gnu.org>

	* Makefile.in ($(etc)/DOC, temacs$(EXEEXT)): Ensure etc/ exists.

2013-07-23  Paul Eggert  <eggert@cs.ucla.edu>

	Port to GNU/Linux systems with tinfo but not ncurses.
	* dispnew.c (init_display): Depend on USE_NCURSES, not GNU_LINUX,
	to decide whether ncurses is being used.  Without this change,
	GCC complains about tgetent not being declared, on a system
	that has tinfo installed but ncurses not installed.

	* eval.c (Fprogn): Check that BODY is a proper list.

	Tune UNEVALLED functions by using XCAR instead of Fcar, etc.
	* data.c (Fsetq_default):
	* eval.c (Fif, Fcond, Fprog1, Fsetq, Fquote, Ffunction, Fdefvar)
	(Fdefconst, FletX, Flet, Fwhile, Fcatch, Funwind_protect)
	(Fcondition_case):
	Tune by taking advantage of the fact that ARGS is always a list
	when a function is declared to have UNEVALLED args.

	* emacsgtkfixed.c: Port to GCC 4.6.
	GCC 4.6 complains about -Wunused-local-typedefs, introduced in 4.7.

2013-07-23  Juanma Barranquero  <lekktu@gmail.com>

	* callproc.c (child_setup)[!WINDOWSNT]: Move exec_errno and pid
	here to silence compiler warnings.

2013-07-22  Paul Eggert  <eggert@cs.ucla.edu>

	* sysdep.c (frame) [__FreeBSD__]: #define to freebsd_frame
	when including <sys/user.h>, to prevent Sparc/ARM machine/frame.h
	from messing up Emacs's 'struct frame' (Bug#14923).

2013-07-21  Paul Eggert  <eggert@cs.ucla.edu>

	* alloc.c (make_save_ptr_ptr): Define this function.
	It was inadvertently omitted.  It's needed only if
	HAVE_MENUS && ! (USE_X_TOOLKIT || USE_GTK).

2013-07-21  Jan Djärv  <jan.h.d@swipnet.se>

	* nsterm.m (sendEvent:): Skip mouse moved if no dialog and no Emacs
	frame have focus (Bug#14895).

2013-07-21  Paul Eggert  <eggert@cs.ucla.edu>

	Avoid vfork-related deadlock more cleanly.
	* callproc.c (child_setup): When the child's exec fails, output
	the program name, as that's more useful.  Use O_NONBLOCK to avoid
	deadlock.
	* process.c (create_process_1): Remove; no longer needed.
	(create_process): Remove timer hack; no longer needed, now that
	the child avoids deadlock.

2013-07-20  Glenn Morris  <rgm@gnu.org>

	* image.c (Fimage_flush): Fix doc typo.

2013-07-20  Paul Eggert  <eggert@cs.ucla.edu>

	Fix array bounds violation when pty allocation fails.
	* process.c (PTY_NAME_SIZE): New constant.
	(pty_name): Remove static variable; it's now auto.
	(allocate_pty): Define even if !HAVE_PTYS; that's simpler.
	Take pty_name as an arg rather than using a static variable.
	All callers changed.
	(create_process): Recover pty_flag from process, not from volatile local.
	(create_pty): Stay inside array even when pty allocation fails.
	(Fmake_serial_process): Omit unnecessary initializaiton of pty_flag.

	* lread.c (Fload): Avoid initialization only when lint checking.
	Mention that it's needed only for older GCCs.

2013-07-20  Kenichi Handa  <handa@gnu.org>

	* coding.c (CODING_ISO_FLAG_LEVEL_4): New macro.
	(decode_coding_iso_2022): Check the single-shift area.  (Bug#8522)

2013-07-20  Andreas Schwab  <schwab@linux-m68k.org>

	* lread.c (Fload): Avoid uninitialized warning.

2013-07-19  Paul Eggert  <eggert@cs.ucla.edu>

	Fix some minor file descriptor leaks and related glitches.
	* filelock.c (create_lock_file) [!O_CLOEXEC]: Use fcntl with FD_CLOEXEC.
	(create_lock_file): Use write, not emacs_write.
	* image.c (slurp_file, png_load_body):
	* process.c (Fnetwork_interface_list, Fnetwork_interface_info)
	(server_accept_connection):
	Don't leak an fd on memory allocation failure.
	* image.c (slurp_file): Add a cheap heuristic for growing files.
	* xfaces.c (Fx_load_color_file): Block input around the fopen too,
	as that's what the other routines do.  Maybe input need not be
	blocked at all, but it's better to be consistent.
	Avoid undefined behavior when strlen is zero.

	* alloc.c (staticpro): Avoid buffer overrun on repeated calls.
	(NSTATICS): Now a constant; doesn't need to be a macro.

2013-07-19  Richard Stallman  <rms@gnu.org>

	* coding.c (decode_coding_utf_8): Add simple loop for fast
	processing of ASCII characters.

2013-07-19  Paul Eggert  <eggert@cs.ucla.edu>

	* conf_post.h (RE_TRANSLATE_P) [emacs]: Remove obsolete optimization.

2013-07-19  Eli Zaretskii  <eliz@gnu.org>

	* keyboard.c (kbd_buffer_get_event): Use Display_Info instead of
	unportable 'struct x_display_info'.
	(DISPLAY_LIST_INFO): Delete macro: not needed, since Display_Info
	is a portable type.

2013-07-19  Paul Eggert  <eggert@cs.ucla.edu>

	* sysdep.c [GNU_LINUX]: Fix fd and memory leaks and similar issues.
	(procfs_ttyname): Don't use uninitialized storage if emacs_fopen
	or fscanf fails.
	(system_process_attributes): Prefer plain char to unsigned char
	when either will do.  Clean up properly if interrupted or if
	memory allocations fail.  Don't assume sscanf succeeds.
	Remove no-longer-needed workaround to stop GCC from whining.
	Read command-line once, instead of multiple times.  Check read status a
	bit more carefully.

	Fix obscure porting bug with varargs functions.
	The code assumed that int is treated like ptrdiff_t in a vararg
	function, which is not a portable assumption.  There was a similar
	-- though these days less likely -- porting problem with various
	assumptions that pointers of different types all smell the same as
	far as vararg functions is conserved.  To make this problem less
	likely in the future, redo the API to use varargs functions.
	* alloc.c (make_save_value): Remove this vararg function.
	All uses changed to ...
	(make_save_int_int_int, make_save_obj_obj_obj_obj)
	(make_save_ptr_int, make_save_funcptr_ptr_obj, make_save_memory):
	New functions.
	(make_save_ptr): Rename from make_save_pointer, for consistency with
	the above.  Define only on platforms that need it.  All uses changed.

2013-07-18  Paul Eggert  <eggert@cs.ucla.edu>

	* keyboard.c: Try to fix typos in previous change.
	(DISPLAY_LIST_INFO): New macro.
	(kbd_buffer_get_event): Do not access members that are not present
	in X11.  Revert inadvertent change of "!=" to "=".

2013-07-18  Juanma Barranquero  <lekktu@gmail.com>

	* keyboard.c (kbd_buffer_get_event):
	* w32term.c (x_focus_changed): Port FOCUS_(IN|OUT)_EVENT changes to W32.
	Followup to 2013-07-16T11:41:06Z!jan.h.d@swipnet.se.

2013-07-18  Paul Eggert  <eggert@cs.ucla.edu>

	* filelock.c: Fix unlikely file descriptor leaks.
	(get_boot_time_1): Rework to avoid using emacs_open.
	This doesn't actually fix a leak, but is better anyway.
	(read_lock_data): Use read, not emacs_read.

	* doc.c: Fix minor memory and file descriptor leaks.
	* doc.c (get_doc_string): Fix memory leak when doc file absent.
	(get_doc_string, Fsnarf_documentation):
	Fix file descriptor leak on error.

	* term.c: Fix minor fdopen-related file descriptor leaks.
	* term.c (Fresume_tty) [!MSDOS]: Close fd if fdopen (fd) fails.
	(init_tty) [!DOS_NT]: Likewise.  Also close fd if isatty (fd) fails.

	* charset.c: Fix file descriptor leaks and errno issues.
	Include <errno.h>.
	(load_charset_map_from_file): Don't leak file descriptor on error.
	Use plain record_xmalloc since the allocation is larger than
	MAX_ALLOCA; that's simpler here.  Simplify test for exhaustion
	of entries.
	* eval.c (record_unwind_protect_nothing):
	* fileio.c (fclose_unwind):
	New functions.
	* lread.c (load_unwind): Remove.  All uses replaced by fclose_unwind.
	The replacement doesn't block input, but that no longer seems
	necessary.

2013-07-17  Paul Eggert  <eggert@cs.ucla.edu>

	* lread.c: Fix file descriptor leaks and errno issues.
	(Fload): Close some races that leaked fds or streams when 'load'
	was interrupted.
	(Fload, openp): Report error number of last nontrivial failure to open.
	ENOENT counts as trivial.
	* eval.c (do_nothing, clear_unwind_protect, set_unwind_protect_ptr):
	New functions.
	* fileio.c (close_file_unwind): No need to test whether FD is nonnegative,
	now that the function is always called with a nonnegative arg.
	* lisp.h (set_unwind_protect_ptr, set_unwind_protect_int): Remove.
	All uses replaced with ...
	(clear_unwind_protect, set_unwind_protect_ptr): New decls.

	A few more minor file errno-reporting bugs.
	* callproc.c (Fcall_process):
	* doc.c (Fsnarf_documentation):
	* fileio.c (Frename_file, Fadd_name_to_file, Fmake_symbolic_link):
	* process.c (set_socket_option):
	Don't let a constructor trash errno.
	* doc.c: Include <errno.h>.

2013-07-16  Juanma Barranquero  <lekktu@gmail.com>

	* w32fns.c (unwind_create_tip_frame): Fix declaration.

2013-07-16  Paul Eggert  <eggert@cs.ucla.edu>

	Fix w32 bug with call-process-region (Bug#14885).
	* callproc.c (Fcall_process_region): Pass nil, not "/dev/null",
	to Fcall_process when the input is empty.  This simplifies the
	code a bit.  It makes no difference on POSIXish platforms but
	apparently it fixes a bug on w32.

	Fix bug where insert-file-contents closes a file twice (Bug#14839).
	* fileio.c (close_file_unwind): Don't close if FD is negative;
	this can happen when unwinding a zapped file descriptor.
	(Finsert_file_contents): Unwind-protect the fd before the point marker,
	in case Emacs runs out of memory between the two unwind-protects.
	Don't trash errno when closing FD.
	Zap the FD in the specpdl when closing it, instead of deferring
	the removal of the unwind-protect; this fixes a bug where a child
	function unwinds the stack past us.

	New unwind-protect flavors to better type-check C callbacks.
	This also lessens the need to write wrappers for callbacks,
	and the need for make_save_pointer.
	* alloc.c (free_save_value):
	* atimer.c (run_all_atimers):
	Now extern.
	* alloc.c (safe_alloca_unwind):
	* atimer.c (unwind_stop_other_atimers):
	* keyboard.c (cancel_hourglass_unwind) [HAVE_WINDOW_SYSTEM]:
	* menu.c (cleanup_popup_menu) [HAVE_NS]:
	* minibuf.c (choose_minibuf_frame_1):
	* process.c (make_serial_process_unwind):
	* xdisp.c (pop_message_unwind):
	* xselect.c (queue_selection_requests_unwind):
	Remove no-longer-needed wrapper.  All uses replaced by the wrappee.
	* alloc.c (record_xmalloc):
	Prefer record_unwind_protect_ptr to record_unwind_protect with
	make_save_pointer.
	* alloc.c (Fgarbage_collect):
	Prefer record_unwind_protect_void to passing a dummy.
	* buffer.c (restore_buffer):
	* window.c (restore_window_configuration):
	* xfns.c, w32fns.c (do_unwind_create_frame)
	New wrapper.  All record-unwind uses of wrappee changed.
	* buffer.c (set_buffer_if_live):
	* callproc.c (call_process_cleanup, delete_temp_file):
	* coding.c (code_conversion_restore):
	* dired.c (directory_files_internal_w32_unwind) [WINDOWSNT]:
	* editfns.c (save_excursion_restore)
	(subst_char_in_region_unwind, subst_char_in_region_unwind_1)
	(save_restriction_restore):
	* eval.c (restore_stack_limits, un_autoload):
	* fns.c (require_unwind):
	* keyboard.c (recursive_edit_unwind, tracking_off):
	* lread.c (record_load_unwind, load_warn_old_style_backquotes):
	* macros.c (pop_kbd_macro, restore_menu_items):
	* nsfns.m (unwind_create_frame):
	* print.c (print_unwind):
	* process.c (start_process_unwind):
	* search.c (unwind_set_match_data):
	* window.c (select_window_norecord, select_frame_norecord):
	* xdisp.c (unwind_with_echo_area_buffer, unwind_format_mode_line)
	(fast_set_selected_frame):
	* xfns.c, w32fns.c (unwind_create_tip_frame):
	Return void, not a dummy Lisp_Object.  All uses changed.
	* buffer.h (set_buffer_if_live): Move decl here from lisp.h.
	* callproc.c (call_process_kill):
	* fileio.c (restore_point_unwind, decide_coding_unwind)
	(build_annotations_unwind):
	* insdel.c (Fcombine_after_change_execute_1):
	* keyboard.c (read_char_help_form_unwind):
	* menu.c (unuse_menu_items):
	* minibuf.c (run_exit_minibuf_hook, read_minibuf_unwind):
	* sound.c (sound_cleanup):
	* xdisp.c (unwind_redisplay):
	* xfns.c (clean_up_dialog):
	* xselect.c (x_selection_request_lisp_error, x_catch_errors_unwind):
	Accept no args and return void, instead of accepting and returning
	a dummy Lisp_Object.  All uses changed.
	* cygw32.c (fchdir_unwind):
	* fileio.c (close_file_unwind):
	* keyboard.c (restore_kboard_configuration):
	* lread.c (readevalllop_1):
	* process.c (wait_reading_process_output_unwind):
	Accept int and return void, rather than accepting an Emacs integer
	and returning a dummy object.  In some cases this fixes an
	unlikely bug when the corresponding int is outside Emacs integer
	range.  All uses changed.
	* dired.c (directory_files_internal_unwind):
	* fileio.c (do_auto_save_unwind):
	* gtkutil.c (pop_down_dialog):
	* insdel.c (reset_var_on_error):
	* lread.c (load_unwind):
	* xfns.c (clean_up_file_dialog):
	* xmenu.c, nsmenu.m (pop_down_menu):
	* xmenu.c (cleanup_widget_value_tree):
	* xselect.c (wait_for_property_change_unwind):
	Accept pointer and return void, rather than accepting an Emacs
	save value encapsulating the pointer and returning a dummy object.
	All uses changed.
	* editfns.c (Fformat): Update the saved pointer directly via
	set_unwind_protect_ptr rather than indirectly via make_save_pointer.
	* eval.c (specpdl_func): Remove.  All uses replaced by definiens.
	(unwind_body): New function.
	(record_unwind_protect): First arg is now a function returning void,
	not a dummy Lisp_Object.
	(record_unwind_protect_ptr, record_unwind_protect_int)
	(record_unwind_protect_void): New functions.
	(unbind_to): Support SPECPDL_UNWIND_PTR etc.
	* fileio.c (struct auto_save_unwind): New type.
	(do_auto_save_unwind): Use it.
	(do_auto_save_unwind_1): Remove; subsumed by new do_auto_save_unwind.
	* insdel.c (struct rvoe_arg): New type.
	(reset_var_on_error): Use it.
	* lisp.h (SPECPDL_UNWIND_PTR, SPECPDL_UNWIND_INT, SPECPDL_UNWIND_VOID):
	New constants.
	(specbinding_func): Remove; there are now several such functions.
	(union specbinding): New members unwind_ptr, unwind_int, unwind_void.
	(set_unwind_protect_ptr): New function.
	* xselect.c: Remove unnecessary forward decls, to simplify maintenance.

	Be simpler and more consistent about reporting I/O errors.
	* fileio.c (Fcopy_file, Finsert_file_contents, Fwrite_region):
	Say "Read error" and "Write error", rather than "I/O error", or
	"IO error reading", or "IO error writing", when a read or write
	error occurs.
	* process.c (Fmake_network_process, wait_reading_process_output)
	(send_process, Fprocess_send_eof, wait_reading_process_output):
	Capitalize diagnostics consistently.  Put "failed foo" at the
	start of the diagnostic, so that we don't capitalize the
	function name "foo".  Consistently say "failed" for such
	diagnostics.
	* sysdep.c, w32.c (serial_open): Now accepts Lisp string, not C string.
	All callers changed.  This is so it can use report_file_error.
	* sysdep.c (serial_open, serial_configure): Capitalize I/O
	diagnostics consistently as above.

	* fileio.c (report_file_errno): Fix errno reporting bug.
	If the file name is neither null nor a pair, package it up as a
	singleton list.  All callers changed, both to this function and to
	report_file_error.  This fixes a bug where the memory allocator
	invoked by list1 set errno so that the immediately following
	report_file_error reported the wrong errno value.

	Fix minor problems found by --enable-gcc-warnings.
	* frame.c (Fhandle_focus_in, Fhandle_focus_out): Return a value.
	* keyboard.c (kbd_buffer_get_event): Remove unused local.

2013-07-16  Jan Djärv  <jan.h.d@swipnet.se>

	* xterm.c (x_focus_changed): Always generate FOCUS_IN_EVENT.
	Set event->arg to Qt if switch-event shall be generated.
	Generate FOCUS_OUT_EVENT for FocusOut if this is the focused frame.

	* termhooks.h (enum event_kind): Add FOCUS_OUT_EVENT.

	* nsterm.m (windowDidResignKey): If this is the focused frame, generate
	FOCUS_OUT_EVENT.

	* keyboard.c (Qfocus_in, Qfocus_out): New static objects.
	(make_lispy_focus_in, make_lispy_focus_out): Declare and define.
	(kbd_buffer_get_event): For FOCUS_IN, make a focus_in event if no
	switch frame event is made.  Check ! NILP (event->arg) if X11 (moved
	from xterm.c).  Make focus_out event for FOCUS_OUT_EVENT if NS or X11
	and there is a focused frame.
	(head_table): Add focus-in and focus-out.
	(keys_of_keyboard): Add focus-in and focus-out to Vspecial_event_map,
	bind to handle-focus-in/out.

	* frame.c (Fhandle_focus_in, Fhandle_focus_out): New functions.
	(Fhandle_switch_frame): Call Fhandle_focus_in.
	(syms_of_frame): defsubr handle-focus-in/out.

2013-07-16  Paul Eggert  <eggert@cs.ucla.edu>

	Fix porting bug to older POSIXish platforms (Bug#14862).
	* sysdep.c (emacs_pipe): New function, that implements
	pipe2 (fd, O_CLOEXEC) even on hosts that lack O_CLOEXEC.
	This should port better to CentOS 5 and to Mac OS X 10.6.
	All calls to pipe2 changed.

	Prefer list1 (X) to Fcons (X, Qnil) when building lists.
	This makes the code easier to read and the executable a bit smaller.
	Do not replace all calls to Fcons that happen to create lists,
	just calls that are intended to create lists.  For example, when
	creating an alist that maps FOO to nil, use list1 (Fcons (FOO, Qnil))
	rather than list1 (list1 (FOO)) or Fcons (Fcons (FOO, Qnil), Qnil).
	Similarly for list2 through list5.
	* buffer.c (Fget_buffer_create, Fmake_indirect_buffer):
	* bytecode.c (exec_byte_code):
	* callint.c (quotify_arg, Fcall_interactively):
	* callproc.c (Fcall_process, create_temp_file):
	* charset.c (load_charset_map_from_file)
	(Fdefine_charset_internal, init_charset):
	* coding.c (get_translation_table, detect_coding_system)
	(Fcheck_coding_systems_region)
	(Fset_terminal_coding_system_internal)
	(Fdefine_coding_system_internal, Fdefine_coding_system_alias):
	* composite.c (update_compositions, Ffind_composition_internal):
	* dired.c (directory_files_internal, file_name_completion)
	(Fsystem_users):
	* dispnew.c (Fopen_termscript, bitch_at_user, init_display):
	* doc.c (Fsnarf_documentation):
	* editfns.c (Fmessage_box):
	* emacs.c (main):
	* eval.c (do_debug_on_call, signal_error, maybe_call_debugger)
	(Feval, eval_sub, Ffuncall, apply_lambda):
	* fileio.c (make_temp_name, Fcopy_file, Faccess_file)
	(Fset_file_selinux_context, Fset_file_acl, Fset_file_modes)
	(Fset_file_times, Finsert_file_contents)
	(Fchoose_write_coding_system, Fwrite_region):
	* fns.c (Flax_plist_put, Fyes_or_no_p, syms_of_fns):
	* font.c (font_registry_charsets, font_parse_fcname)
	(font_prepare_cache, font_update_drivers, Flist_fonts):
	* fontset.c (Fset_fontset_font, Ffontset_info, syms_of_fontset):
	* frame.c (make_frame, Fmake_terminal_frame)
	(x_set_frame_parameters, x_report_frame_params)
	(x_default_parameter, Fx_parse_geometry):
	* ftfont.c (syms_of_ftfont):
	* image.c (gif_load):
	* keyboard.c (command_loop_1):
	* keymap.c (Fmake_keymap, Fmake_sparse_keymap, access_keymap_1)
	(Fcopy_keymap, append_key, Fcurrent_active_maps)
	(Fminor_mode_key_binding, accessible_keymaps_1)
	(Faccessible_keymaps, Fwhere_is_internal):
	* lread.c (read_emacs_mule_char):
	* menu.c (find_and_return_menu_selection):
	* minibuf.c (get_minibuffer):
	* nsfns.m (Fns_perform_service):
	* nsfont.m (ns_script_to_charset):
	* nsmenu.m (ns_popup_dialog):
	* nsselect.m (ns_get_local_selection, ns_string_from_pasteboard)
	(Fx_own_selection_internal):
	* nsterm.m (append2):
	* print.c (Fredirect_debugging_output)
	(print_prune_string_charset):
	* process.c (Fdelete_process, Fprocess_contact)
	(Fformat_network_address, set_socket_option)
	(read_and_dispose_of_process_output, write_queue_push)
	(send_process, exec_sentinel):
	* sound.c (Fplay_sound_internal):
	* textprop.c (validate_plist, add_properties)
	(Fput_text_property, Fadd_face_text_property)
	(copy_text_properties, text_property_list, syms_of_textprop):
	* unexaix.c (report_error):
	* unexcoff.c (report_error):
	* unexsol.c (unexec):
	* xdisp.c (redisplay_tool_bar, store_mode_line_string)
	(Fformat_mode_line, syms_of_xdisp):
	* xfaces.c (set_font_frame_param)
	(Finternal_lisp_face_attribute_values)
	(Finternal_merge_in_global_face, syms_of_xfaces):
	* xfns.c (x_default_scroll_bar_color_parameter)
	(x_default_font_parameter, x_create_tip_frame):
	* xfont.c (xfont_supported_scripts):
	* xmenu.c (Fx_popup_dialog, xmenu_show, xdialog_show)
	(menu_help_callback, xmenu_show):
	* xml.c (make_dom):
	* xterm.c (set_wm_state):
	Prefer list1 (FOO) to Fcons (FOO, Qnil) when creating a list,
	and similarly for list2 through list5.

2013-07-15  Paul Eggert  <eggert@cs.ucla.edu>

	* callproc.c (Fcall_process_region): Fix minor race and tune.
	(create_temp_file): New function, with the temp-file-creation part
	of the old Fcall_process_region.  Use Fcopy_sequence to create the
	temp file name, rather than alloca + build_string, for simplicity.
	Don't bother to block input around the temp file creation;
	shouldn't be needed.  Simplify use of mktemp.
	Use record_unwind_protect immediately after creating the temp file;
	this closes an unlikely race where the temp file was not removed.
	Use memcpy rather than an open-coded loop.
	(Fcall_process_region): Use the new function.  If the input is
	empty, redirect from /dev/null rather than from a newly created
	empty temp file; this avoids unnecessary file system traffic.

2013-07-14  Paul Eggert  <eggert@cs.ucla.edu>

	* filelock.c (create_lock_file) [!HAVE_MKOSTEMP && !HAVE_MKSTEMP]:
	Simplify by making this case like the other two.  This is a bit
	slower on obsolete hosts, but the extra complexity isn't worth it.

	* callproc.c (child_setup, relocate_fd) [!DOS_NT]:
	* process.c (create_process) [!DOS_NT]:
	Remove now-unnecessary calls to emacs_close.

2013-07-13  Eli Zaretskii  <eliz@gnu.org>

	* w32term.c (x_draw_hollow_cursor): Delete the brush object when
	returning early.  (Bug#14850)

	* coding.c (syms_of_coding): Set up inhibit-null-byte-detection
	and inhibit-iso-escape-detection attributes of 'undecided'.
	(Bug#14822)

2013-07-13  Paul Eggert  <eggert@cs.ucla.edu>

	* deps.mk (sysdep.o): Remove dependency on ../lib/ignore-value.h.
	Reported by Herbert J. Skuhra in
	<http://lists.gnu.org/archive/html/emacs-devel/2013-07/msg00455.html>.

	Don't lose top specpdl entry when memory is exhausted.
	* eval.c (grow_specpdl): Increment specpdl top by 1 and check for
	specpdl overflow here, to simplify callers; all callers changed.
	Always reserve an unused entry at the stack top; this avoids
	losing the top entry's information when memory is exhausted.

2013-07-12  Paul Eggert  <eggert@cs.ucla.edu>

	Clean up errno reporting and fix some errno-reporting bugs.
	* callproc.c (Fcall_process):
	* fileio.c (Fcopy_file, Finsert_file_contents, Fwrite_region):
	* process.c (create_process, Fmake_network_process):
	* unexaix.c (report_error):
	* unexcoff.c (report_error):
	Be more careful about reporting the errno of failed operations.
	The code previously reported the wrong errno sometimes.
	Also, prefer report_file_errno to setting errno + report_file_error.
	(Fcall_process): Look at openp return value rather than at path,
	as that's a bit faster and clearer when there's a numeric predicate.
	* fileio.c (report_file_errno): New function, with most of the
	old contents of report_file_error.
	(report_file_error): Use it.
	(Ffile_exists_p, Ffile_accessible_directory_p):
	Set errno to 0 when it is junk.
	* fileio.c (Faccess_file):
	* image.c (x_create_bitmap_from_file):
	Use faccessat rather than opening the file, to avoid the hassle of
	having a file descriptor open.
	* lisp.h (report_file_errno): New decl.
	* lread.c (Flocate_file_internal): File descriptor 0 is valid, too.

	Minor EBADF fixes.
	* process.c (create_process, wait_reading_process_output) [AIX]:
	Remove obsolete SIGHUP-related  code, as Emacs no longer disables
	SIGHUP, so EBADF is no longer acceptable here (it wouldn't work in
	a multithreaded environment anyway).
	* sysdep.c (emacs_close): It's not dangerous to invoke emacs_close (-1).

2013-07-12  Andreas Schwab  <schwab@linux-m68k.org>

	* image.c (x_find_image_file): Don't close a remote file handle.

2013-07-12  Paul Eggert  <eggert@cs.ucla.edu>

	Fix races with threads and file descriptors.
	* callproc.c (Fcall_process_region):
	* dired.c (open_directory):
	* emacs.c (main, Fdaemon_initialized):
	* image.c (x_find_image_file):
	* inotify.c (Finotify_rm_watch):
	* lread.c (Flocate_file_internal):
	* process.c (Fnetwork_interface_list, Fnetwork_interface_info):
	* term.c (term_mouse_moveto, init_tty):
	* termcap.c (tgetent):
	* unexaix.c, unexcoff.c (report_error, report_error_1, adjust_lnnoptrs)
	* unexaix.c, unexcoff.c, unexcw.c, unexelf.c (unexec):
	* unexhp9k800.c, unexmacosx.c (unexec):
	* callproc.c (Fcall_process_region):
	Use emacs_close, not close.
	* sysdep.c (POSIX_CLOSE_RESTART, posix_close) [!POSIX_CLOSE_RESTART]:
	New macro and function, which emulates the POSIX_CLOSE_RESTART macro
	and posix_close function on current platforms (which all lack them).
	(emacs_close): Use it.  This should fix the races on GNU/Linux and
	on AIX and on future platforms that support POSIX_CLOSE_RESTART,
	and it should avoid closing random victim file descriptors on
	other platforms.

2013-07-11  Paul Eggert  <eggert@cs.ucla.edu>

	* inotify.c (uninitialized): Remove.  All uses replaced by -1.
	(Finotify_add_watch): Simplify, since -1 means uninitialized now.
	Touch up doc a bit.

	* eval.c (backtrace_function, backtrace_args): Now EXTERNALLY_VISIBLE.
	This is for .gdbinit xbacktrace.

	* sysdep.c, term.c, termcap.c, terminal.c: Integer-related minor fixes.
	* sysdep.c (emacs_get_tty): Return void, since nobody uses the value.
	(emacs_set_tty): Now static.
	* sysdep.c (emacs_set_tty, tabs_safe_p, emacs_close):
	* term.c (tty_capable_p, tty_default_color_capabilities)
	(get_tty_terminal, term_mouse_movement)
	(handle_one_term_event, init_tty, maybe_fatal):
	* termcap.c (tgetst1, struct termcap_buffer, valid_filename_p)
	(tgetent, scan_file, name_match, compare_contin):
	* terminal.c (get_terminal):
	Use bool for boolean.
	* sysdep.c (init_system_name): Don't overflow stack on huge hostname.
	Prefer char to unsigned char if either will do.
	* term.c (OUTPUT, turn_on_face): Omit unnecessary casts to int.
	(tty_write_glyphs): Prefer int to unsigned.
	(produce_glyphless_glyph): Remove 2nd (unused) int arg.
	All callers changed.
	* termcap.c (tprint, main) [TEST]: Remove non-working test.

2013-07-10  Paul Eggert  <eggert@cs.ucla.edu>

	Port to C89.
	* bytecode.c (BYTE_CODE_THREADED): Do not define if __STRICT_ANSI__.
	(B__dummy__): New dummy symbol, to pacify C89.
	* dbusbind.c (XD_DEBUG_MESSAGE): Omit debugging on C89 hosts, since
	they can't grok varargs macros.
	* dispnew.c (add_window_display_history)
	(add_frame_display_history):
	* print.c (print_object):
	* xdisp.c (debug_method_add):
	Use %p printf format only for void pointers.
	* emacs.c (usage_message): New constant, replacing ...
	(USAGE1, USAGE2, USAGE3): Remove; they were too long for C89.
	(main): Adjust to usage reorg.
	* fns.c (syms_of_fns):
	* profiler.c (syms_of_profiler):
	Don't use non-constant struct initializers.
	* gnutls.h (gnutls_initstage_t):
	* lisp.h (enum Lisp_Fwd_Type):
	* lread.c (lisp_file_lexically_bound_p):
	* xsettings.c (anonymous enum):
	Remove trailing comma.
	* xsettings.c (apply_xft_settings): Use %f, not %lf; %lf is a C99ism.
	* lisp.h (ENUM_BF): Use unsigned if pedantic.
	(DEFUN_FUNCTION_INIT): New macro, that falls back on a cast if pre-C99.
	(DEFUN): Use it.
	* regex.c (const_re_char): New type, to pacify strict C89.
	All uses of 'const re_char' replaced to use it.
	* regex.h (_Restrict_): Rename from __restrict, to avoid clash
	with glibc when strict C89.  This change is imported from gnulib.
	All uses changed.
	(_Restrict_arr_): Rename from __restrict_arr, similarly.
	* sysdep.c (time_from_jiffies) [!HAVE_LONG_LONG_INT]:
	Omit GNU_LINUX implementation, since it requires long long.
	* xterm.c (x_draw_underwave):
	Do not assume the traditional order of struct's members.
	(x_term_init): Rewrite to avoid the need for non-constant structure
	initializers.

	Syntax cleanup, mostly replacing macros with functions.
	This removes the need for the syntax_temp hack.
	* search.c: Include syntax.h after buffer.h, since syntax.h uses BVAR.
	* syntax.c (SYNTAX_INLINE): New macro.
	(SYNTAX_FLAGS_COMSTART_FIRST, SYNTAX_FLAGS_COMSTART_SECOND)
	(SYNTAX_FLAGS_COMEND_FIRST, SYNTAX_FLAGS_COMEND_SECOND)
	(SYNTAX_FLAGS_PREFIX, SYNTAX_FLAGS_COMMENT_STYLEB)
	(SYNTAX_FLAGS_COMMENT_STYLEC, SYNTAX_FLAGS_COMMENT_STYLEC2)
	(SYNTAX_FLAGS_COMMENT_NESTED, SYNTAX_FLAGS_COMMENT_STYLE)
	(SYNTAX_COMEND_FIRST): Now functions, not macros.
	(ST_COMMENT_STYLE, ST_STRING_STYLE, INTERVALS_AT_ONCE):
	Now constants, not macros.
	(syntax_temp) [!__GNUC__]: Remove.
	(SYNTAX_PREFIX): Remove; all uses replaced by syntax_prefix_flag_p.
	(syntax_prefix_flag_p): Move implementation of SYNTAX_PREFIX here.
	(SET_RAW_SYNTAX_ENTRY, SET_RAW_SYNTAX_ENTRY_RANGE, SYNTAX_MATCH)
	(SETUP_SYNTAX_TABLE, SETUP_SYNTAX_TABLE_FOR_OBJECT):
	Move here from syntax.h; now functions, not macros.  Except for the
	last function, these are static since only syntax.c uses them.
	(syntax_multibyte): Rename from SYNTAX_WITH_MULTIBYTE_CHECK.
	All uses changed.  Now a function, not a macro; use this fact
	to simplify the code.
	(scan_lists, scan_sexps_forward): Remove workarounds for ancient
	compiler bugs; no longer relevant.
	* syntax.h: Use INLINE_HEADER_BEGIN, INLINE_HEADER_END.
	(SYNTAX_INLINE): New macro.
	(struct gl_state_s, gl_state): Move earlier, so that it's in scope
	for the new functions.  Use bool for boolean member.
	(SYNTAX_ENTRY, SYNTAX, SYNTAX_WITH_FLAGS, SYNTAX_MATCH)
	(SYNTAX_TABLE_BYTE_TO_CHAR, UPDATE_SYNTAX_TABLE_FORWARD)
	(UPDATE_SYNTAX_TABLE_BACKWARD, UPDATE_SYNTAX_TABLE)
	(SETUP_BUFFER_SYNTAX_TABLE):
	Now extern inline functions, not macros.
	(CURRENT_SYNTAX_TABLE, SYNTAX_ENTRY_INT):
	Remove; all uses replaced by implementation.
	(syntax_temp) [!__GNUC__]: Remove decl.
	(SETUP_SYNTAX_TABLE_FOR_OBJECT): New decl.

2013-07-10  Jan Djärv  <jan.h.d@swipnet.se>

	* emacs.c (main): Fix syntax error.

2013-07-10  Paul Eggert  <eggert@cs.ucla.edu>

	Timestamp fixes for undo (Bug#14824).
	* atimer.c (schedule_atimer):
	* fileio.c (Ffile_newer_than_file_p):
	Minor cleanup: use EMACS_TIME_LT so that we can remove EMACS_TIME_GT.
	* buffer.c (buffer-undo-list): Document (t . 0) and (t . -1).
	* fileio.c (Fclear_visited_file_modtime): Move to lisp/files.el.
	(syms_of_fileio): Remove Sclear_visited_file_name.
	(Fvisited_file_modtime): Return -1, not (-1 ...), when the visited
	file doesn't exist; this avoids an ambiguity with negative timestamps.
	(Fset_visited_file_modtime): Accept -1 and 0 as time-list arg.
	* systime.h (make_emacs_time, invalid_emacs_time):
	Don't assume struct timespec layout; POSIX doesn't guarantee it.
	(EMACS_TIME_NE, EMACS_TIME_GT, EMACS_TIME_GE): Remove.
	* undo.c (record_first_change): Push (visited-file-modtime) onto
	undo list rather than reimplementing it by hand, incorrectly.

2013-07-09  Ken Brown  <kbrown@cornell.edu>

	* sheap.c (STATIC_HEAP_SIZE) [__x86_64__]: Increase to 18MB.

2013-07-09  Juanma Barranquero  <lekktu@gmail.com>

	* makefile.w32-in ($(BLD)/emacs.$(O), $(BLD)/sysdep.$(O)): Update.

2013-07-09  Paul Eggert  <eggert@cs.ucla.edu>

	Handle errno and exit status a bit more carefully.
	* callproc.c (child_setup) [!DOS_NT]: Don't try to stuff an error
	number into an exit status.  Instead, use EXIT_CANCELED.
	(child_setup) [!MSDOS]: Avoid possible deadlock with vfork.
	* callproc.c (relocate_fd):
	* emacs.c (close_output_streams, main):
	* process.c (create_process):
	* sysdep.c (sys_subshell) [!DOS_NT || !WINDOWSNT]:
	Use emacs_perror for simplicity.
	* callproc.c (relocate_fd, main):
	* sysdep.c (sys_subshell):
	Exit with EXIT_CANCELED etc., not 1, when exec setup fails.
	(shut_down_emacs): Use emacs_write, not write.
	* emacs.c, sysdep.c: Don't include <ignore-value.h>.
	* fileio.c (Fcopy_file, e_write):
	* nsterm.m (ns_select):
	* process.c (send_process):
	* sound.c (vox_write):
	Use emacs_write_sig, not emacs_write.
	* lisp.h (emacs_write_sig, emacs_perror): New decls.
	* process.h (EXIT_CANCELED), EXIT_CANNOT_INVOKE, EXIT_ENOENT):
	New constants.
	* sysdep.c (emacs_backtrace): Use emacs_write, not ignore_value
	of write.
	(emacs_full_write): New function.
	(emacs_write): Rewrite to use it.
	(emacswrite_sig, emacs_perror): New functions.
	* xrdb.c (fatal): Don't invoke perror, since errno might be garbage.

2013-07-08  Magnus Henoch  <magnus.henoch@gmail.com>  (tiny change)

	* image.c (imagemagick_load_image): Do not use MagickExportImagePixels
	on NS even if it is present.  Pixmap on NS is a void*.

2013-07-07  Paul Eggert  <eggert@cs.ucla.edu>

	Port to Ubuntu 10 (Bug#14803).
	Problem reported by T.V. Raman.
	* process.c (close_on_exec, accept4, process_socket):
	Define these if !HAVE_ACCEPT4, not if !SOCK_CLOEXEC.

2013-07-07  Eli Zaretskii  <eliz@gnu.org>

	* w32.c (sys_dup): Declare prototype.

	* filelock.c:
	* emacs.c:
	* callproc.c [WINDOWSNT]: Include sys/socket.h.

2013-07-07  Paul Eggert  <eggert@cs.ucla.edu>

	Make file descriptors close-on-exec when possible (Bug#14803).
	This simplifies Emacs a bit, since it no longer needs to worry
	about closing file descriptors by hand in some cases.
	It also fixes some unlikely races.  Not all such races, as
	libraries often open files internally without setting
	close-on-exec, but it's an improvement.
	* alloc.c (valid_pointer_p) [!WINDOWSNT]:
	* callproc.c (Fcall_process) [!MSDOS]:
	* emacs.c (main) [!DOS_NT]:
	* nsterm.m (ns_term_init):
	* process.c (create_process):
	Use 'pipe2' with O_CLOEXEC instead of 'pipe'.
	* emacs.c (Fcall_process_region) [HAVE_MKOSTEMP]:
	* filelock.c (create_lock_file) [HAVE_MKOSTEMP]:
	Prefer mkostemp with O_CLOEXEC to mkstemp.
	* callproc.c (relocate_fd) [!WINDOWSNT]:
	* emacs.c (main): Use F_DUPFD_CLOEXEC, not plain F_DUPFD.
	No need to use fcntl (..., F_SETFD, FD_CLOEXEC), since we're
	now using pipe2.
	* filelock.c (create_lock_file) [! HAVE_MKOSTEMP]:
	Make the resulting file descriptor close-on-exec.
	* lisp.h, lread.c, process.c (close_load_descs, close_process_descs):
	* lread.c (load_descriptor_list, load_descriptor_unwind):
	Remove; no longer needed.  All uses removed.
	* process.c (SOCK_CLOEXEC): Define to 0 if not supplied by system.
	(close_on_exec, accept4, process_socket) [!SOCK_CLOEXEC]:
	New functions.
	(socket) [!SOCK_CLOEXEC]: Supply a substitute.
	(Fmake_network_process, Fnetwork_interface_list)
	(Fnetwork_interface_info, server_accept_connection):
	Make newly-created socket close-on-exec.
	* sysdep.c (emacs_open, emacs_fopen):
	Make new-created descriptor close-on-exec.
	* w32.c (fcntl): Support F_DUPFD_CLOEXEC well enough for Emacs.
	* w32.c, w32.h (pipe2): Rename from 'pipe', with new flags arg.

2013-07-07  Jan Djärv  <jan.h.d@swipnet.se>

	* nsterm.m (sendEvent:): Propagate keyboard events to modal windows
	for NS_IMPL_GNUSTEP.

2013-07-07  Paul Eggert  <eggert@cs.ucla.edu>

	Fix openp errno handling.
	* callproc.c (Fcall_process): Preserve openp errno around close.
	* lread.c (openp): Set errno when returning -1, as some callers
	expect this.

2013-07-06  Jan Djärv  <jan.h.d@swipnet.se>

	* nsterm.m (sendEvent:): Handle NSAPP_DATA2_RUNFILEDIALOG.

	* nsterm.h (NSSavePanel): Update comment.
	(NSAPP_DATA2_RUNFILEDIALOG): Define.
	(ns_run_file_dialog): Declare.

	* nsfns.m: Remove panelOK.
	(ns_fd_data): New.
	(ns_run_file_dialog): New function.
	(Fns_read_file_name): Fill in ns_fd_data, post an event and start the
	event loop, so file dialog is popped up by ns_run_file_dialog, called
	by sendEvent (Bug#14578).
	(EmacsSavePanel, EmacsOpenPanel): Remove ok and cancel methods.

2013-07-06  Eli Zaretskii  <eliz@gnu.org>

	* xdisp.c (default_line_pixel_height): New function.
	(pos_visible_p, move_it_vertically_backward, try_scrolling)
	(try_cursor_movement, redisplay_window, try_window)
	(try_window_id): Use it instead of FRAME_LINE_HEIGHT.  (Bug#14771)

	* window.c (window_scroll_pixel_based):
	use default_line_pixel_height.

	* dispextern.h (default_line_pixel_height): Add prototype.

	* frame.c (x_set_line_spacing): Accept a float value for
	line-spacing parameter, per the documentation.

	* data.c (Fmultibyte_string_p): Doc fix.

2013-07-05  Paul Eggert  <eggert@cs.ucla.edu>

	Use emacs_open more consistently when opening files.
	This handles EINTR more consistently now, and makes it easier
	to introduce other uniform changes to file descriptor handling.
	* sysstdio.h: New file.
	* buffer.c (mmap_init):
	* cygw32.c (chdir_to_default_directory):
	* dispnew.c (Fopen_termscript):
	* emacs.c (Fdaemon_initialized):
	* fileio.c (Fdo_auto_save):
	* image.c (slurp_file, png_load_body, jpeg_load_body):
	* keyboard.c (Fopen_dribble_file):
	* lread.c (Fload):
	* print.c (Fredirect_debugging_output):
	* sysdep.c (get_up_time, procfs_ttyname, procfs_get_total_memory):
	* termcap.c (tgetent):
	* unexaix.c, unexcoff.c (unexec, adjust_lnnoptrs):
	* unexcw.c, unexelf.c, unexhp9k800.c, unexmacosx.c (unexec):
	* w32term.c (w32_initialize) [CYGWIN]:
	* xfaces.c (Fx_load_color_file):
	Use emacs_open instead of plain open, and emacs_fopen instead of
	plain fopen.
	* dispnew.c, fileio.c, image.c, keyboard.c, lread.c, print.c, sysdep.c:
	* xfaces.c: Include sysstdio.h rather than stdio.h, for emacs_fopen.
	* callproc.c (default_output_mode): New constant.
	(Fcall_process): Use it to call emacs_open instead of plain creat.
	* dispnew.c (Fopen_termscript): Fix minor race in opening termscript.
	* sysdep.c (emacs_open): Add commentary and don't call file name "path".
	(emacs_fopen): New function.
	* unexaix.c, unexcoff.c, unexelf.c, unexhp9k800.c, unexmacosx.c:
	Include <lisp.h>, for emacs_open.
	* unexelf.c (fatal): Remove decl; not needed with <lisp.h> included.

	Remove duplicate #include directives.
	* alloc.c [GC_MARK_STACK == GC_USE_GCPROS_CHECK_ZOMBIES]:
	* xfaces.c:
	Don't include stdio.h twice.
	* buffer.c [USE_MMAP_FOR_BUFFERS]:
	Don't include sys/types.h or stdio.h twice.
	* fileio.c [WINDOWSNT | MSDOS]: Don't include fcntl.h twice.
	* lread.c: Don't include coding.h twice.
	* nsfont.m: Don't include frame.h twice.
	* process.c [HAVE_RES_INIT]: Don't include <netinet/in.h> twice.
	* ralloc.c: Don't include <unistd.h> twice.
	* xdisp.c: Don't include font.h twice.
	* xterm.c: Don't include fontset.h twice.
	* xterm.h [USE_X_TOOLKIT]: Don't include X11/StringDefs.h twice.

2013-07-04  Paul Eggert  <eggert@cs.ucla.edu>

	Scale ImageMagick images more carefully.
	* image.c (scale_image_size) [HAVE_IMAGEMAGICK]: New function.
	(compute_image_size): Use it.  Define only if HAVE_IMAGEMAGICK.
	Be more careful about avoiding undefined behavior after
	integer overflow and division by zero.

2013-07-04  YAMAMOTO Mitsuharu  <mituharu@math.s.chiba-u.ac.jp>

	* w32fns.c (Qgeometry, Qworkarea, Qmm_size, Qframes): New variables.
	(syms_of_w32fns): DEFSYM them.
	(MONITORINFOF_PRIMARY, SM_XVIRTUALSCREEN, SM_YVIRTUALSCREEN)
	(CCHDEVICENAME): Define macros if not defined.
	(struct MONITOR_INFO_EX): New struct.
	(MonitorEnum_Proc, EnumDisplayMonitors_Proc): New prototypes.
	(enum_display_monitors_fn): New variable.
	(globals_of_w32fns): Initialize it.
	(Fx_display_pixel_width, Fx_display_pixel_height)
	(Fx_display_mm_height, Fx_display_mm_width): Mention behavior on
	multi-monitor setups in docstrings.
	(Fx_display_mm_height, Fx_display_mm_width): Approximate whole
	screen size by primary monitor's millimeter per pixel.
	(w32_monitor_enum, w32_display_monitor_attributes_list)
	(w32_display_monitor_attributes_list_fallback)
	(Fw32_display_monitor_attributes_list): New functions.
	(syms_of_w32fns): Defsubr Sw32_display_monitor_attributes_list.

	* w32term.c (SM_CXVIRTUALSCREEN, SM_CYVIRTUALSCREEN): Define macros
	if not defined.
	(x_display_pixel_height, x_display_pixel_width): Use GetSystemMetrics.

2013-07-04  Michael Albinus  <michael.albinus@gmx.de>

	* fileio.c (Qfile_notify_error): New error symbol.

	* gfilenotify.c (Fgfile_add_watch, Fgfile_rm_watch):
	* inotify.c (inotify_callback, symbol_to_inotifymask)
	(Finotify_add_watch, Finotify_rm_watch): Use it.
	(inotifyevent_to_event): Exchange order of cookie and file name.
	(Finotify_add_watch): Adapt docstring.

	* lisp.h (Qfile_notify_error): Declare.

2013-07-04  Paul Eggert  <eggert@cs.ucla.edu>

	Try again to fix FreeBSD bug re multithreaded memory alloc (Bug#14569).
	* emacs.c (main) [HAVE_PTHREAD && !SYSTEM_MALLOC && !DOUG_LEA_MALLOC]:
	Do not clear _malloc_thread_enabled_p, undoing the previous change,
	which did not work (see <http://bugs.gnu.org/14569#307>).
	(main): Do not invoke malloc_enable_thread if (! CANNOT_DUMP
	&& (!noninteractive || initialized)).  This attempts to thread
	the needle between the Scylla of FreeBSD and the Charybdis of Cygwin.

2013-07-04  Juanma Barranquero  <lekktu@gmail.com>

	* image.c (x_to_xcolors) [HAVE_NTGUI]: Remove unused var `hdc'.
	(x_build_heuristic_mask) [HAVE_NTGUI]: Remove unused var `frame_dc'.

2013-07-04  Paul Eggert  <eggert@cs.ucla.edu>

	Try to fix FreeBSD bug re multithreaded memory allocation (Bug#14569).
	* emacs.c (main) [HAVE_PTHREAD && !SYSTEM_MALLOC && !DOUG_LEA_MALLOC]:
	Clear _malloc_thread_enabled_p at startup.  Reported by Ashish SHUKLA in
	<http://lists.gnu.org/archive/html/emacs-devel/2013-07/msg00088.html>.

2013-07-02  Paul Eggert  <eggert@cs.ucla.edu>

	* sysdep.c (sys_siglist) [HAVE_DECL___SYS_SIGLIST]:
	Define to __sys_siglist.

2013-07-02  Eli Zaretskii  <eliz@gnu.org>

	* xdisp.c (IT_OVERFLOW_NEWLINE_INTO_FRINGE): Don't disallow
	word-wrap, so that overflow-newline-into-fringe would work in
	visual-line-mode.  (Bug#2749)
	(move_it_in_display_line_to): When the last scanned display
	element fits exactly on the display line, and
	overflow-newline-into-fringe is non-nil, but wrap_it is valid,
	don't return MOVE_NEWLINE_OR_CR, but instead back up to the last
	wrap point and return MOVE_LINE_CONTINUED.  Fixes problems with
	finding buffer position that corresponds to pixel coordinates,
	e.g. in buffer_posn_from_coords.

2013-07-02  Jan Djärv  <jan.h.d@swipnet.se>

	* process.c (handle_child_signal): Call catch_child_signal if
	NS_IMPL_GNUSTEP.

2013-07-02  Paul Eggert  <eggert@cs.ucla.edu>

	Don't convert function pointers to void * and back.
	It isn't portable C, and it's easy enough to avoid.
	* alloc.c: Verify SAVE_FUNCPOINTER bits, too.
	(make_save_value): Add support for SAVE_FUNCPOINTER.
	* keymap.c (map_keymap_char_table_item, map_keymap_internal):
	* print.c (print_object):
	Distinguish function from object pointers.
	* lisp.h (SAVE_FUNCPOINTER): New constant.
	(SAVE_SLOT_BITS): Adjust to it.
	(SAVE_TYPE_FUNCPTR_PTR_OBJ): New constant, replacing
	SAVE_TYPE_PTR_PTR_OBJ.  Change the only use.
	(voidfuncptr): New typedef.
	(struct Lisp_Save_Value): New member data[0].funcpointer.
	(XSAVE_FUNCPOINTER): New function.

	Simplify buildobj processing.
	* Makefile.in (buildobj.h): Make it a sequence of strings each
	followed by comma, rather than a single string.  Put it into a
	.tmp file in case there's an error while generating it.
	(gl-stamp): Use .tmp for temp files.
	(mostlyclean): Clean .tmp files.
	* doc.c (buildobj): Move to just the routine that needs it.
	It's now an array of strings, so processing is simpler.

2013-07-01  Paul Eggert  <eggert@cs.ucla.edu>

	Fix bug re noninteractive multithreaded memory allocation (Bug#14569).
	* emacs.c (malloc_enable_thread): Hoist extern decl to top level.
	(main) [HAVE_PTHREAD && !SYSTEM_MALLOC && !DOUG_LEA_MALLOC]:
	Invoke malloc_enable_thread even when not interactive.
	Problem reported by Ken Brown in <http://bugs.gnu.org/14569#275>.
	* process.c (init_process_emacs) [CYGWIN]: Tickle glib even
	in this case, since the underlying bug has now been fixed.

2013-07-01  Juanma Barranquero  <lekktu@gmail.com>

	* emacs.c (Fkill_emacs): Expand Vauto_save_list_file_name before
	unlinking it (bug#14691).

2013-06-30  Michal Nazarewicz  <mina86@mina86.com>

	* buffer.c (FKill_buffer): Run `kill-buffer-query-functions'
	before checking whether buffer is modified.  This lets
	`kill-buffer-query-functions' cancel killing of the buffer or save
	its content before `kill-buffer' asks user the "Buffer %s
	modified; kill anyway?" question.

2013-06-30  Jan Djärv  <jan.h.d@swipnet.se>

	* nsfns.m (handlePanelKeys): Don't process Command+Function keys.
	Let the super performKeyEquivalent deal with them (Bug#14747).

2013-06-30  Paul Eggert  <eggert@cs.ucla.edu>

	* widget.c (resize_cb): Remove unused local.

	Do not use GTK 3 if it exists but cannot be compiled.
	* xmenu.c (x_menu_wait_for_event) [!USE_GTK]:
	* xterm.c (x_error_handler) [!USE_GTK]:
	Do not use GTK 3.

	* intervals.c (get_local_map): Actually clip POSITION (Bug#14753).

2013-06-30  Eli Zaretskii  <eliz@gnu.org>

	* intervals.c (get_local_map): Instead of aborting, clip POSITION
	to the valid range of values.  (Bug#14753)

	* xdisp.c (Fmove_point_visually): Invalidate the cursor position
	when moving point by using the current glyph matrix.  This avoids
	the need to force redisplay when this function is called in a
	loop.

2013-06-29  Paul Eggert  <eggert@cs.ucla.edu>

	Fix minor problems found by static checking.
	* coding.c (encode_inhibit_flag, inhibit_flag): New functions.
	Redo the latter's body to sidestep GCC parenthesization warnings.
	(setup_coding_system, detect_coding, detect_coding_system): Use them.
	* coding.c (detect_coding, detect_coding_system):
	* coding.h (struct undecided_spec):
	Use bool for boolean.
	* image.c (QCmax_width, QCmax_height): Now static.
	* xdisp.c (Fmove_point_visually): Remove unused local.

2013-06-29  Eli Zaretskii  <eliz@gnu.org>

	* xdisp.c (Fmove_point_visually): New function.

2013-06-28  Kenichi Handa  <handa@gnu.org>

	* coding.h (define_coding_undecided_arg_index): New enum.
	(coding_attr_index): New members
	coding_attr_undecided_inhibit_null_byte_detection,
	coding_attr_undecided_inhibit_iso_escape_detection,
	coding_attr_undecided_prefer_utf_8.
	(undecided_spec): New struct.
	(struct coding_system): New member `undecided' of the member
	`spec'.

	* coding.c (setup_coding_system): Handle CODING->spec.undecided.
	(detect_coding): Likewise.
	(detect_coding_system): Likewise.
	(Fdefine_coding_system_internal): New coding system properties
	:inhibit-null-byte-detection, :inhibit-iso-escape-detection, and
	:prefer-utf-8.
	(syms_of_coding): Adjust for coding_arg_undecided_max.

2013-06-28  Paul Eggert  <eggert@cs.ucla.edu>

	* image.c (x_from_xcolors): Remove unused local.

2013-06-28  YAMAMOTO Mitsuharu  <mituharu@math.s.chiba-u.ac.jp>

	Defer image data transfer between X client and server until actual
	display happens.

	* dispextern.h (struct image) [HAVE_X_WINDOWS]: New members `ximg'
	and `mask_img'.

	* image.c (Destroy_Image): Remove.
	(x_clear_image_1): New arg `flags' instead of 3 bools `pixmap_p',
	`mask_p', and `colors_p'.  All uses changed.
	(x_clear_image_1) [HAVE_X_WINDOWS]: Destroy `ximg' and `mask_img'.
	(CLEAR_IMAGE_PIXMAP, CLEAR_IMAGE_MASK, CLEAR_IMAGE_COLORS):
	New macros for `flags' arg to x_clear_image_1.
	(postprocess_image, xpm_load_image, x_build_heuristic_mask)
	(png_load_body): Use x_clear_image_1 instead of Free_Pixmap.
	(ZPixmap, XGetImage) [HAVE_NS]: Remove.
	(image_get_x_image_or_dc, image_unget_x_image_or_dc)
	(image_get_x_image, image_unget_x_image): New functions or macros.
	(image_background, image_background_transparent, x_to_xcolors)
	(x_build_heuristic_mask): Use image_get_x_image_or_dc instead of
	XGetImage or CreateCompatibleDC.  Use image_unget_x_image_or_dc
	instead of Destroy_Image.
	(image_create_x_image_and_pixmap, image_put_x_image): New functions.
	(xpm_load_image, x_from_xcolors, x_build_heuristic_mask, pbm_load)
	(png_load_body, jpeg_load_body, tiff_load, gif_load)
	(imagemagick_load_image, svg_load_image): Use them instead of
	x_create_x_image_and_pixmap, and x_put_x_image followed by
	x_destroy_x_image, respectively.
	(xpm_load) [HAVE_XPM && !HAVE_NTGUI]: Use XpmReadFileToImage and
	XpmCreateImageFromBuffer instead of XpmReadFileToPixmap and
	XpmCreatePixmapFromBuffer.  Create pixmaps.  Fill background and
	background_transparent fields.
	(image_sync_to_pixmaps) [HAVE_X_WINDOWS]: New function.
	(prepare_image_for_display, x_disable_image) [HAVE_X_WINDOWS]: Use it.

2013-06-27  Paul Eggert  <eggert@cs.ucla.edu>

	Do not tickle glib SIGCHLD handling if Cygwin (Bug#14569).
	This mostly consists of undoing recent changes.
	* callproc.c (Fcall_process):
	* process.c (create_process):
	Do not worry about catching SIGCHLD here, undoing previous change.
	* nsterm.m (ns_term_init): Re-catch SIGCHLD, undoing previous change.
	* process.c, process.h (catch_child_signal):
	No longer extern if !NS_IMPL_GNUSTEP, undoing 06-22 change.
	* process.c (catch_child_handler): Don't worry about being called
	lazily and do not assume caller has blocked SIGCHLD, undoing
	previous change.  Move first-time stuff back to
	init_process_emacs, undoing 06-22 change.  If CYGWIN, do not
	tickle glib, as that causes Cygwin bootstrap to fail.  Do not
	set lib_child_handler if it's already initialized, which may
	help avoid problems on GNUstep.

2013-06-23  Paul Eggert  <eggert@cs.ucla.edu>

	A more-conservative workaround for Cygwin SIGCHLD issues (Bug#14569).
	* callproc.c (Fcall_process):
	* process.c (create_process):
	Make sure SIGCHLD is caught before we fork,
	since Emacs startup no arranges to catch SIGCHLD.
	* process.c (lib_child_handler): Initialize to null, not to
	dummy_handler.
	(catch_child_signal): Allow self to be called lazily.
	Do nothing if it's already been called.
	Assume caller has blocked SIGCHLD (all callers do now).
	* emacs.c (main): Do not catch SIGCHLD here; defer it until
	just before it's really needed.
	* nsterm.m (ns_term_init): No need to re-catch SIGCHLD here,
	since it hasn't been caught yet.

2013-06-23  Lars Magne Ingebrigtsen  <larsi@gnus.org>

	* image.c (compute_image_size): New function to implement
	:max-width and :max-height.
	(imagemagick_load_image): Use it.

2013-06-23  Paul Eggert  <eggert@cs.ucla.edu>

	Try to avoid malloc SEGVs on Cygwin (Bug#14569).
	* callproc.c, process.h (block_child_signal, unblock_child_signal):
	Now extern.
	* emacs.c (main): Catch SIGCHLD just before initializing gfilenotify.
	* process.c (catch_child_signal): Block SIGCHLD while futzing with
	the SIGCHLD handler, since the code is not atomic and (due to glib)
	signals may be arriving now.
	* sysdep.c (init_signals): Do not catch child signals here;
	'main' now does that later, at a safer time.

2013-06-22  Paul Eggert  <eggert@cs.ucla.edu>

	Clean up SIGCHLD handling a bit (Bug#14569).
	* process.c, process.h (catch_child_signal):
	Now always extern, even if !NS_IMPL_GNUSTEP.
	* process.c (catch_child_signal): Move glib tickler here from
	init_process_emacs, so that it's done earlier in Emacs
	initialization.  Also move the noninteractive && !initialized
	check here from init_process_emacs.  This is all a bit cleaner for
	GNUish platforms, and I hope it works around the Cygwin bug.
	* sysdep.c (init_signals): Invoke catch_child_signal here, so
	that glib signal handling is tickled before glib creates threads.

	* process.c (wait_reading_process_output): Avoid int overflow
	when reading more than 2 GiB total from a process.

2013-06-21  Paul Eggert  <eggert@cs.ucla.edu>

	* process.c (create_process): Handle a couple more cases,
	i.e., work even if new_argv and wait_child_setup[i] are cached.
	Use Fcall_process's style for volatile vars.

2013-06-21  Andreas Schwab  <schwab@linux-m68k.org>

	* process.c (create_process): Mark PROCESS volatile.

2013-06-21  Paul Eggert  <eggert@cs.ucla.edu>

	Use C99-style flexible array members if available.
	This avoids some subtle aliasing issues, which typically
	aren't a problem with GCC but may be a problem elsewhere.
	* alloc.c (sdata): New typedef, replacing the old struct sdata.
	It is a struct if GC_CHECK_STRING_BYTES, a union otherwise.
	In either case, it uses a flexible array member rather than
	the old struct hack.  All uses changed.
	(SDATA_NBYTES, sweep_strings) [!GC_CHECK_STRING_BYTES]:
	Adjust to sdata reorganization.
	* alloc.c (VBLOCK_BYTES_MIN, allocate_vectorlike, Fgarbage_collect):
	Use offsetof (struct, flex_array_member), not sizeof (struct), as
	that ports better to pre-C99 non-GCC.
	* chartab.c (Fmake_char_table, make_sub_char_table, copy_char_table):
	Use CHAR_TABLE_STANDARD_SLOTS rather than its definition,
	as the latter has changed.
	* conf_post.h (FLEXIBLE_ARRAY_MEMBER): Move here from w32.c,
	and port better to pre-C99 GCC.
	* image.c (struct xpm_cached_color):
	* lisp.h (struct Lisp_Vector, struct Lisp_Bool_Vector)
	(struct Lisp_Char_Table, struct Lisp_Sub_Char_Table):
	Use FLEXIBLE_ARRAY_MEMBER.
	* lisp.h (string_bytes) [GC_CHECK_STRING_BYTES]:
	Move decl to top level so it gets checked against implementation.
	(CHAR_TABLE_STANDARD_SLOTS): Adjust to struct Lisp_Char_Table change.
	* w32.c (FLEXIBLE_ARRAY_MEMBER): Move to conf_post.h.

2013-06-20  Paul Eggert  <eggert@cs.ucla.edu>

	* syntax.c: Integer cleanups.
	(SYNTAX_FLAGS_COMMENT_STYLEC): Return a boolean, not 0-or-2.
	All uses that need 0-or-2 changed to:
	(SYNTAX_FLAGS_COMMENT_STYLEC2): New macro, with the same semantics
	as the old SYNTAX_FLAGS_COMMENT_STYLEC.
	(struct lisp_parse_state, syntax_prefix_flag_p, update_syntax_table)
	(char_quoted, prev_char_comend_first, back_comment)
	(Finternal_describe_syntax_value, skip_chars, skip_syntaxes)
	(in_classes, forw_comment, scan_lists, scan_sexps_forward):
	Use bool for boolean.
	(update_syntax_table, skip_chars, skip_syntaxes):
	Prefer int to unsigned when either will do.
	(back_comment): Return boolean success flag, like forw_comment,
	instead of positive-or-minus-1 (which might have overflowed int anyway).
	Don't stuff ptrdiff_t into int.
	(syntax_spec_code, syntax_code_spec): Now const.
	(Fmatching_paren, scan_lists, scan_sexps_forward):
	Use enum syntaxcode for syntax code.
	(Fmatching_paren): Check that arg is a character, not just an integer.
	(Fstring_to_syntax): Don't assume 0377 fits in enum syntaxcode.
	(Finternal_describe_syntax_value): Omit no-longer-needed
	comparison to 0.
	(skip_chars): Use char, not unsigned char, when the distinction
	doesn't matter.
	(forw_comment, scan_lists): Prefer A |= B to A = A || B when B's cheap.
	* bytecode.c (exec_byte_code):
	* syntax.c (syntax_spec_code, Fchar_syntax)
	(Finternal_describe_syntax_value, skip_chars, skip_syntaxes)
	(init_syntax_once):
	* syntax.h (SYNTAX_WITH_FLAGS):
	Omit unnecessary casts.

2013-06-20  Eli Zaretskii  <eliz@gnu.org>

	* w32fns.c (w32_wnd_proc): Don't compute the header line and mode
	line dimensions here, to avoid race conditions with the main
	thread.  (Bug#14062, bug#14630, bug#14669)

	* w32term.c (w32_draw_window_cursor): Compute the header line and
	mode line dimensions here.
	<w32_system_caret_window, w32_system_caret_hdr_height>:
	<w32_system_caret_mode_height>: New variables.

	* w32term.h: Declare them.

2013-06-20  Paul Eggert  <eggert@cs.ucla.edu>

	* alloc.c (die): Move "assertion failed" string here ...
	* lisp.h (eassert): ... from here.  Also, suppress evaluation of
	COND when SUPPRESS_CHECKING.  This shrinks the executable text
	size by 0.8% to 2.2% when configured with --enable-checking,
	depending on optimization flags (GCC 4.8.1 x86-64).

	* floatfns.c (Flog10): Move to Lisp (marked obsolete there).

2013-06-20  Rüdiger Sonderfeld  <ruediger@c-plusplus.de>

	* floatfns.c (Flog) [HAVE_LOG2]: Use log2 if available and if the
	base is 2; this is more accurate.

2013-06-19  Juanma Barranquero  <lekktu@gmail.com>

	* sound.c (string_default): Move to !WINDOWSNT section.
	(Fplay_sound_internal) [WINDOWSNT]: Remove i_result to avoid warning.

2013-06-19  Paul Eggert  <eggert@cs.ucla.edu>

	* sound.c: Integer cleanups.
	Remove unnecessary forward decls.
	(struct sound_device): The 'file' member is now a Lisp_Object, not
	a char *, so that we needn't invoke alloca on a huge size.
	(Fplay_sound_internal): Adjust to this.
	(string_default): New function.
	(vox_open, vox_init, alsa_open, alsa_configure, alsa_init):
	Use it to adjust to the struct sound_device change.
	(parse_sound, wav_init, au_init, alsa_init): Use bool for booleans.
	(be2hs) [0]: Remove.

	* syntax.c (skip_chars): Don't use uninitialized storage
	when searching a multibyte buffer for characters that are not in a
	unibyte string that contains non-ASCII characters.

2013-06-18  Jan Djärv  <jan.h.d@swipnet.se>

	* process.c: Include xgselect.h if HAVE_GLIB.  Include glib.h
	if HAVE_GLIB && ! WINDOWSNT (Bug#14654).

2013-06-18  Paul Eggert  <eggert@cs.ucla.edu>

	* conf_post.h: Add comments for INLINE, EXTERN_INLINE, etc.

2013-06-18  Kenichi Handa  <handa@gnu.org>

	* font.c (Ffont_spec): Signal an error for an invalid font name
	(Bug#14648).

2013-06-18  Paul Eggert  <eggert@cs.ucla.edu>

	Porting fixes for merged specpdl and backtrace stacks (Bug#14643).
	In particular this ports to 32-bit sparc Sun cc.
	* eval.c (init_eval_once, grow_specpdl): Allocate a specbinding
	array with a dummy element at specpdl[-1], so that its address can
	be taken portably.
	(unbind_to): Do not copy the binding; not needed, now that we
	copy old_value in the one place where the copy is needed.
	* fileio.c (Fwrite_region): Use ptrdiff_t, not int, for specpdl count.
	* lisp.h (BITS_PER_PTRDIFF_T): Remove; no longer needed.
	(union specbinding): Rename from struct specbinding.  Redo layout
	to avoid the need for 'ptrdiff_t nargs : BITS_PER_PTRDIFF_T - 1;',
	which is not portable.  With Sun C 5.12 32-bit sparc, the
	declaration causes nargs to be an unsigned bitfield, a behavior
	that the C standard allows; but Emacs wants nargs to be signed.
	The overall type is now a union of structures rather than a
	structure of union of structures, and the 'kind' member is now a
	bitfield, so that the overall type doesn't grow.  All uses changed.
	* process.c (Fmake_serial_process): Remove unnecessary initialization.

2013-06-17  Paul Eggert  <eggert@cs.ucla.edu>

	* frame.c (x_report_frame_params): Cast parent_desc to uintptr_t.
	Needed if HAVE_NTGUI.  Reported by Juanma Barranquero.

	* nsfont.m (ns_registry_to_script): Parenthesize while expression.

2013-06-17  Eli Zaretskii  <eliz@gnu.org>

	* w32fns.c (w32_wnd_proc): Don't call WINDOW_HEADER_LINE_HEIGHT
	unless we know that the window w's frame is a frame object.
	Another attempt at solving bug#14062 and bug#14630.

2013-06-17  Lars Magne Ingebrigtsen  <larsi@gnus.org>

	* textprop.c (property_set_type): New enum.
	(add_properties): Allow appending/prepending text properties.
	(add_text_properties_1): Factored out of Fadd_text_properties.
	(Fadd_text_properties): Move all the code into
	add_text_properties_1.
	(Fadd_face_text_property): New function that calls
	add_text_properties_1.

2013-06-17  Paul Eggert  <eggert@cs.ucla.edu>

	Move functions from lisp.h to individual modules when possible.
	From a suggestion by Andreas Schwab in <http://bugs.gnu.org/11935#68>.
	* alloc.c (XFLOAT_INIT, set_symbol_name):
	* buffer.c (CHECK_OVERLAY):
	* chartab.c (CHECK_CHAR_TABLE, set_char_table_ascii)
	(set_char_table_parent):
	* coding.c (CHECK_NATNUM_CAR, CHECK_NATNUM_CDR):
	* data.c (BOOLFWDP, INTFWDP, KBOARD_OBJFWDP, OBJFWDP, XBOOLFWD)
	(XKBOARD_OBJFWD, XINTFWD, XOBJFWD, CHECK_SUBR, set_blv_found)
	(blv_value, set_blv_value, set_blv_where, set_blv_defcell)
	(set_blv_valcell):
	* emacs.c (setlocale) [!HAVE_SETLOCALE]:
	* eval.c (specpdl_symbol, specpdl_old_value, specpdl_where)
	(specpdl_arg, specpdl_func, backtrace_function, backtrace_nargs)
	(backtrace_args, backtrace_debug_on_exit):
	* floatfns.c (CHECK_FLOAT):
	* fns.c (CHECK_HASH_TABLE, CHECK_LIST_END)
	(set_hash_key_and_value, set_hash_next, set_hash_next_slot)
	(set_hash_hash, set_hash_hash_slot, set_hash_index)
	(set_hash_index_slot):
	* keymap.c (CHECK_VECTOR_OR_CHAR_TABLE):
	* marker.c (CHECK_MARKER):
	* textprop.c (CHECK_STRING_OR_BUFFER):
	* window.c (CHECK_WINDOW_CONFIGURATION):
	Move here from lisp.h, and make these functions static rather than
	extern inline.
	* buffer.c (Qoverlayp):
	* data.c (Qsubrp):
	* fns.c (Qhash_table_p):
	* window.c (Qwindow_configuration_p):
	Now static.
	* lisp.h: Remove the abovementioned defns and decls.

	Use functions, not macros, for XINT etc (Bug#11935).
	In lisp.h, prefer functions to function-like macros, and
	constants to object-like macros, when either will do.  This:
	 . simplifies use, as there's no more need to worry about
	   arguments' side effects being evaluated multiple times.
	 . makes the code easier to debug on some platforms.
	However, when using gcc -O0, keep using function-like macros
	for a few critical operations, for performance reasons.
	This sort of thing isn't needed with gcc -Og, but -Og
	is a GCC 4.8 feature and isn't widely-enough available yet.
	* alloc.c (gdb_make_enums_visible) [USE_LSB_TAG]:
	Remove enum lsb_bits; no longer needed.
	(allocate_misc, free_misc): Don't use XMISCTYPE as an lvalue.
	* buffer.c (Qoverlap):
	* data.c (Qsubrp):
	* fns.c (Qhash_table_p):
	Now extern, so lisp.h can use these symbols.
	* dispextern.h: Include character.h, for MAX_CHAR etc.
	(GLYPH, GLYPH_CHAR, GLYPH_FACE, SET_GLYPH_CHAR, SET_GLYPH_FACE)
	(SET_GLYPH, GLYPH_CODE_CHAR, GLYPH_CODE_FACE)
	(SET_GLYPH_FROM_GLYPH_CODE, GLYPH_MODE_LINE_FACE, GLYPH_CHAR_VALID_P)
	(GLYPH_CODE_P): Move here from lisp.h.
	(GLYPH_CHAR, GLYPH_FACE, GLYPH_CODE_CHAR, GLYPH_CODE_FACE)
	(GLYPH_CHAR_VALID_P, GLYPH_CODE_P): Now functions, not macros.
	(GLYPH_MODE_LINE_FACE): Now enums, not macros.
	* eval.c (Fautoload): Cast XUNTAG output to intptr_t, since
	XUNTAG now returns void *.
	* lisp.h (lisp_h_XLI, lisp_h_XIL, lisp_h_CHECK_LIST_CONS)
	(lisp_h_CHECK_NUMBER CHECK_SYMBOL, lisp_h_CHECK_TYPE)
	(lisp_h_CONSP, lisp_h_EQ, lisp_h_FLOATP, lisp_h_INTEGERP)
	(lisp_h_MARKERP, lisp_h_MISCP, lisp_h_NILP)
	(lisp_h_SET_SYMBOL_VAL, lisp_h_SYMBOL_CONSTANT_P)
	(lisp_h_SYMBOL_VAL, lisp_h_SYMBOLP, lisp_h_VECTORLIKEP)
	(lisp_h_XCAR, lisp_h_XCDR, lisp_h_XCONS, lisp_h_XHASH)
	(lisp_h_XPNTR, lisp_h_XSYMBOL):
	New macros, renamed from their sans-lisp_h_ counterparts.
	(XLI, XIL, CHECK_LIST_CONS, CHECK_NUMBER CHECK_SYMBOL)
	(CHECK_TYPE, CONSP, EQ, FLOATP, INTEGERP, MARKERP)
	(MISCP, NILP, SET_SYMBOL_VAL, SYMBOL_CONSTANT_P, SYMBOL_VAL, SYMBOLP)
	(VECTORLIKEP, XCAR, XCDR, XCONS, XHASH, XPNTR, XSYMBOL):
	If compiling via GCC without optimization, define these as macros
	in addition to inline functions.
	To disable this, compile with -DINLINING=0.
	(LISP_MACRO_DEFUN, LISP_MACRO_DEFUN_VOID): New macros.
	(check_cons_list) [!GC_CHECK_CONS_LIST]: Likewise.
	(make_number, XFASTINT, XINT, XTYPE, XUNTAG): Likewise, but
	hand-optimize only in the USE_LSB_TAG case, as GNUish hosts do that.
	(INTMASK, VALMASK): Now macros, since static values cannot be
	accessed from extern inline functions.
	(VALMASK): Also a constant, for benefit of old GDB.
	(LISP_INT_TAG_P): Remove; no longer needed as the only caller
	is INTEGERP, which can fold it in.
	(XLI, XIL, XHASH, XTYPE, XINT, XFASTINT, XUINT)
	(make_number, XPNTR, XUNTAG, EQ, XCONS, XVECTOR, XSTRING, XSYMBOL)
	(XFLOAT, XPROCESS, XWINDOW, XTERMINAL, XSUBR, XBUFFER, XCHAR_TABLE)
	(XSUB_CHAR_TABLE, XBOOL_VECTOR, make_lisp_ptr, CHECK_TYPE)
	(CHECK_STRING_OR_BUFFER, XCAR, XCDR, XSETCAR, XSETCDR, CAR, CDR)
	(CAR_SAFE, CDR_SAFE, STRING_MULTIBYTE, SDATA, SSDATA, SREF, SSET)
	(SCHARS, STRING_BYTES, SBYTES, STRING_SET_CHARS, STRING_COPYIN, AREF)
	(ASIZE, ASET, CHAR_TABLE_REF_ASCII, CHAR_TABLE_REF)
	(CHAR_TABLE_SET, CHAR_TABLE_EXTRA_SLOTS, SYMBOL_VAL, SYMBOL_ALIAS)
	(SYMBOL_BLV, SYMBOL_FWD, SET_SYMBOL_VAL, SET_SYMBOL_ALIAS)
	(SET_SYMBOL_BLV, SET_SYMBOL_FWD, SYMBOL_NAME, SYMBOL_INTERNED_P)
	(SYMBOL_INTERNED_IN_INITIAL_OBARRAY_P, SYMBOL_CONSTANT_P)
	(XHASH_TABLE, HASH_TABLE_P, CHECK_HASH_TABLE, HASH_KEY, HASH_VALUE)
	(HASH_NEXT, HASH_HASH, HASH_INDEX, HASH_TABLE_SIZE)
	(XMISC, XMISCANY, XMARKER, XOVERLAY, XSAVE_VALUE, XFWDTYPE)
	(XINTFWD, XBOOLFWD, XOBJFWD, XBUFFER_OBJFWD, XKBOARD_OBJFWD)
	(XFLOAT_DATA, XFLOAT_INIT, NILP, NUMBERP, NATNUMP)
	(RANGED_INTEGERP, CONSP, FLOATP, MISCP, STRINGP, SYMBOLP)
	(INTEGERP, VECTORLIKEP, VECTORP, OVERLAYP)
	(MARKERP, SAVE_VALUEP, AUTOLOADP, INTFWDP, BOOLFWDP, OBJFWDP)
	(BUFFER_OBJFWDP, KBOARD_OBJFWDP, PSEUDOVECTOR_TYPEP)
	(PSEUDOVECTORP, WINDOW_CONFIGURATIONP, PROCESSP, WINDOWP)
	(TERMINALP, SUBRP, COMPILEDP, BUFFERP, CHAR_TABLE_P)
	(SUB_CHAR_TABLE_P, BOOL_VECTOR_P, FRAMEP, IMAGEP, ARRAYP)
	(CHECK_LIST, CHECK_LIST_CONS, CHECK_LIST_END, CHECK_STRING)
	(CHECK_STRING_CAR, CHECK_CONS, CHECK_SYMBOL, CHECK_CHAR_TABLE)
	(CHECK_VECTOR, CHECK_VECTOR_OR_STRING, CHECK_ARRAY)
	(CHECK_VECTOR_OR_CHAR_TABLE, CHECK_BUFFER, CHECK_WINDOW)
	(CHECK_WINDOW_CONFIGURATION, CHECK_PROCESS, CHECK_SUBR)
	(CHECK_NUMBER, CHECK_NATNUM, CHECK_MARKER, XFLOATINT)
	(CHECK_FLOAT, CHECK_NUMBER_OR_FLOAT, CHECK_OVERLAY)
	(CHECK_NUMBER_CAR, CHECK_NUMBER_CDR, CHECK_NATNUM_CAR)
	(CHECK_NATNUM_CDR, FUNCTIONP, SPECPDL_INDEX, LOADHIST_ATTACH)
	Now functions.
	(check_cons_list) [!GC_CHECK_CONS_LIST]: New empty function.
	(LISP_MAKE_RVALUE, TYPEMASK): Remove; no longer needed.
	(VALMASK): Define in one place rather than in two, merging the
	USE_LSB_TAG parts; this is simpler.
	(aref_addr, gc_aset, MOST_POSITIVE_FIXNUM, MOST_NEGATIVE_FIXNUM)
	(max, min, struct Lisp_String, UNSIGNED_CMP, ASCII_CHAR_P):
	Move up, to avoid use before definition.
	Also include "globals.h" earlier, for the same reason.
	(make_natnum): New function.
	(XUNTAG): Now returns void *, not intptr_t, as this means fewer casts.
	(union Lisp_Fwd, BOOLFWDP, BOOL_VECTOR_P, BUFFER_OBJFWDP, BUFFERP)
	(CHAR_TABLE_P, CHAR_TABLE_REF_ASCII, CONSP, FLOATP, INTEGERP, INTFWDP)
	(KBOARD_OBJFWDP, MARKERP, MISCP, NILP, OBJFWDP, OVERLAYP, PROCESSP)
	(PSEUDOVECTORP, SAVE_VALUEP, STRINGP, SUB_CHAR_TABLE_P, SUBRP, SYMBOLP)
	(VECTORLIKEP, WINDOWP, Qoverlayp, char_table_ref, char_table_set)
	(char_table_translate, Qarrayp, Qbufferp, Qbuffer_or_string_p)
	(Qchar_table_p, Qconsp, Qfloatp, Qintegerp, Qlambda, Qlistp, Qmarkerp)
	(Qnil, Qnumberp, Qsubrp, Qstringp, Qsymbolp, Qvectorp)
	(Qvector_or_char_table_p, Qwholenump, Ffboundp, wrong_type_argument)
	(initialized, Qhash_table_p, extract_float, Qprocessp, Qwindowp)
	(Qwindow_configuration_p, Qimage): New forward declarations.
	(XSETFASTINT): Simplify by rewriting in terms of make_natnum.
	(STRING_COPYIN): Remove; unused.
	(XCAR_AS_LVALUE, XCDR_AS_LVALUE): Remove these macros, replacing with ...
	(xcar_addr, xcdr_addr): New functions.  All uses changed.
	(IEEE_FLOATING_POINT): Now a constant, not a macro.
	(GLYPH, GLYPH_CHAR, GLYPH_FACE, SET_GLYPH_CHAR, SET_GLYPH_FACE)
	(SET_GLYPH, GLYPH_CODE_CHAR, GLYPH_CODE_FACE)
	(SET_GLYPH_FROM_GLYPH_CODE, GLYPH_MODE_LINE_FACE, GLYPH_CHAR_VALID_P)
	(GLYPH_CODE_P): Move to dispextern.h, to avoid define-before-use.
	(TYPE_RANGED_INTEGERP): Simplify.
	(Qsubrp, Qhash_table_p, Qoverlayp): New extern decls.
	(setlocale, fixup_locale, synchronize_system_messages_locale)
	(synchronize_system_time_locale) [!HAVE_SETLOCALE]:
	Now empty functions, not macros.
	(functionp): Return bool, not int.
	* window.c (Qwindow_configuration_p): Now extern,
	so window.h can use it.
	* window.h (Qwindowp): Move decl back to lisp.h.

2013-06-15  Eli Zaretskii  <eliz@gnu.org>

	* xdisp.c (Fline_pixel_height): New function, required for solving
	bug #14567.

2013-06-15  Paul Eggert  <eggert@cs.ucla.edu>

	* fns.c (Fcopy_sequence): Simplify XTYPE calculation.

2013-06-13  Stefan Monnier  <monnier@iro.umontreal.ca>

	* lread.c (syms_of_lread):
	* fns.c (Fprovide): Adjust to new format of after-load-alist.

2013-06-13  Kelly Dean  <kellydeanch@yahoo.com>  (tiny change)

	* fileio.c (Fdo_auto_save): Trap errors in auto-save-hook.  (Bug#14479)

2013-06-12  Xue Fuqiao  <xfq.free@gmail.com>

	* fileio.c (expand_file_name): Doc fix.

2013-06-11  Paul Eggert  <eggert@cs.ucla.edu>

	Tickle glib by waiting for Emacs itself, not for process 0 (Bug#14569).
	* process.c (init_process_emacs) [HAVE_GLIB && !WINDOWSNT]:
	Wait for self, not for 0.  This can't hurt on GNU or similar
	system, and may help with Cygwin.

	* keyboard.c: Don't use PROP (...) as an lvalue.
	(parse_tool_bar_item) [!USE_GTK && !HAVE_NS]:
	Use set_prop (A, B), not PROP (A) = B.

2013-06-10  Eli Zaretskii  <eliz@gnu.org>

	* xdisp.c (get_it_property): Use it->window instead of generating
	a Lisp object from it->w.

2013-06-09  Eli Zaretskii  <eliz@gnu.org>

	* xdisp.c (get_it_property): If it->object is a buffer, pass to
	get-char-property the window that is being rendered, instead of
	the buffer, to support window-specific overlays.  (Bug#14575)
	(compute_display_string_pos): When W is NULL, use the current
	buffer as the object to pass to get-char-property.
	(Fcurrent_bidi_paragraph_direction): Assign NULL to the window
	pointer member of the bidi iterator, since no window is pertinent
	to this function.

2013-06-08  Eli Zaretskii  <eliz@gnu.org>

	* bidi.c (bidi_fetch_char): Accept additional argument, the window
	being displayed, and pass it to compute_display_string_pos.
	(bidi_level_of_next_char, bidi_resolve_explicit_1)
	(bidi_paragraph_init): All callers changed.

	* xdisp.c (init_from_display_pos, init_iterator)
	(handle_single_display_spec, next_overlay_string)
	(get_overlay_strings_1, reseat_1, reseat_to_string)
	(push_prefix_prop, Fcurrent_bidi_paragraph_direction):
	Set bidi_it.w member from it->w.
	(compute_display_string_pos): Accept additional argument, the
	window being displayed, and pass it to Fget_char_property.
	(Bug#14575)

	* dispextern.h (struct bidi_it): New member w, the window being
	displayed.
	(compute_display_string_pos): Adjust prototype.

2013-06-08  Jan Djärv  <jan.h.d@swipnet.se>

	* xgselect.c: Remove unneeded include xterm.h.

	* process.c (wait_reading_process_output): Check for NS before GLIB.
	GLIB may be linked in due to rsvg, but ns_select must be called.

	* xgselect.c (xg_select): Remove call to window_system_available
	and g_main_context_pending at the top, so Gdk events (i.e. file
	notify) are processed when Emacs is started with -nw.

2013-06-07  Eli Zaretskii  <eliz@gnu.org>

	* Makefile.in (ctagsfiles1, ctagsfiles2): Don't include *.m files.
	(ctagsfiles3): New variable, includes only *.m files.
	(TAGS): Use an explicit language name in the regular expressions,
	to avoid transformation of '/SOMETHING' by MSYS to
	'c:\MSYS\SOMETHING'.

2013-06-07  Richard Copley  <rcopley@gmail.com>  (tiny change)

	* epaths.in: Fix commentary to PATH_SITELOADSEARCH.

2013-06-06  Eli Zaretskii  <eliz@gnu.org>

	* xdisp.c (note_mouse_highlight): When mouse-highlight is off,
	still need to set the mouse pointer shape and activate help-echo.
	(Bug#14558)

2013-06-06  Paul Eggert  <eggert@cs.ucla.edu>

	A few porting etc. fixes for the new file monitor code.
	See the thread containing
	<http://lists.gnu.org/archive/html/emacs-devel/2013-06/msg00109.html>.
	* gfilenotify.c (dir_monitor_callback, Fgfile_add_watch)
	(Fgfile_rm_watch): Don't assume EMACS_INT is the same width as a pointer.
	(dir_monitor_callback, Fgfile_rm_watch):
	Use assq_no_quit instead of Fassoc, for speed.
	(dir_monitor_callback, Fgfile_rm_watch):
	eassert that the monitor is a fixnum.
	(dir_monitor_callback): No need for CDR_SAFE.
	Simplify building of lisp with alternative tails.
	(Fgfile_add_watch, Fgfile_rm_watch):
	Do not assume glib functions set errno reliably on failure.
	(Fgfile_add_watch): Check that the monitor survives the XIL trick,
	and signal an error otherwise.
	(Fgfile_rm_watch): Prefer CONSP to !NILP.
	Use Fdelq instead of Fdelete, for speed.

2013-06-05  Eli Zaretskii  <eliz@gnu.org>

	* xdisp.c (handle_tool_bar_click): When mouse-highlight is off,
	don't insist on being invoked on a highlighted tool-bar button.
	Avoids losing tool-bar functionality when mouse-highlight is nil.
	(note_tool_bar_highlight, note_mode_line_or_margin_highlight):
	Don't highlight when mouse-highlight is nil.
	(note_mouse_highlight): When mouse-highlight is nil, don't return
	right away; instead, run tool-bar and mode-line highlight
	subroutine, clear any existing highlight, and revert the mouse
	pointer to its default shape.  (Bug#14558)

2013-06-05  Stefan Monnier  <monnier@iro.umontreal.ca>

	* lisp.mk (lisp): Add prog-mode.el.

2013-06-05  Paul Eggert  <eggert@cs.ucla.edu>

	Chain glib's SIGCHLD handler from Emacs's (Bug#14474).
	* process.c (dummy_handler): New function.
	(lib_child_handler): New static var.
	(handle_child_signal): Invoke it.
	(catch_child_signal): If a library has set up a signal handler,
	save it into lib_child_handler.
	(init_process_emacs): If using glib and not on Windows, tickle glib's
	child-handling code so that it initializes its private SIGCHLD handler.
	* syssignal.h (SA_SIGINFO): Default to 0.
	* xterm.c (x_term_init): Remove D-bus hack that I installed on May
	31; it should no longer be needed now.

2013-06-05  Michael Albinus  <michael.albinus@gmx.de>

	* emacs.c (main) [HAVE_GFILENOTIFY]: Call globals_of_gfilenotify.

	* gfilenotify.c (globals_of_gfilenotify): New function.
	(syms_of_gfilenotify): Move global initialization there.

	* lisp.h (globals_of_gfilenotify) [HAVE_GFILENOTIFY]: Add prototype.

2013-06-05  Stefan Monnier  <monnier@iro.umontreal.ca>

	* keymap.c (Fcurrent_active_maps, Fdescribe_buffer_bindings):
	* keyboard.c (menu_bar_items, tool_bar_items):
	* doc.c (Fsubstitute_command_keys): Voverriding_terminal_local_map does
	not override local keymaps any more.

2013-06-04  Eli Zaretskii  <eliz@gnu.org>

	* window.c (Fpos_visible_in_window_p): Doc fix.  (Bug#14540)

2013-06-03  Eli Zaretskii  <eliz@gnu.org>

	* w32console.c (initialize_w32_display): Return the dimensions of
	the console window via 2 additional arguments, not via the current
	frame.  This avoids crashes due to overrunning the bounds of
	frame's decode_mode_spec_buffer, which is not resized following
	the change of the frame dimensions from the initial 10x10.

	* w32term.h (w32_initialize_display_info): Adjust prototype.

	* term.c (init_tty): Take dimensions of the frame from the values
	returned by initialize_w32_display.

	* Makefile.in (GFILENOTIFY_CFLAGS, GFILENOTIFY_LIBS): New variables.
	(ALL_CFLAGS): Add $(GFILENOTIFY_CFLAGS).
	(LIBES): Add $(GFILENOTIFY_LIBS).

	* w32inevt.c (handle_file_notifications): Add dummy implementation
	for !HAVE_W32NOTIFY.

	* w32term.c: Wrap code with HAVE_W32NOTIFY.

2013-06-03  Jan Djärv  <jan.h.d@swipnet.se>

	* xgselect.c: Replace #if defined ... with #ifdef HAVE_GLIB.

	* process.c (wait_reading_process_output): Call xg_select if HAVE_GLIB.

	* Makefile.in (XGSELOBJ): New, xgselect.o if GLib is used, or empty.

2013-06-03  Paul Eggert  <eggert@cs.ucla.edu>

	Fix minor problems found by static checking.
	* data.c (pure_write_error):
	Use xsignal2, not Fsignal, as Fsignal might return.
	* eval.c (set_backtrace_debug_on_exit): Now static.
	(backtrace_p, backtrace_top, backtrace_next, record_in_backtrace):
	No longer inline.  EXTERN_INLINE is needed only for functions
	defined in .h files.  Reindent function header as per GNU style.
	(backtrace_p, backtrace_top, backtrace_next):
	Mark EXTERNALLY_VISIBLE so they don't get optimized away by the
	compiler or linker.  Add extern decls to pacify gcc -Wall.
	* frame.c, frame.h (Qgeometry, Qworkarea, Qmm_size, Qframes, Qsource):
	Now static.
	* frame.c (free_monitors): Define only on platforms that need it.
	* nsterm.m (ns_term_init):
	* process.c (catch_child_signal):
	Don't worry about whether SIGCHLD is defined, as SIGCHLD is
	defined on all porting targets these days.
	* process.c, process.h (catch_child_signal):
	Make it extern only if NS_IMPL_GNUSTEP is defined.

2013-06-03  Eli Zaretskii  <eliz@gnu.org>

	* w32.c (gettimeofday): Make the signature identical to prototype
	in nt/inc/sys/time.h.

2013-06-03  Stefan Monnier  <monnier@iro.umontreal.ca>

	* eval.c (backtrace_p, backtrace_top, backtrace_next): Export them to
	.gdbinit.

	* keyboard.c (safe_run_hooks_error): Improve error message.

	* data.c (pure_write_error): Add `object' argument.
	* puresize.h (CHECK_IMPURE): Use it.

2013-06-03  Michael Albinus  <michael.albinus@gmx.de>

	* Makefile.in (NOTIFY_OBJ): New variable.
	(base_obj): Replace inotify.o by $(NOTIFY_OBJ).

	* emacs.c (main): Use HAVE_W32NOTIFY to wrap respective code.
	Call syms_of_gfilenotify.

	* gfilenotify.c: New file.

	* keyboard.c (Qfile_notify): New variable.  Replaces Qfile_inotify
	and Qfile_w32notify.
	(top): Wrap respective code by HAVE_GFILENOTIFY, HAVE_INOTIFY,
	HAVE_W32NOTIFY and USE_FILE_NOTIFY.

	* lisp.h: Declare syms_of_gfilenotify.

	* termhooks.h (e): Wrap enum by USE_FILE_NOTIFY.

2013-06-03  Stefan Monnier  <monnier@iro.umontreal.ca>

	Merge the specpdl and backtrace stacks.  Make the structure of the
	specpdl entries more obvious via a tagged union of structs.
	* lisp.h (BITS_PER_PTRDIFF_T): New constant.
	(enum specbind_tag): New enum.
	(struct specbinding): Make it a tagged union of structs.
	Add a case for backtrace records.
	(specpdl_symbol, specpdl_old_value, specpdl_where, specpdl_arg)
	(specpdl_func, backtrace_function, backtrace_nargs, backtrace_args)
	(backtrace_debug_on_exit): New accessors.
	(struct backtrace): Remove.
	(struct catchtag): Remove backlist field.
	* data.c (let_shadows_buffer_binding_p, let_shadows_global_binding_p):
	Move to eval.c.
	(Flocal_variable_p): Speed up the common case where the binding is
	already loaded.
	* eval.c (backtrace_list): Remove.
	(set_specpdl_symbol, set_specpdl_old_value): Remove.
	(set_backtrace_args, set_backtrace_nargs)
	(set_backtrace_debug_on_exit, backtrace_p, backtrace_top)
	(backtrace_next): New functions.
	(Fdefvaralias, Fdefvar): Adjust to new specpdl format.
	(unwind_to_catch, internal_lisp_condition_case)
	(internal_condition_case, internal_condition_case_1)
	(internal_condition_case_2, internal_condition_case_n): Don't bother
	with backtrace_list any more.
	(Fsignal): Adjust to new backtrace format.
	(grow_specpdl): Move up.
	(record_in_backtrace): New function.
	(eval_sub, Ffuncall): Use it.
	(apply_lambda): Adjust to new backtrace format.
	(let_shadows_buffer_binding_p, let_shadows_global_binding_p): Move from
	data.c.
	(specbind): Adjust to new specpdl format.  Simplify.
	(record_unwind_protect, unbind_to): Adjust to new specpdl format.
	(Fbacktrace_debug, Fbacktrace, Fbacktrace_frame): Adjust to new
	backtrace format.
	(mark_backtrace): Remove.
	(mark_specpdl, get_backtrace, backtrace_top_function): New functions.
	* xdisp.c (redisplay_internal): Use record_in_backtrace.
	* alloc.c (Fgarbage_collect): Use record_in_backtrace.
	Use mark_specpdl.
	* profiler.c (record_backtrace): Use get_backtrace.
	(handle_profiler_signal): Use backtrace_top_function.
	* .gdbinit (xbacktrace, hookpost-backtrace): Use new backtrace
	accessor functions.

2013-06-02  Jan Djärv  <jan.h.d@swipnet.se>

	* process.h (catch_child_signal): Declare.

	* process.c (catch_child_signal): New function.
	(init_process_emacs): Call it.

	* nsterm.m: Include process.h if NS_IMPL_GNUSTEP.
	(ns_menu_bar_is_hidden, menu_will_open_state): Define only if
	NS_IMPL_COCOA.
	(x_set_cursor_type): Remove declaration.
	(ns_update_begin): Only use r and bp if NS_IMPL_COCOA.
	(ns_update_end, ns_focus, ns_unfocus): Remove GNUstep specific code.
	(x_set_window_size): Remove 3 pixels from toolbar if NS_IMPL_GNUSTEP.
	(ns_get_color): Use F suffix on float.
	(ns_color_to_lisp, ns_query_color): Use EmacsCGFloat.
	(ns_get_rgb_color): Remove.
	(x_set_frame_alpha): Move view inside NS_IMPL_COCOA.
	(note_mouse_movement): x and y are CGFloat.
	(ns_draw_fringe_bitmap): Remove unused rowY.
	Change #if to COCOA && >= 10_6.
	(ns_draw_window_cursor): Remove unused overspill.
	(ns_draw_underwave): width and x are EamcsCGFloat.
	(ns_draw_box): thickness is CGFloat.
	(ns_dumpglyphs_image): Change #if to COCOA && >= 10_6.
	(ns_send_appdefined): When NS_IMPL_GNUSTEP, redirect to main thread
	if not in main thread.
	(ns_get_pending_menu_title, ns_check_menu_open)
	(ns_check_pending_open_menu): Put inside #if COCOA && >= 10_5.
	(ns_term_init): Call catch_child_signal if NS_IMPL_GNUSTEP && SIGCHLD.
	(sendFromMainThread:): New method.
	(changeFont:): size is CGFloat.
	(keyDown:): Check for Delete when NS_IMPL_GNUSTEP.
	Disable warning about permanent text.
	(characterIndexForPoint:): Adjust return type depending on GNUstep
	version.
	(mouseDown:): delta is CGFloat.
	(updateFrameSize): Remove unised variable f.
	(initFrameFromEmacs): Move toggleButton inside NS_IMPL_COCOA.
	Cast float to EmacsCGFloat.
	(windowWillUseStandardFrame:defaultFrame:): Set maximized_height
	also to -1 when restoring.
	(windowDidExitFullScreen:): Put call to updateCollectionBehaviour
	inside NS_IMPL_COCOA.
	(toggleFullScreen:): Put call to toggleFullScreen inside
	NS_IMPL_COCOA.  Cast float to EmacsCGFloat.
	(setPosition:portion:whole:): por is CGFloat.
	(getMouseMotionPart:window:x:y:): Add F suffix to float.
	(mouseDown:): Use CGFloat.
	(mouseDragged:): Remove unised variable edge.
	(EmacsDocument): Implement for NS_IMPL_GNUSTEP.

	* nsterm.h (EmacsCGFloat): Typedef for OSX and GNUstep when the size
	of CGFloat differs.
	(EmacsApp): New variable nextappdefined.  Declare sendFromMainThread
	when NS_IMPL_GNUSTEP.
	(EmacsDocument): Declare when NS_IMPL_GNUSTEP.
	(EmacsView): Remove unlockFocusNeedsFlush, add windowDidMove.
	(EmacsToolbar): Add clearAll.  Add tag argument to
	addDisplayItemWithImage.
	(EmacsSavePanel, EmacsOpenPanel): Remove getFilename and getDirectory.

	* nsselect.m (ns_get_local_selection): Remove unused variable type.

	* nsmenu.m (ns_update_menubar): Make static.
	(x_activate_menubar): Surround with ifdef NS_IMPL_COCOA
	(fillWithWidgetValue:): Add cast to SEL for setAction.
	(addSubmenuWithTitle:forFrame:): Add cast to SEL for action.
	(update_frame_tool_bar): Update code for GNUstep.
	(clearAll): New method.
	(addDisplayItemWithImage:idx:tag:helpText:enabled:): Handle new tag
	argument.  Call insertItemWithItemIdentifier when NS_IMPL_GNUSTEP.
	Move identifierToItem setObject and activeIdentifiers addObject before
	call to insertItemWithItemIdentifier.
	(validateVisibleItems): Fix indentation.
	(toolbarAllowedItemIdentifiers:): Return activeIdentifiers.
	(initWithContentRect:styleMask:backing:defer:): Add ClosableWindow and
	UtilityWindow to aStyle, remove call to setStyleMask.

	* nsimage.m (setXBMColor:, getPixelAtX:Y:): Use EmacsCGFloat.

	* nsfont.m (ns_attribute_fvalue, ns_spec_to_descriptor)
	(ns_charset_covers, ns_get_covering_families, nsfont_open):
	Use F suffix on floats.
	(ns_char_width): Returns CGFloat.
	(ns_ascii_average_width): w is CGFloat instead of float.
	(nsfont_draw): cbuf and c are unsigned.  Cast to char* in call to
	DPSxshow.
	(ns_glyph_metrics): CGFloat instead of float.

	* nsfns.m (x_set_foreground_color, x_set_background_color):
	Use EmacsCGFloat.
	(ns_implicitly_set_icon_type, Fx_create_frame): Make static,
	remove unused variables.
	(Fns_read_file_name): Keep track if panel is for save.
	Use ns_filename_from_panel/ns_directory_from_panel.
	(Fns_list_services): delegate only used for COCOA.
	(Fns_convert_utf8_nfd_to_nfc): Remove warning for GNUstep.
	Just return the input if GNUstep.
	(x_screen_planes): Remove.
	(Fxw_color_values): Use EmacsCGFloat
	(Fns_display_monitor_attributes_list): Only get screen number for
	Cocoa.
	(getDirectory, getFilename): Remove from EmacsOpenPanel and
	EmacsSavePanel.
	(EmacsOpenPanel:ok:): Use ns_filename_from_panel and
	ns_directory_from_panel.

2013-06-01  Paul Eggert  <eggert@cs.ucla.edu>

	* process.c (handle_child_signal): Also use WCONTINUED.
	This is so that list-processes doesn't mistakenly list the process
	as stopped, when the process has actually been continued and is
	now running.

2013-05-31  Paul Eggert  <eggert@cs.ucla.edu>

	Don't let D-bus autolaunch mess up SIGCHLD handling (Bug#14474).
	* xterm.c (x_term_init): Inhibit D-Bus autolaunch if D-Bus is
	not already configured.

	* fileio.c (Finsert_file_contents): Remove unused local (Bug#8447).

2013-05-29  Eli Zaretskii  <eliz@gnu.org>

	* Makefile.in (mostlyclean): Remove *.res files.

2013-05-29  Stefan Monnier  <monnier@iro.umontreal.ca>

	* fileio.c (Finsert_file_contents): Preserve undo info when reverting
	a buffer (bug#8447).

2013-05-27  Eli Zaretskii  <eliz@gnu.org>

	* xdisp.c (pos_visible_p): When CHARPOS is displayed frrom a
	display vector, and we backtrack, handle the case that the
	previous character position is also displayed from a display
	vector or covered by a display string or image.  (Bug#14476)

2013-05-25  Jan Djärv  <jan.h.d@swipnet.se>

	* xfns.c (Qgeometry, Qworkarea, Qmm_size, Qframes, Qsource): Remove.
	(struct MonitorInfo, free_monitors): Remove.
	(x_make_monitor_attribute_list): Call make_monitor_attribute_list.
	(Fx_display_monitor_attributes_list): Call make_monitor_attribute_list.
	(syms_of_xfns): Remove DEFSYM for Qgeometry, Qworkarea, Qmm_size,
	Qframes, Qsource.

	* nsfns.m (Qgeometry, Qworkarea, Qmm_size, Qframes, Qsource): Remove.
	(struct MonitorInfo, free_monitors): Remove.
	(ns_screen_name): Make static.
	(ns_make_monitor_attribute_list): Call make_monitor_attribute_list.
	(syms_of_nsfns): Remove DEFSYM for Qgeometry, Qworkarea, Qmm_size,
	Qframes, Qsource.

	* frame.h (Qgeometry, Qworkarea, Qmm_size, Qframes, Qsource): Declare.
	(struct MonitorInfo): New struct.
	(free_monitors, make_monitor_attribute_list): Declare.

	* frame.c (Qgeometry, Qworkarea, Qmm_size, Qframes, Qsource):
	New Lisp_Object:s.
	(free_monitors, make_monitor_attribute_list): New functions.
	(syms_of_frame): DEFSYM Qgeometry, Qworkarea, Qmm_size, Qframes,
	Qsource.

2013-05-25  Xue Fuqiao  <xfq.free@gmail.com>

	* callproc.c (call_process): Refine the doc string.  (Bug#14045)

2013-05-23  Stefan Monnier  <monnier@iro.umontreal.ca>

	* keyboard.c: Apply keyboard decoding only to events that come directly
	from the tty, not from unread-command-events (bug#14368).
	(read_event_from_main_queue): New function, extracted from read_char.
	(read_decoded_char): Remove.
	(read_decoded_event_from_main_queue): New function to replace it.
	(read_char): Use it.
	(read_key_sequence): Use read_char rather than read_decoded_char.

	* keyboard.c (read_decoded_char): Don't decode under w32 (bug#14403).

2013-05-22  Barry O'Reilly  <gundaetiapo@gmail.com>

	* casetab.c (init_casetab_once): Fix last change (bug#14424).

2013-05-22  Kenichi Handa  <handa@gnu.org>

	The following changes are to fix the setting of
	buffer-file-coding-system on, for instance, C-x RET c unix RET
	_FILE_OF_DOS_EOL_TYPE_ RET.

	* coding.h (struct coding_system): New member detected_utf8_chars.

	* coding.c (detect_coding_utf_8): Count characters and check EOL
	format.  Include CATEGORY_MASK_UTF_8_AUTO in detect_info->found if
	BOM is there.
	(setup_coding_system): Do not initialize coding->head_ascii.
	(check_ascii): Do not set coding->eol_seen but update it.  Do not
	call adjust_coding_eol_type here.
	(detect_coding): Fix detection of BOM for utf-8 and utf-16.
	If the eol-type of CODING is already specified, adjust the eol type
	of the found coding-system.
	(decode_coding_gap): Cancel previous change.  Utilize the
	character numbers counted by detect_coding_utf_8.  Fix detection
	of BOM for utf-8.

2013-05-21  Barry O'Reilly  <gundaetiapo@gmail.com>

	* search.c (looking_at_1): Only set last_thing_searched if the match
	changed the match-data (bug#14281).

2013-05-21  Dmitry Antipov  <dmantipov@yandex.ru>

	* xdisp.c (reseat_at_previous_visible_line_start):
	Already declared in dispextern.h, so remove it here.
	(move_it_vertically_backward): Likewise.

2013-05-20  YAMAMOTO Mitsuharu  <mituharu@math.s.chiba-u.ac.jp>

	* xfns.c (check_x_display_info): Don't use XINT for terminal object.
	(Fx_display_pixel_width, Fx_display_pixel_height)
	(Fx_display_mm_width, Fx_display_mm_height):
	Mention `display-monitor-attributes-list' in docstrings.

	* nsfns.m (ns_get_screen): Remove function.  All uses removed.
	(check_ns_display_info): Sync with check_x_display_info in xfns.c.
	(Fx_server_max_request_size, Fx_server_vendor, Fx_server_version)
	(Fx_display_screens, Fx_display_mm_width, Fx_display_mm_height)
	(Fx_display_backing_store, Fx_display_visual_class)
	(Fx_display_save_under, Fx_close_connection, Fxw_display_color_p)
	(Fx_display_grayscale_p, Fx_display_pixel_width)
	(Fx_display_pixel_height, Fx_display_planes)
	(Fx_display_color_cells): Sync args and docstrings with xfns.c.
	(Fx_display_screens): Don't confuse X11 screens with NS screens.
	(Fx_display_mm_width, Fx_display_mm_height)
	(Fx_display_pixel_width, Fx_display_pixel_width): Return width or
	height for all physical monitors as in X11.

	* nsterm.m (x_display_pixel_width, x_display_pixel_height):
	Return pixel width or height for all physical monitors as in X11.

2013-05-18  Paul Eggert  <eggert@cs.ucla.edu>

	Port --enable-gcc-warnings to clang.
	* bytecode.c (exec_byte_code):
	* regex.c:
	Redo diagnostic pragmas to pacify clang, too.
	* dbusbind.c (xd_retrieve_arg): Do not use uninitialized variable.
	* editfns.c (Fencode_time):
	* fileio.c (file_accessible_directory_p):
	* font.c (font_unparse_xlfd):
	Use '&"string"[index]' instead of '"string" + (index)'.
	* undo.c (user_error): Remove; unused.

2013-05-16  Eli Zaretskii  <eliz@gnu.org>

	* insdel.c (insert_1_both): Document the arguments, instead of
	referring to insert_1, which no longer exists.

	* xdisp.c (message_dolog): If the *Messages* buffer is shown in
	some window, increment windows_or_buffers_changed, so that
	*Messages* display in that window is updated.  (Bug#14408)

	* w32.c: Include epaths.h.
	(init_environment): Use cmdproxy.exe without leading directories.
	Support emacs.exe in src; point SHELL to cmdproxy in ../nt in that
	case.
	(gettimeofday): Adjust signature and return value to Posix
	expectations.

	* unexw32.c (open_output_file): Delete the existing emacs.exe
	before creating it, to break the hard link to the versioned
	executable.

	* Makefile.in (EMACS_MANIFEST, CM_OBJ, TEMACS_POST_LINK)
	(ADDSECTION, EMACS_HEAPSIZE, MINGW_TEMACS_POST_LINK)
	(FIRSTFILE_OBJ): New variables.
	(W32_RES): Rename to EMACSRES.  All users changed.
	(base_obj): Use $(CM_OBJ).
	(ALLOBJS): Use $(FIRSTFILE_OBJ).
	(emacs$(EXEEXT)): Depend on $(ADDSECTION).
	(temacs$(EXEEXT)): Use $(TEMACS_POST_LINK), and move
	$(W32_RES_LINK) before $(LIBES).
	(emacs.res): Depend on $(EMACS_MANIFEST).  Put emacs.rc in nt.

2013-05-15  Stefan Monnier  <monnier@iro.umontreal.ca>

	* makefile.w32-in (DOC): Use just "DOC".

	* Makefile.in (bootstrap-clean): DOC-* doesn't exist any more.

	* process.c: Export default filters and sentinels to Elisp.
	(Qinternal_default_process_sentinel, Qinternal_default_process_filter):
	New constants.
	(pset_filter, pset_sentinel, make_process, Fset_process_filter)
	(Fset_process_sentinel, Fformat_network_address):
	Default to them instead of nil.
	(server_accept_connection): Sentinels can't be nil any more.
	(read_and_dispose_of_process_output): New function, extracted from
	read_process_output.
	(read_process_output): Use it; filters can't be nil.
	(Finternal_default_process_filter): New function, extracted from
	read_process_output.
	(exec_sentinel_unwind): Remove function.
	(exec_sentinel): Don't zilch sentinel while running.
	(status_notify): Sentinels can't be nil.
	(Finternal_default_process_sentinel): New function extracted from
	status_notify.
	(setup_process_coding_systems): Default filter is not nil any more.
	(syms_of_process): Export new Elisp functions and initialize
	new constants.
	* lisp.h (make_lisp_proc): New function.

2013-05-15  Stefan Monnier  <monnier@iro.umontreal.ca>

	* regex.c (regex_compile) [\=, \>, \<]: Don't forget to set laststart.

2013-05-14  Eli Zaretskii  <eliz@gnu.org>

	* w32fns.c (w32_wnd_proc): Don't call WINDOW_HEADER_LINE_HEIGHT
	unless we know that the window w is a leaf window.
	Another attempt at solving bug#14062.

2013-05-14  Jan Djärv  <jan.h.d@swipnet.se>

	* nsfont.m (ns_spec_to_descriptor): Retain and autorelease
	fdesc (Bug#14375).

2013-05-12  Paul Eggert  <eggert@cs.ucla.edu>

	* image.c (gif_load): Check that subimages fit (Bug#14345).

2013-05-09  Stefan Monnier  <monnier@iro.umontreal.ca>

	* lread.c (skip_dyn_eof): New function.
	(read1): Use it to skip the end of a file in response to #@00.

	* doc.c (get_doc_string): Slightly relax the sanity checking.

2013-05-09  Jan Djärv  <jan.h.d@swipnet.se>

	* nsfns.m: Include IOGraphicsLib.h if Cocoa.
	(Qgeometry, Qworkarea, Qmm_size, Qframes, Qsource): Declare.
	(MonitorInfo): New struct.
	(free_monitors, ns_screen_name, ns_make_monitor_attribute_list)
	(Fns_display_monitor_attributes_list): New functions.
	(display-usable-bounds): Remove.
	(syms_of_nsfns): DEFSYM Qgeometry, Qworkarea, Qmm_size, Qframes and
	Qsource.

2013-05-09  Paul Eggert  <eggert@cs.ucla.edu>

	* xterm.h (GTK_PREREQ): Remove, replacing with GTK_CHECK_VERSION.
	(GTK_CHECK_VERSION): New macro, if not already defined.
	All uses of GTK_PREREQ, GTK_MAJOR_VERSION, etc.
	replaced by GTK_CHECK_VERSION.

2013-05-08  Paul Eggert  <eggert@cs.ucla.edu>

	* xterm.h (GTK_PREREQ): New macro.
	All simple uses of GTK_MAJOR_VERSION and GTK_MINOR_VERSION changed
	to use this macro instead, for consistency and clarity.

2013-05-08  Eli Zaretskii  <eliz@gnu.org>

	* xdisp.c (row_for_charpos_p): New function, with code of
	cursor_row_p, but accepts an additional argument CHARPOS instead
	of using a hardcoded PT.
	(cursor_row_p): Call row_for_charpos_p with 2nd argument PT.
	(row_containing_pos): Call row_for_charpos_p instead of partially
	doing the same.  Fixes cursor positioning under longlines-mode
	when longlines-show-effect includes more than one newline, when
	moving the cursor vertically up.

2013-05-08  Juanma Barranquero  <lekktu@gmail.com>

	* makefile.w32-in (ACL_H): New macro.
	($(BLD)/fileio.$(O)): Update dependencies.

2013-05-07  Paul Eggert  <eggert@cs.ucla.edu>

	Use Gnulib ACL implementation, for benefit of Solaris etc.  (Bug#14295)
	* Makefile.in (LIB_ACL): New macro.
	(LIBACL_LIBS): Remove.
	(LIBES): Use LIB_ACL, not LIBACL_LIBS.
	* fileio.c: Include <acl.h>.
	Use HAVE_ACL_SET_FILE rather than HAVE_POSIX_ACL.
	(ACL_NOT_WELL_SUPPORTED): Remove.  All uses replaced by
	!acl_errno_valid.
	(Fcopy_file) [!WINDOWSNT]: Use qcopy_acl instead of rolling
	it ourselves.

	* unexelf.c: Don't assume ElfW (Half) fits in int.
	(entry_address, find_section, unexec): Use ptrdiff_t, not int,
	when dealing with ElfW (Half) values, since they can exceed 2**31
	on 64-bit OpenBSD hosts.  Problem reported privately by Han Boetes.
	(entry_address): Omit unused NUM arg.  All uses changed.

2013-05-07  Juri Linkov  <juri@jurta.org>

	* callint.c (Fcall_interactively): Set `visargs[i]' for code 'n'
	to the string converted from number with `Fnumber_to_string'.
	(Bug#14254)

2013-05-07  Paul Eggert  <eggert@cs.ucla.edu>

	* xfns.c (x_get_net_workarea): Define only if !GTK || GTK<3.4.
	This fixes a problem introduced by my previous change.

2013-05-07  Glenn Morris  <rgm@gnu.org>

	* lread.c (readchar): Don't read from a dead buffer.  (Bug#14280)

2013-05-07  Jan Djärv  <jan.h.d@swipnet.se>

	* xfns.c: Move misplaced ifndef USE_GTK from previous checkin.

2013-05-07  Paul Eggert  <eggert@cs.ucla.edu>

	Static checking by GCC 4.8.0.
	* xfns.c (x_get_net_workarea, struct MonitorInfo, free_monitors)
	(x_get_monitor_for_frame, x_make_monitor_attribute_list)
	(x_get_monitor_attributes_fallback)
	(x_get_monitor_attributes_xinerama)
	(x_get_monitor_attributes_xrandr, x_get_monitor_attributes):
	Define only if USE_GTK.
	(free_monitors): Define only if HAVE_XINERAMA || HAVE_XRANDR.
	(x_get_monitor_attributes_fallback): Omit unused locals.
	(x_get_monitor_attributes_xinerama, Fx_display_monitor_attributes_list):
	Use double, not float, to avoid mixed-mode floating point arithmetic.

2013-05-07  YAMAMOTO Mitsuharu  <mituharu@math.s.chiba-u.ac.jp>
	    Jan Djärv  <jan.h.d@swipnet.se>

	* Makefile.in (XRANDR_LIBS, XRANDR_CFLAGS, XINERAMA_LIBS)
	(XINERAMA_CFLAGS): New macros.
	(ALL_CFLAGS, LIBES): Use them.

	* xfns.c: Include <X11/extensions/Xrandr.h> if HAVE_XRANDR, and
	include <X11/extensions/Xinerama.h> if HAVE_XINERAMA.
	(Qgeometry, Qworkarea, Qmm_size, Qframes, Qsource): New variables.
	(syms_of_xfns): DEFSYM them.
	(struct MonitorInfo): New struct.
	(x_get_net_workarea, free_monitors, x_get_monitor_for_frame)
	(x_make_monitor_attribute_list, x_get_monitor_attributes_fallback)
	(x_get_monitor_attributes_xrandr, x_get_monitor_attributes)
	(x_get_monitor_attributes_xinerama): New functions.
	(Fx_display_monitor_attributes_list): New primitive.
	(syms_of_xfns): Defsubr it.

	* xterm.h (x_display_info): Add Xatom_net_workarea and
	Xatom_net_current_desktop.

	* xterm.c (x_term_init): Initialize dpyinfo->Xatom_net_workarea
	and dpyinfo->Xatom_net_current_desktop.

2013-05-06  Eli Zaretskii  <eliz@gnu.org>

	* xdisp.c (pos_visible_p): Use the special code for finding the
	beginning of a display property or overlay for any "replacing"
	display property, not just for display strings.  This solves
	incorrect reporting of position by posn-at-point.  (Bug#14241)

2013-05-06  Paul Eggert  <eggert@cs.ucla.edu>

	* unexelf.c: Fix some 32-bit integer problems, notably when debugging.
	Include <limits.h>, <stdbool.h>, <intprops.h>, <verify.h>.
	Verify that ElfW (Half) fits in int.
	(fatal): Use same signature as lisp.h.
	(UNEXELF_DEBUG): New macro, replacing DEBUG, so that people can
	configure and build with -DUNEXELF_DEBUG without worrying about
	other modules that use DEBUG.
	(DEBUG_LOG) [UNEXELF_DEBUG]: New macro.  All debug code that prints
	possibly-wide integers now uses it instead of plain fprintf.
	(entry_address): New function, which avoids problems with 32-bit
	overflow on 64-bit hosts.
	(OLD_SECTION_H, NEW_SECTION_H, NEW_PROGRAM_H): Use it.
	(round_up): Don't assume the remainder fits in int.
	(find_section): Use bool for boolean.  Simplify debug code.
	(unexec): Don't assume file sizes fit in int or size_t.
	Omit unnecessary trailing newline in 'fatal' format.
	Use strerror rather than outputting decimal error number.
	Remove unused code when emacs is not defined;
	this file relies on Emacs now.
	Don't assume e_phnum and e_shnum are positive.

	* regex.c: Fix problems when DEBUG is defined.
	(extract_number, extract_number_and_incr): Define regardless of
	whether DEBUG is defined; that's simpler and makes the code less
	likely to go stale in the normal case when DEBUG is not defined.
	Return int rather than taking an int * arg.  All callers changed.
	(DEBUG_PRINT1, DEBUG_PRINT2, DEBUG_PRINT3, DEBUG_PRINT4):
	Remove, replacing with ...
	(DEBUG_PRINT): New macro.  All callers changed.
	(DEBUG_COMPILES_ARGUMENTS): New macro.
	(print_fastmap, print_partial_compiled_pattern) [DEBUG]:
	(print_compiled_pattern, print_double_string) [DEBUG]:
	Use prototype rather than old-style definition.
	(print_partial_compiled_pattern, print_compiled_pattern) [DEBUG]:
	(ENSURE_FAIL_STACK, PUSH_FAILURE_REG) [DEBUG]:
	(POP_FAILURE_REG_OR_COUNT, PUSH_FAILURE_POINT) [DEBUG]:
	(POP_FAILURE_POINT, re_match_2_internal) [DEBUG]:
	Don't assume ptrdiff_t, size_t, and long are the same width as int.
	(POINTER_TO_OFFSET): Return ptrdiff_t, not regoff_t.
	This matters only when DEBUG is defined.

2013-05-05  Eli Zaretskii  <eliz@gnu.org>

	* xdisp.c (set_iterator_to_next): Set the
	ignore_overlay_strings_at_pos_p flag only if we are _really_
	iterating over an overlay string, as indicated by the
	current.overlay_string_index member.  (Bug#14306)

2013-05-05  Jan Djärv  <jan.h.d@swipnet.se>

	* nsmenu.m (ns_update_menubar): Move initialization of submenuTitle
	to where it is used, to avoid autorelease issues (Bug#14050).

2013-05-05  Paul Eggert  <eggert@cs.ucla.edu>

	`write-region-inhibit-fsync' defaults to noninteractive (Bug#14273).
	* fileio.c (syms_of_fileio): Implement this.
	* filelock.c (create_lock_file): If symbolic links don't work, so
	we use a regular file as a lock file, do not fsync the lock file;
	it's not needed.

2013-05-04  Stefan Monnier  <monnier@iro.umontreal.ca>

	* minibuf.c (Fread_minibuffer, Feval_minibuffer): Move to Elisp.
	(syms_of_minibuf): Adjust accodingly.
	* lread.c (Fread):
	* callint.c (Fcall_interactively): Adjust calls accordingly.

2013-05-04  Eli Zaretskii  <eliz@gnu.org>

	* dispextern.h (WINDOW_WANTS_HEADER_LINE_P): Verify that
	w->contents is a buffer before computing everything else.
	Use parentheses to disambiguate last part of the condition.

	* w32fns.c (w32_wnd_proc): Remove temporary code used to trap
	assertion violations.  (Bug#14062)

2013-05-01  David Reitter  <david.reitter@gmail.com>

	* nsfns.m (ns_tooltip): Initialize.

2013-04-28  Eli Zaretskii  <eliz@gnu.org>

	* coding.c (decode_coding_gap): Don't remove the character before
	a newline unless it's a CR character.  (Bug#14287)

2013-04-28  Dan Nicolaescu  <dann@gnu.org>

	* dispextern.h (struct face): Move enum face_underline_type
	earlier so that bitfields can be in the same word.

2013-04-28  Jan Djärv  <jan.h.d@swipnet.se>

	* nsfns.m (handlePanelKeys): New function.
	(EmacsOpenPanel:performKeyEquivalent:)
	(EmacsSavePanel:performKeyEquivalent:): Call handlePanelKeys to handle
	arrows/function/control and copy/paste keys (Bug#14296).

2013-04-27  Juri Linkov  <juri@jurta.org>

	* callint.c (Fcall_interactively): Call `Qread_number' for
	interactive code letter `n' instead of using duplicate code.
	(Bug#14254)

2013-04-27  Paul Eggert  <eggert@cs.ucla.edu>

	* systime.h (make_timeval): Declare as 'const'.

2013-04-27  Kenichi Handa  <handa@gnu.org>

	* font.c (font_open_entity): Always open a font of manageable
	size.

2013-04-26  Paul Eggert  <eggert@cs.ucla.edu>

	Port better to AIX (Bug#14258).
	* lisp.h (ENUM_BF) [__IBMC__]: Make it 'unsigned int' here, too,
	to pacify AIX xlc.

2013-04-24  Kenichi Handa  <handa@gnu.org>

	* coding.c (decode_coding_iso_2022): When an invalid escape
	sequence is encountered, reset the invocation and designation
	status to the safest one.

2013-04-22  Paul Eggert  <eggert@cs.ucla.edu>

	* Makefile.in (bootstrap-clean): Remove stamp-h1 too.
	Without this fix, "make distclean" leaves stamp-h1 behind.

2013-04-20  Erik Charlebois  <erikcharlebois@gmail.com>

	* w32fns.c (w32_fullscreen_rect): New function to compute the
	window rectangle for the given fullscreen mode.
	(w32_wnd_proc): When in a fullscreen mode, WM_WINDOWPOSCHANGING no
	longer tunes the window size.  This keeps the window's edges flush
	with the screen and allows the taskbar to hide itself in fullboth.

	* w32term.c (w32fullscreen_hook): 'fullboth' now shows without
	window decorations and uses the entire screen.

	* w32term.h  (w32_fullscreen_rect) Add prototype.
	(struct w32_output): Replace normal_width, normal_height,
	normal_top, and normal_left members with a single normal_placement
	struct.
	(FRAME_NORMAL_WIDTH, FRAME_NORMAL_HEIGHT, FRAME_NORMAL_TOP):
	Remove macros.
	(FRAME_NORMAL_PLACEMENT): New macro.

2013-04-16  Juanma Barranquero  <lekktu@gmail.com>

	* minibuf.c (Ftest_completion): Silence compiler warning.

2013-04-15  Eli Zaretskii  <eliz@gnu.org>

	* w32fns.c (w32_wnd_proc): Add more assertions to investigate
	bug#14062.

	* frame.h (WINDOW_FRAME): Protect macro and its argument with
	parentheses.

	* dispextern.h (CURRENT_MODE_LINE_HEIGHT)
	(CURRENT_HEADER_LINE_HEIGHT, WINDOW_WANTS_MODELINE_P)
	(WINDOW_WANTS_HEADER_LINE_P): Protect macro arguments with
	parentheses where appropriate.

2013-04-14  Paul Eggert  <eggert@cs.ucla.edu>

	* keyboard.c (timer_start_idle): Remove no-longer-used local.

2013-04-14  Eli Zaretskii  <eliz@gnu.org>

	* buffer.c (syms_of_buffer) <left-margin-width, right-margin-width>:
	<left-fringe-width, right-fringe-width, fringes-outside-margins>:
	Mention in the doc string that setting these variables takes
	effect only after a call to set-window-buffer.  (Bug#14200)

2013-04-13  Eli Zaretskii  <eliz@gnu.org>

	* indent.c (Fvertical_motion): Don't consider display strings on
	overlay strings as display strings on the buffer position we
	started from.  This prevents vertical cursor motion from jumping
	more than one line when there's an overlay string with a display
	property at end of line.
	Reported by Karl Chen <Karl.Chen@quarl.org> in
	http://lists.gnu.org/archive/html/emacs-devel/2013-04/msg00362.html.

2013-04-12  Stefan Monnier  <monnier@iro.umontreal.ca>

	* window.c (select_window): `record_buffer' even if window is
	already selected (bug#14191).

2013-04-11  Eli Zaretskii  <eliz@gnu.org>

	* window.c (Fwindow_end): Test more flags, including the buffer's
	last_overlay_modified flag, to determine whether the window's
	display is really up-to-date.  Prevents the function from
	returning a stale value.  (Bug#14170)
	(Fwindow_line_height): Fix the test for up-to-date-ness of the
	current matrix.

2013-04-10  Eli Zaretskii  <eliz@gnu.org>

	* frame.c (do_switch_frame): Mark the TTY frame we switch to as
	garbaged only if it is not already the top frame on its TTY.
	This prevents flickering due to constant redrawing of TTY frames when
	there are GUI frames open in the same session.  (Bug#13864)

2013-04-10  Stefan Monnier  <monnier@iro.umontreal.ca>

	* keyboard.c (timer_start_idle): Call internal-timer-start-idle instead
	of marking the idle timers directly.

2013-04-09  Stefan Monnier  <monnier@iro.umontreal.ca>

	* minibuf.c (Ftest_completion): Ignore non-string/symbol keys in hash
	tables (bug#14054).

2013-04-08  Stefan Monnier  <monnier@iro.umontreal.ca>

	* window.c (select_window): Don't record_buffer while the invariant is
	temporarily broken (bug#14161).

	* fns.c (Fdelq): Don't assume !NILP => CONSP.

2013-04-07  Eli Zaretskii  <eliz@gnu.org>

	* fileio.c (ACL_NOT_WELL_SUPPORTED): Define macro for WINDOWSNT.

2013-04-07  Romain Francoise  <romain@orebokech.com>

	Ignore additional platform-specific ACL errors (Bug#13702).
	* fileio.c (ACL_NOT_WELL_SUPPORTED): New macro copied from gnulib.
	(Fcopy_file, Fset_file_acl) [HAVE_POSIX_ACL]: Use it.

2013-03-31  Jan Djärv  <jan.h.d@swipnet.se>

	* nsterm.m (ns_mouse_position): Use NS_FRAME_P instead of checking
	f->output_data.ns.

2013-04-07  Paul Eggert  <eggert@cs.ucla.edu>

	Fix --enable-profiling bug introduced by 2013-02-25 change (Bug#13783).
	This bug was introduced by my 2013-02-25 change that simplified
	data_start configuration.  Without this change, on GNU/Linux
	an Emacs configured with --enable-profiling fails immediately
	due to a profiler signal.
	* Makefile.in: Compile with $(PROFILING_CFLAGS), but do not link
	with these flags.  On platforms where special flags are needed
	when linking temacs, the flags are now in LD_SWITCH_SYSTEM_TEMACS.
	(ALL_CFLAGS): Remove $(PROFILING_CFLAGS).
	(.c.o, .m.o): Compile with $(PROFILING_CFLAGS).

2013-04-07  Dmitry Antipov  <dmantipov@yandex.ru>

	Get rid of some platform-specific functions examining window
	system and its capabilities.  This is a partial rework of the
	2013-04-05 change.
	* lisp.h (have_menus_p): Remove prototype.  This function is
	replaced with platform-independent window_system_available.
	(check_window_system): Move to...
	* frame.h (decode_window_system_frame, window_system_available):
	...here, add new prototypes.
	* frame.c (window_system_available, decode_window_system_frame):
	New functions.
	(check_window_system): Platform-independent now.
	* xterm.h (x_in_use): Remove declaration.
	(check_x_frame):
	* w32term.h (check_x_frame):
	* nsterm.h (check_x_frame): Remove prototypes.  This function
	is replaced with platform-independent decode_window_system_frame.
	* msdos.c (have_menus_p): Remove.
	* nsfns.m (check_window_system, have_menus_p, check_ns_frame):
	Remove platform-specific functions.  Use check_window_system,
	decode_window_system_frame and check_ns_display_info where
	appropriate.  Minor style and comment tweaks.
	* w32fns.c (w32_in_use, check_window_system, have_menus_p)
	(check_x_frame): Likewise.
	* xfns.c (x_in_use, check_window_system, have_menus_p, check_x_frame):
	Likewise.
	* fileio.c, fns.c, font.c, fontset.c, image.c, menu.c, nsmenu.m:
	* nsselect.m, nsterm.m, w32font.c, w32menu.c, xfaces.c, xgselect.c:
	* xmenu.c, xselect.c: All related users changed.

2013-04-03  Kenichi Handa  <handa@gnu.org>

	The following changes is to optimize the code for reading UTF-8
	files.

	* coding.c (check_ascii): Rename from detect_ascii.  Return value
	changed.  Check EOL format.  Do not call adjust_coding_eol_type
	here.
	(check_utf_8): New function.
	(adjust_coding_eol_type): Do nothing if already adjusted.
	(detect_coding): Compare the return value of check_ascii with
	coding->src_bytes.  Call adjust_coding_eol_type if necessary.
	(decode_coding_gap): Optimize for valid UTF-8.

2013-03-21  Kenichi Handa  <handa@gnu.org>

	* coding.c (syms_of_coding): Cancel previous change.

	* insdel.c (insert_from_gap): Fix previous change.

2013-04-05  Dmitry Antipov  <dmantipov@yandex.ru>

	Consistently use platform-specific function to detect window system.
	* lisp.h (check_window_system): New prototype.  This function is
	going to replace check_x, check_w32 and check_ns.
	(have_menus_p): Mention msdos.c in comment.
	* fontset.c (check_window_system_func): Remove.  Adjust all users.
	* fontset.h (check_window_system_func): Remove prototype.
	* nsterm.h (check_ns):
	* xterm.h (check_x):
	* w32term.h (check_w32): Likewise.
	* menu.c (Fx_popup_menu): Use check_window_system.
	* msdos.c (check_window_system): Define for MS-DOS.
	* nsfns.m (check_window_system): Define for NS.  Adjust all users.
	* w32fns.c (check_window_system): Likewise for MS-Windows.
	* xfns.c (check_window_system): Likewise for X.
	* font.c, frame.c, nsmenu.m, nsselect.m, nsterm.m, w32menu.c:
	* xfaces.c, xmenu.c: Use check_window_system where appropriate.

2013-04-02  Paul Eggert  <eggert@cs.ucla.edu>

	Prefer < to > in range checks such as 0 <= i && i < N.
	This makes it easier to visualize quantities on a number line.
	This patch doesn't apply to all such range checks,
	only to the range checks affected by the 2013-03-24 change.
	This patch reverts most of the 2013-03-24 change.
	* alloc.c (xpalloc, Fgarbage_collect):
	* ccl.c (ccl_driver, resolve_symbol_ccl_program):
	* character.c (string_escape_byte8):
	* charset.c (read_hex):
	* data.c (cons_to_unsigned):
	* dispnew.c (update_frame_1):
	* doc.c (Fsubstitute_command_keys):
	* doprnt.c (doprnt):
	* editfns.c (hi_time, decode_time_components):
	* fileio.c (file_offset):
	* fns.c (larger_vector, make_hash_table, Fmake_hash_table):
	* font.c (font_intern_prop):
	* frame.c (x_set_alpha):
	* gtkutil.c (get_utf8_string):
	* indent.c (check_display_width):
	* keymap.c (Fkey_description):
	* lisp.h (FIXNUM_OVERFLOW_P, vcopy):
	* lread.c (read1):
	* minibuf.c (read_minibuf_noninteractive):
	* process.c (wait_reading_process_output):
	* search.c (Freplace_match):
	* window.c (get_phys_cursor_glyph):
	* xdisp.c (redisplay_internal):
	* xsmfns.c (smc_save_yourself_CB):
	Prefer < to > for range checks.
	* dispnew.c (sit_for): Don't mishandle NaNs.
	This fixes a bug introduced in the 2013-03-24 change.
	* editfns.c (decode_time_components): Don't hoist comparison.
	This fixes another bug introduced in the 2013-03-24 change.

2013-03-31  Dmitry Antipov  <dmantipov@yandex.ru>

	* frame.h (struct frame): Drop scroll_bottom_vpos
	member becaue all real users are dead long ago.
	(FRAME_SCROLL_BOTTOM_VPOS): Remove.
	* xdisp.c (redisplay_internal): Adjust user.

2013-03-30  Darren Hoo  <darren.hoo@gmail.com>  (tiny change)

	* nsmenu.m (showAtX:Y:for:): setLevel to
	NSPopUpMenuWindowLevel (Bug#13998).

2013-03-30  Jan Djärv  <jan.h.d@swipnet.se>

	* nsterm.h (ns_get_pending_menu_title, ns_check_menu_open)
	(ns_check_pending_open_menu): Declare.

	* nsmenu.m (ns_update_menubar): Correct NSTRACE.
	(x_activate_menubar): Update the menu with title that matches
	ns_get_pending_menu_title, and call
	ns_check_pending_openmenu (Bug#12698).
	(menuWillOpen:): New method.
	(menuNeedsUpdate:): Add check for ! COCOA || OSX < 10.5 (Bug#12698).

	* nsterm.m (menu_will_open_state, menu_mouse_point)
	(menu_pending_title): New varaibles.
	(ns_get_pending_menu_title, ns_check_menu_open)
	(ns_check_pending_open_menu): New functions.

2013-03-29  Dmitry Antipov  <dmantipov@yandex.ru>

	* indent.c (current_column_bol_cache): Remove leftover which is not
	used in Fmove_to_column any more.
	(current_column, scan_for_column): Adjust users.
	* keyboard.c (last_point_position_buffer, last_point_position_window):
	Remove leftovers which are not used for recording undo any more.
	(command_loop_1, syms_of_keyboard): Adjust users.
	* xdisp.c (last_max_ascent): Remove leftover which is not used in
	redisplay_window any more.
	(move_it_to): Adjust user.

2013-03-29  Juanma Barranquero  <lekktu@gmail.com>

	* makefile.w32-in ($(BLD)/filelock.$(O), $(BLD)/filelock.$(O)):
	Update dependencies.

2013-03-28  Stefan Monnier  <monnier@iro.umontreal.ca>

	* lisp.h (save_type, XSAVE_POINTER, set_save_pointer, XSAVE_INTEGER)
	(set_save_integer, XSAVE_OBJECT, XSAVE_VALUE): Move to avoid
	forward references.

2013-03-28  Dmitry Antipov  <dmantipov@yandex.ru>

	* window.h (struct window): Replace hchild, vchild and buffer slots
	with a single slot 'contents'.  This is possible because each valid
	window may have either the child window (in vertical or horizontal
	combination) or buffer to display (for the leaf window).  Using that,
	a lot of operations to traverse and/or change window hierarchies may
	be simplified.  New member horizontal is used to distinguish between
	horizontal and vertical combinations of internal windows.
	(WINDOW_LEAF_P, WINDOW_HORIZONTAL_COMBINATION_P)
	(WINDOW_VERTICAL_COMBINATION_P): New macros.
	(WINDOW_VALID_P, WINDOW_LIVE_P): Adjust to match struct window changes.
	* window.c (wset_hchild, wset_vchild): Remove.  Adjust all users.
	Use contents slot, not buffer, where appropriate.
	(wset_combination): New function.
	(wset_buffer): Add eassert.
	(Fframe_first_window): Simplify the loop reaching first window.
	(Fwindow_buffer): Use WINDOW_LEAF_P.
	(Fwindow_top_child): Use WINDOW_VERTICAL_COMBINATION_P.
	(Fwindow_left_child): Use WINDOW_HORIZONTAL_COMBINATION_P.
	(unshow_buffer): Convert initial debugging check to eassert.
	(replace_window, recombine_windows, Fdelete_other_windows_internal)
	(make_parent_window, window_resize_check, window_resize_apply)
	(resize_frame_windows, Fsplit_window_internal, Fdelete_window_internal)
	(Fset_window_configuration, delete_all_child_windows, save_window_save):
	Adjust to match struct window changes.
	(window_loop): Check for broken markers in CHECK_ALL_WINDOWS.
	(mark_window_cursors_off, count_windows, get_leaf_windows)
	(foreach_window_1): Simplify the loop.
	* alloc.c (mark_object): Do not check for the leaf window because
	internal windows has no glyph matrices anyway.
	* dispnew.c (clear_window_matrices, showing_window_margins_p)
	(allocate_matrices_for_window_redisplay, fake_current_matrices)
	(allocate_matrices_for_frame_redisplay, free_window_matrices)
	(build_frame_matrix_from_window_tree, mirror_make_current)
	(frame_row_to_window, mirror_line_dance, check_window_matrix_pointers)
	(update_window_tree, set_window_update_flags): Simplify the loop.
	(sync_window_with_frame_matrix_rows): Enforce live window.
	Use contents slot, not buffer, where appropriate.
	* frame.c (set_menu_bar_lines_1): Use WINDOW_VERTICAL_COMBINATION_P
	and WINDOW_HORIZONTAL_COMBINATION_P.
	(make_frame_visible_1): Simplify the loop.
	Use contents slot, not buffer, where appropriate.
	* xdisp.c (hscroll_window_tree, mark_window_display_accurate)
	(redisplay_windows, redisplay_mode_lines, update_cursor_in_window_tree)
	(expose_window_tree): Likewise.
	Use contents slot, not buffer, where appropriate.
	* textprop.c (get_char_property_and_overlay): Add CHECK_LIVE_WINDOW
	to avoid deleted windows.  Use contents slot instead of buffer.
	* buffer.c, dispextern.h, editfns.c, fileio.c, font.c, fringe.c:
	* indent.c, insdel.c, keyboard.c, keymap.c, minibuf.c, msdos.c:
	* nsfns.m, nsmenu.m, nsterm.m, print.c, w32fns.c, w32menu.c, xfaces.c:
	* xfns.c, xmenu.c: Use contents slot, not buffer, where appropriate.

2013-03-28  Eli Zaretskii  <eliz@gnu.org>

	* w32fns.c (w32_wnd_proc) [ENABLE_CHECKING]: Add code to help
	identify the reasons for assertion violations in bug#14062 and
	similar ones.
	(Fx_show_tip): Fix compilation error under
	"--enable-check-lisp-object-type".  (Bug#14073)

	* image.c (g_error_free) [WINDOWSNT]: Add DEF_IMGLIB_FN.
	Reported by <rzl24ozi@gmail.com>.

2013-03-28  Dmitry Antipov  <dmantipov@yandex.ru>

	* xdisp.c (with_echo_area_buffer_unwind_data): Save window
	start marker...
	(unwind_with_echo_area_buffer): ...to restore it here.
	This is needed to ensure that...
	(redisplay_window): ...both window markers are valid here,
	which is verified by eassert.
	* editfns.c (save_excursion_save): Do not assume that
	selected_window always displays the buffer.
	* buffer.c (Fbuffer_swap_text): Adjust window start markers.
	Fix comment.

2013-03-27  Stefan Monnier  <monnier@iro.umontreal.ca>

	* casetab.c (init_casetab_once): Don't abuse the ascii eqv table for
	the upcase table.

2013-03-27  rzl24ozi  <rzl24ozi@gmail.com>  (tiny changes)

	* image.c [WINDOWSNT]: Fix calls to DEF_IMGLIB_FN for SVG function.

2013-03-27  Eli Zaretskii  <eliz@gnu.org>

	* w32proc.c (IsValidLocale) [__GNUC__]: Don't declare prototype,
	since MinGW's w32api headers do.  This avoids compiler warnings.

	* w32.c (FSCTL_GET_REPARSE_POINT) [_MSC_VER || _W64]: Don't define
	if already defined.

2013-03-26  Eli Zaretskii  <eliz@gnu.org>

	* w32.c (_REPARSE_DATA_BUFFER): Condition by _MSVC and _W64.

2013-03-26  Jan Djärv  <jan.h.d@swipnet.se>

	* gtkutil.c (style_changed_cb): Check if frame is live and an
	X frame (Bug#14038).

2013-03-26  Eli Zaretskii  <eliz@gnu.org>

	* w32.c (_PROCESS_MEMORY_COUNTERS_EX) [_WIN32_WINNT < 0x0500]:
	Define only for _WIN32_WINNT less than 0x0500.
	(_ANONYMOUS_UNION, _ANONYMOUS_STRUCT) [!_W64]: Don't define for
	MinGW64.
	Move inclusion of time.h before sys/time.h, so that MinGW64 could
	see its own definitions of 'struct timeval' and 'struct timezone'.

	Fix incompatibilities between MinGW.org and MinGW64 headers.
	* w32term.c (WCRANGE, GLYPHSET): Don't define if _W64 is defined.

	* w32.c (REPARSE_DATA_BUFFER): Guard with
	MAXIMUM_REPARSE_DATA_BUFFER_SIZE being defined.

2013-03-25  Jan Djärv  <jan.h.d@swipnet.se>

	* xterm.c: Include X11/XKBlib.h
	(XTring_bell): Use XkbBell if HAVE_XKB (Bug#14041).

2013-03-24  Andreas Schwab  <schwab@linux-m68k.org>

	* alloc.c (xpalloc, Fgarbage_collect): Reorder conditions that are
	written backwards.
	* blockinput.h (input_blocked_p): Likewise.
	* bytecode.c (exec_byte_code): Likewise.
	* callproc.c (call_process_kill, call_process_cleanup)
	(Fcall_process): Likewise.
	* ccl.c (ccl_driver, resolve_symbol_ccl_program)
	(Fccl_execute_on_string): Likewise.
	* character.c (string_escape_byte8): Likewise.
	* charset.c (read_hex): Likewise.
	* cm.c (calccost): Likewise.
	* data.c (cons_to_unsigned): Likewise.
	* dired.c (directory_files_internal, file_name_completion):
	Likewise.
	* dispnew.c (scrolling_window, update_frame_1, Fsleep_for)
	(sit_for): Likewise.
	* doc.c (Fsubstitute_command_keys): Likewise.
	* doprnt.c (doprnt): Likewise.
	* editfns.c (hi_time, decode_time_components, Fformat): Likewise.
	* emacsgtkfixed.c: Likewise.
	* fileio.c (file_offset, Fwrite_region): Likewise.
	* floatfns.c (Fexpt, fmod_float): Likewise.
	* fns.c (larger_vector, make_hash_table, Fmake_hash_table):
	Likewise.
	* font.c (font_intern_prop): Likewise.
	* frame.c (x_set_alpha): Likewise.
	* gtkutil.c (get_utf8_string): Likewise.
	* indent.c (check_display_width): Likewise.
	* intervals.c (create_root_interval, rotate_right, rotate_left)
	(split_interval_right, split_interval_left)
	(adjust_intervals_for_insertion, delete_node)
	(interval_deletion_adjustment, adjust_intervals_for_deletion)
	(merge_interval_right, merge_interval_left, copy_intervals)
	(set_intervals_multibyte_1): Likewise.
	* keyboard.c (gobble_input, append_tool_bar_item): Likewise.
	* keymap.c (Fkey_description): Likewise.
	* lisp.h (FIXNUM_OVERFLOW_P, vcopy): Likewise.
	* lread.c (openp, read_integer, read1, string_to_number):
	Likewise.
	* menu.c (ensure_menu_items): Likewise.
	* minibuf.c (read_minibuf_noninteractive): Likewise.
	* print.c (printchar, strout): Likewise.
	* process.c (create_process, Faccept_process_output)
	(wait_reading_process_output, read_process_output, send_process)
	(wait_reading_process_output): Likewise.
	* profiler.c (make_log, handle_profiler_signal): Likewise.
	* regex.c (re_exec): Likewise.
	* regex.h: Likewise.
	* search.c (looking_at_1, Freplace_match): Likewise.
	* sysdep.c (get_child_status, procfs_ttyname)
	(procfs_get_total_memory): Likewise.
	* systime.h (EMACS_TIME_VALID_P): Likewise.
	* term.c (dissociate_if_controlling_tty): Likewise.
	* window.c (get_phys_cursor_glyph): Likewise.
	* xdisp.c (init_iterator, redisplay_internal, redisplay_window)
	(try_window_reusing_current_matrix, try_window_id, pint2hrstr):
	Likewise.
	* xfns.c (Fx_window_property): Likewise.
	* xmenu.c (set_frame_menubar): Likewise.
	* xselect.c (x_get_window_property, x_handle_dnd_message):
	Likewise.
	* xsmfns.c (smc_save_yourself_CB): Likewise.
	* xterm.c (x_scroll_bar_set_handle): Likewise.

2013-03-24  Dmitry Antipov  <dmantipov@yandex.ru>

	* xfaces.c (Finternal_face_x_get_resource): Allow 3rd (frame) argument
	to be optional or nil.  Adjust comment and convert it to docstring.
	* xselect.c (Fx_send_client_event): Rename to Fx_send_client_message.
	* frame.c (display_x_get_resource, Fx_get_resource): Break long line.

2013-03-24  Paul Eggert  <eggert@cs.ucla.edu>

	Static checking by GCC 4.8-20130319.
	* image.c (gif_load): Assume pass < 3 to pacify GCC.
	* process.c (Fset_process_datagram_address)
	(Fmake_network_process): Check get_lisp_to_sockaddr_size return value.
	* xdisp.c (get_char_face_and_encoding)
	(get_glyph_face_and_encoding): Ensure that *CHAR2B is initialized.
	(get_glyph_face_and_encoding): Prepare face before possibly using it.
	(get_per_char_metric): Don't use CHAR2B if it might not be initialized.

2013-03-24  Ken Brown  <kbrown@cornell.edu>

	* w32fns.c (emacs_abort) [CYGWIN]: Define `_open' as a macro to
	fix compilation on 64-bit Cygwin, where underscores are not
	automatically prepended.

	* w32term.c (w32_initialize): Silence compiler warning.

2013-03-23  Eli Zaretskii  <eliz@gnu.org>

	* w32term.c (w32fullscreen_hook): Use FRAME_NORMAL_WIDTH,
	FRAME_NORMAL_HEIGHT, and FRAME_PREV_FSMODE, instead of static
	variables, to save and restore frame dimensions.
	Use FRAME_NORMAL_LEFT and FRAME_NORMAL_TOP to restore frame position
	after returning from a 'fullscreen' configuration.
	use SendMessage instead of PostMessage to send the SC_RESTORE message,
	to avoid races between the main thread and the input thread.

	* w32term.h (struct w32_output): New members normal_width,
	normal_height, normal_top, normal_left, and prev_fsmode.
	(FRAME_NORMAL_WIDTH, FRAME_NORMAL_HEIGHT, FRAME_NORMAL_TOP)
	(FRAME_NORMAL_LEFT, FRAME_PREV_FSMODE): New macros to access these
	members of a frame.

	* w32term.c (w32fullscreen_hook): Record last value of the frame's
	'fullscreen' parameter.  Always record previous width and height
	of the frame, except when switching out of maximized modes, so
	that they could be restored correctly, instead of resetting to the
	default frame dimensions.  Send SC_RESTORE command to the frame,
	unless we are going to send SC_MAXIMIZE, to restore the frame
	resize hints in the mouse pointer shown by the window manager.
	(Bug#14032)

	* frame.c (get_frame_param): Now extern for WINDOWSNT as well.

	* lisp.h (get_frame_param): Adjust conditions for prototype
	declaration.

2013-03-22  Ken Brown  <kbrown@cornell.edu>

	* unexcw.c: Drop unneeded inclusion of w32common.h.
	(report_sheap_usage): Declare.
	(read_exe_header): Add magic numbers for x86_64.
	(fixup_executable): Fix printf format specifier for unsigned long
	argument.

2013-03-22  Dmitry Antipov  <dmantipov@yandex.ru>

	* frame.h (struct frame): Put menu_bar_window under #ifdef
	because this member is not needed when X toolkit is in use.
	(fset_menu_bar_window):
	* dispnew.c (clear_current_matrices, clear_desired_matrices)
	(free_glyphs, update_frame):
	* xdisp.c (expose_frame): Likewise.
	(display_menu_bar): Likewise.  Remove redundant eassert.
	* window.h (WINDOW_MENU_BAR_P): Always define to 0 if X
	toolkit is in use.

2013-03-21  Paul Eggert  <eggert@cs.ucla.edu>

	Use functions and constants to manipulate Lisp_Save_Value objects.
	This replaces code that used macros and strings and token-pasting.
	The change makes the C source a bit easier to follow,
	and shrinks the Emacs executable a bit.
	* alloc.c: Verify some properties of Lisp_Save_Value's representation.
	(make_save_value): Change 1st arg from string to enum.  All callers
	changed.
	(INTX): Remove.
	(mark_object): Use if, not #if, for GC_MARK_STACK.
	* lisp.h (SAVE_VALUEP, XSAVE_VALUE, XSAVE_POINTER, XSAVE_INTEGER)
	(XSAVE_OBJECT): Now functions, not macros.
	(STRING_BYTES_BOUND): Now just a macro, not a constant too;
	the constant was never used.
	(SAVE_SLOT_BITS, SAVE_VALUE_SLOTS, SAVE_TYPE_BITS, SAVE_TYPE_INT_INT)
	(SAVE_TYPE_INT_INT_INT, SAVE_TYPE_OBJ_OBJ, SAVE_TYPE_OBJ_OBJ_OBJ)
	(SAVE_TYPE_OBJ_OBJ_OBJ_OBJ, SAVE_TYPE_PTR_INT, SAVE_TYPE_PTR_OBJ)
	(SAVE_TYPE_PTR_PTR, SAVE_TYPE_PTR_PTR_OBJ, SAVE_TYPE_MEMORY):
	New constants.
	(struct Lisp_Save_Value): Replace members area, type0, type1, type2,
	type3 with a single member save_type.  All uses changed.
	(save_type, set_save_pointer, set_save_integer): New functions.
	* print.c (PRINTX): Remove.

	* alloc.c: Remove redundant static declarations.

2013-03-20  Dmitry Antipov  <dmantipov@yandex.ru>

	* window.h (struct window): Convert left_col, top_line, total_lines
	and total_cols from Lisp_Objects to integers.  Adjust comments.
	(wset_left_col, wset_top_line, wset_total_cols, wset_total_lines):
	Remove.
	(WINDOW_TOTAL_COLS, WINDOW_TOTAL_LINES, WINDOW_LEFT_EDGE_COL)
	(WINDOW_TOP_EDGE_LINE): Drop Lisp_Object to integer conversion.
	* dispnew.c, frame.c, w32fns.c, window.c, xdisp.c, xfns.c:
	Adjust users where appropriate.

2013-03-20  Dmitry Antipov  <dmantipov@yandex.ru>

	* frame.h (struct frame): Drop resx and resy because the same data is
	available from window system-specific output context.  Adjust users.
	(default_pixels_per_inch_x, default_pixels_per_inch_y):
	New functions to provide defaults when no window system available.
	(FRAME_RES_X, FRAME_RES_Y): New macros.
	(NUMVAL): Move from xdisp.c.
	* font.c (font_pixel_size, font_find_for_lface, font_open_for_lface)
	(Ffont_face_attributes, Fopen_font):
	* image.c (gs_load):
	* w32font.c (fill_in_logfont):
	* xdisp.c (calc_pixel_width_or_height):
	* xfaces.c (Fx_family_fonts, set_lface_from_font): Use them.
	* xsettings.c (apply_xft_settings): Drop frame loop and adjust comment.

2013-03-20  Kenichi Handa  <handa@gnu.org>

	* coding.c (syms_of_coding): Initialize disable_ascii_optimization
	to 1 (temporary workaround until a bug related to ASCII
	optimization is fixed).

2013-03-19  Dmitry Antipov  <dmantipov@yandex.ru>

	* window.c (Fwindow_combination_limit, Fset_window_combination_limit):
	Signal error if window is not internal.  Adjust docstring.
	(delete_all_child_windows): Use combination_limit to save the buffer.
	(Fset_window_configuration): Adjust accordingly.
	* print.c (syms_of_print): Initialize debugging output not here...
	(init_print_once): ...but in a new function here.
	* lisp.h (init_print_once): Add prototype.
	* emacs.c (main): Add call to init_print_once.  Adjust comments.

2013-03-18  Dmitry Antipov  <dmantipov@yandex.ru>

	* window.c (window_resize_check, window_resize_apply)
	(window_from_coordinates, recombine_windows, set_window_buffer)
	(make_parent_window, Fwindow_resize_apply, resize_frame_windows)
	(Fsplit_window_internal, Fdelete_window_internal)
	(freeze_window_starts): Use bool for booleans.
	* window.h (window_frame_coordinates, resize_frame_windows)
	(freeze_window_starts, set_window_buffer): Adjust prototypes.

2013-03-17  Stefan Monnier  <monnier@iro.umontreal.ca>

	* dispnew.c (bitch_at_user): Use `user-error'.

2013-03-17  Ken Brown  <kbrown@cornell.edu>

	* dispextern.h (RGB_PIXEL_COLOR): Move here from image.c.  Use it
	as return type of image_background.  (Bug#13981)
	* image.c (RGB_PIXEL_COLOR): Move to dispextern.h.

2013-03-16  Jan Djärv  <jan.h.d@swipnet.se>

	* nsterm.m (updateFrameSize:): Change resize increments if needed.
	(ns_select): Don't return with result uninitialized.

	* nsterm.h (EmacsSavePanel, EmacsOpenPanel): Add getFilename
	and getDirectory.

	* nsfns.m (ns_filename_from_panel, ns_directory_from_panel):
	New functions.
	(Fns_read_file_name): ret is BOOL.  If ! dir_only_p, don't choose
	directories.  If filename is nil, get directory name (Bug#13932).
	Use getFilename and getDirectory.
	(getFilename, getDirectory): New methods for EmacsSavePanel and
	EmacsOpenPanel.
	(ok:): In EmacsOpenPanel, if we can't choose directories, just return.

2013-03-15  Paul Eggert  <eggert@cs.ucla.edu>

	* coding.c (decode_coding_gap): Fix typo caught by static checking.

2013-03-15  Kenichi Handa  <handa@gnu.org>

	* insdel.c (insert_from_gap): New arg text_at_gap_tail.
	(adjust_after_replace): Make it back to static.  Delete the third
	arg text_at_gap_tail.  Cancel the code for handling it.

	* coding.h (struct coding_system): New member eol_seen.

	* coding.c (detect_ascii): New function.
	(detect_coding): Set coding->head_ascii and coding->eol_seen only
	when the source bytes are actually scanned.  On detecting for
	coding_category_utf_8_auto, call detect_ascii instead of scanning
	source bytes directly.
	(produce_chars): Call insert_from_gap with the new arg 0.
	(encode_coding): Likewise.
	(decode_coding_gap): Control ASCII optimization by the variable
	disable_ascii_optimization instead of #ifndef .. #endif.
	Deccode EOL format according to coding->eol_seen.
	(syms_of_coding): Declare disable-ascii-optimization as a Lisp
	variable.

	* lisp.h (adjust_after_replace): Cancel externing it.
	(insert_from_gap): Adjust prototype.

2013-03-15  Eli Zaretskii  <eliz@gnu.org>

	* w32term.c (w32fullscreen_hook): Swap FULLSCREEN_BOTH and
	FULLSCREEN_MAXIMIZED.  (Bug#13935)

2013-03-15  Dmitry Antipov  <dmantipov@yandex.ru>

	* region-cache.c (find_cache_boundary, move_cache_gap)
	(insert_cache_boundary, delete_cache_boundaries, set_cache_region):
	Simplify debugging check and convert to eassert.  Adjust comment.
	(pp_cache): Put under ENABLE_CHECKING.

2013-03-14  Eli Zaretskii  <eliz@gnu.org>

	* w32term.c (w32_read_socket) <WM_WINDOWPOSCHANGED>: Remove old
	and incorrect code.  Treat WM_WINDOWPOSCHANGED like WM_ACTIVATE
	and WM_ACTIVATEAPP.
	(w32fullscreen_hook): If the frame is visible, reset
	f->want_fullscreen flag after changing the frame size.  If the
	frame is not visible, set f->want_fullscreen to FULLSCREEN_WAIT.
	(Bug#13953)

2013-03-13  Daniel Colascione  <dancol@dancol.org>

	* emacs.c (main): Call syms_of_cygw32 on CYGWIN non-NTGUI builds
	too so that these builds can use Cygwin's file conversion
	functions.  (We've been building and linking cygw32.o all along
	and just not using it.)

2013-03-13  Paul Eggert  <eggert@cs.ucla.edu>

	File synchronization fixes (Bug#13944).
	* Makefile.in (LIB_FDATASYNC): New macro.
	(LIBES): Use it.
	* conf_post.h (BSD_SYSTEM, BSD_SYSTEM_AHB): Remove; no longer needed.
	* fileio.c (Fwrite_region, write_region_inhibit_fsync):
	Don't worry about HAVE_FSYNC, since a substitute fsync is
	available if the system lacks one.
	(Fwrite_regin): Retry fsync if interrupted.

2013-03-13  Eli Zaretskii  <eliz@gnu.org>

	* w32term.c (w32_read_socket): If the Emacs frame is being
	activated, call w32fullscreen_hook, to make sure the new frame
	dimensions are in effect.  (Bug#13937)

2013-03-13  Dmitry Antipov  <dmantipov@yandex.ru>

	* xdisp.c (init_iterator): Simplify because both character and byte
	positions are either specified or -1.  Add eassert.  Adjust comment.
	* window.c (Fscroll_other_window): Use SET_PT_BOTH because both
	character and byte positions can be obtained from marker.

2013-03-13  Paul Eggert  <eggert@cs.ucla.edu>

	Static checking by Sun C 5.12.
	* alloc.c (buffer_memory_full) [REL_ALLOC]:
	* bytecode.c (exec_byte_code):
	* dispnew.c (init_display):
	* eval.c (error):
	* fileio.c (Fsubstitute_in_file_name):
	* keyboard.c (Fevent_convert_list):
	* keymap.c (Fsingle_key_description):
	* term.c (maybe_fatal, fatal):
	* xfns.c (Fx_display_backing_store, Fx_display_visual_class):
	* xsmfns.c (Fhandle_save_session):
	Omit unreachable code.
	* keymap.c (map_keymap_char_table_item): Cast void * to
	a function pointer type; the C Standard requires this.

	* sysdep.c: Remove a use of BSD_SYSTEM, which I'm trying to phase out.
	Include <sys/param.h> unconditionally, as that works elsewhere and
	is simpler here.  Include <sys/sysctl.h> if DARWIN_OS ||
	__FreeBSD__, not if BSD_SYSTEM, since it's needed only for Darwin
	and FreeBSD now.

See ChangeLog.12 for earlier changes.

;; Local Variables:
;; coding: utf-8
;; End:

  Copyright (C) 2011-2014 Free Software Foundation, Inc.

  This file is part of GNU Emacs.

  GNU Emacs is free software: you can redistribute it and/or modify
  it under the terms of the GNU General Public License as published by
  the Free Software Foundation, either version 3 of the License, or
  (at your option) any later version.

  GNU Emacs is distributed in the hope that it will be useful,
  but WITHOUT ANY WARRANTY; without even the implied warranty of
  MERCHANTABILITY or FITNESS FOR A PARTICULAR PURPOSE.  See the
  GNU General Public License for more details.

  You should have received a copy of the GNU General Public License
  along with GNU Emacs.  If not, see <http://www.gnu.org/licenses/>.<|MERGE_RESOLUTION|>--- conflicted
+++ resolved
@@ -1,10 +1,9 @@
-<<<<<<< HEAD
 2014-07-01  K. Handa  <handa@gnu.org>
 
 	* coding.c (MIN_CHARBUF_SIZE): Delete it.
 	(MAX_CHARBUF_EXTRA_SIZE): New macro.
 	(ALLOC_CONVERSION_WORK_AREA): Use MAX_CHARBUF_EXTRA_SIZE.
-=======
+
 2014-06-30  Jan Djärv  <jan.h.d@swipnet.se>
 
 	* nsterm.m (judge): EmacsScroller: Move dealloc code here.
@@ -49,7 +48,6 @@
 
 	* coding.c (encode_coding_utf_8): Correctly count produced_chars
 	also in unibyte case.  (Bug#17865)
->>>>>>> a519335c
 
 2014-06-28  K. Handa  <handa@gnu.org>
 
