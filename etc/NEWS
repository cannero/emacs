--- conflicted
+++ resolved
@@ -63,14 +63,13 @@
 
 * Editing Changes in Emacs 30.1
 
-<<<<<<< HEAD
++++
 ** Emacs now has better support for touchscreen events.
 Many touch screen gestures are now implemented, as is support for
 tapping buttons and opening menus.
 
-=======
----
->>>>>>> f4a3e8f2
+
+---
 ** New command 'kill-matching-buffers-no-ask'.
 This works like 'kill-matching-buffers', but without asking for
 confirmation.
