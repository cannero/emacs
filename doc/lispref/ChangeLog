<<<<<<< HEAD
2015-03-09  Nicolas Petton <nicolas@petton.fr>

	* sequences.texi (seq-into): Add documentation for the new
	seq-into function.

2015-03-03  Eli Zaretskii  <eliz@gnu.org>
=======
2015-03-14  Eli Zaretskii  <eliz@gnu.org>

	* minibuf.texi (Basic Completion): Fix a typo.  (Bug#20108)

2015-02-07  Eli Zaretskii  <eliz@gnu.org>
>>>>>>> 1a941d6c

	* processes.texi (Synchronous Processes): Update documentation of
	call-process-shell-command and process-file-shell-command.

2015-03-03  Daniel Colascione  <dancol@dancol.org>

	* control.texi (Generators): Correct missing word.  Clarify which
	forms are legal in which parts of `unwind-protect'.  Fix orphaned
	close parenthesis.

	* objects.texi (Finalizer Type): New section for finalizer objects.
	(Type Predicates): Mention finalizers in `type-of' documentation.
	* elisp.texi (Top): Link to finalizer type.

2015-03-02  Daniel Colascione  <dancol@dancol.org>

	* control.texi (Generators): New section
	* elisp.text: Reference new section.

2015-02-28  Eli Zaretskii  <eliz@gnu.org>

	* searching.texi (Char Classes): Update the documentation of
	[:alpha:] and [:alnum:].  (Bug#19878)

2015-02-27  Eli Zaretskii  <eliz@gnu.org>

	* os.texi (Startup Summary):
	* display.texi (Window Systems): Mention peculiarities of daemon
	mode on MS-Windows.

2015-02-11  Martin Rudalics  <rudalics@gmx.at>

	* frames.texi (Size Parameters): Update description of
	fullscreen frame parameter.  Describe `fullscreen-restore'
	parameter.

2015-02-09 Nicolas Petton <nicolas@petton.fr>

	* sequences.texi (Sequence Functions): Update documentation
	examples for seq-group-by.

2015-02-09  Eli Zaretskii  <eliz@gnu.org>

	* positions.texi (Screen Lines): Update the documentation of
	vertical-motion to document the new additional argument.

2015-02-06  Nicolas Petton <nicolas@petton.fr>

	* sequences.texi (Sequence Functions): Add documentation for
	seq-mapcat, seq-partition and seq-group-by.

2015-02-05  Martin Rudalics  <rudalics@gmx.at>

	* display.texi (Size of Displayed Text): Remove description of
	optional argument BUFFER of `window-text-pixel-size'.

2015-02-01  Martin Rudalics  <rudalics@gmx.at>

	* display.texi (Size of Displayed Text): Describe optional
	argument BUFFER of `window-text-pixel-size'.

2015-01-28  Eli Zaretskii  <eliz@gnu.org>

	* searching.texi (Regexp Search): Add a cross-reference to "Syntax
	of Regexps".  (Bug#19668)

2015-01-28  Daniel Koning  <dk@danielkoning.com>  (tiny change)

	* commands.texi (Drag Events, Motion Events, Event Examples)
	(Accessing Mouse): Describe actual range of values that mouse
	position objects can have.

2015-01-28  Eli Zaretskii  <eliz@gnu.org>

	* display.texi (Manipulating Buttons): Explain more about the
	'action' property.  (Bug#19628)

	* text.texi (Clickable Text): Improve indexing.  (Bug#19629)

	* variables.texi (Creating Buffer-Local): Improve indexing.  (Bug#19608)

	* frames.texi (Display Feature Testing): Make the description of
	x-server-version and x-server-vendor less X-specific.  (Bug#19502)

2015-01-15  Eli Zaretskii  <eliz@gnu.org>

	* streams.texi (Input Functions): Document 'set-binary-mode'.
	(Output Functions): Cross-reference to documentation of
	'set-binary-mode'.

2015-01-04  Paul Eggert  <eggert@cs.ucla.edu>

	batch write-region no longer says "Wrote FOO"
	* files.texi (Writing to Files): Document this.

2014-12-31  Paul Eggert  <eggert@cs.ucla.edu>

	Less 'make' chatter for Emacs doc
	* Makefile.in (AM_DEFAULT_VERBOSITY, AM_V_GEN, am__v_GEN_)
	(am__v_GEN_0, am__v_GEN_1): New macros, from ../../src/Makefile.in.
	(ENVADD, $(buildinfodir)/elisp.info, elisp.html):
	Use them.

2014-12-30  Martin Rudalics  <rudalics@gmx.at>

	* display.texi (Temporary Displays): Amend description of
	`with-temp-buffer-window'.  Add descriptions for
	`with-current-buffer-window', `with-displayed-buffer-window' and
	`temp-buffer-resize-mode', `temp-buffer-max-height' and
	`temp-buffer-max-width'.

2014-12-29  Paul Eggert  <eggert@cs.ucla.edu>

	* os.texi (System Environment): Update for system-name changes.

2014-12-27  Glenn Morris  <rgm@gnu.org>

	* control.texi (Pattern matching case statement):
	* os.texi (Desktop Notifications):
	* modes.texi (Defining Minor Modes, SMIE Lexer): Markup fixes.

2014-12-27  Eli Zaretskii  <eliz@gnu.org>

	* windows.texi (Recombining Windows): Index subject of sections.

	* variables.texi (Variables with Restricted Values)
	(Generalized Variables): Index subject of sections.

	* text.texi (Buffer Contents, Examining Properties)
	(Changing Properties, Property Search, Substitution): Index
	subject of sections.

	* syntax.texi (Motion and Syntax, Parsing Expressions)
	(Motion via Parsing, Position Parse, Control Parsing): Index
	subject of sections.

	* strings.texi (Predicates for Strings, Creating Strings)
	(Modifying Strings, Text Comparison): Index subject of sections.

	* searching.texi (Syntax of Regexps, Regexp Special)
	(Regexp Functions, Regexp Functions): Index subject of sections.

	* processes.texi (Subprocess Creation, Process Information): Index
	subject of sections.

	* positions.texi (Screen Lines): Index subject of sections.

	* nonascii.texi (Scanning Charsets, Specifying Coding Systems):
	Index subject of sections.

	* minibuf.texi (Text from Minibuffer, Object from Minibuffer)
	(Multiple Queries, Minibuffer Contents): Index subject of
	sections.

	* markers.texi (Predicates on Markers, Creating Markers)
	(Information from Markers, Moving Markers): Index subject of
	sections.

	* macros.texi (Defining Macros, Problems with Macros): Index
	subject of sections.

	* loading.texi (Loading Non-ASCII, Where Defined): Index subject
	of sections.

	* lists.texi (List-related Predicates, List Variables, Setcar)
	(Setcdr, Plist Access): Index subject of sections.

	* keymaps.texi (Controlling Active Maps, Scanning Keymaps)
	(Modifying Menus): Index subject of sections.

	* help.texi (Accessing Documentation, Help Functions): Index
	subject of sections.

	* hash.texi (Hash Access): Index subject of sections.

	* functions.texi (Core Advising Primitives)
	(Advising Named Functions, Porting old advices): Index subject of
	sections.

	* frames.texi (Creating Frames, Initial Parameters)
	(Position Parameters, Buffer Parameters, Minibuffers and Frames)
	(Pop-Up Menus, Drag and Drop): Index subject of sections.

	* files.texi (Visiting Functions, Kinds of Files)
	(Unique File Names): Index subject of sections.

	* display.texi (Refresh Screen, Echo Area Customization)
	(Warning Variables, Warning Options, Delayed Warnings)
	(Temporary Displays, Managing Overlays, Overlay Properties)
	(Finding Overlays, Size of Displayed Text, Defining Faces)
	(Attribute Functions, Displaying Faces, Face Remapping)
	(Basic Faces, Font Lookup, Fontsets, Replacing Specs)
	(Defining Images, Showing Images): Index subject of sections.

	* debugging.texi (Debugging, Explicit Debug)
	(Invoking the Debugger, Excess Open, Excess Close): Index subject
	of sections.

	* customize.texi (Defining New Types, Applying Customizations)
	(Custom Themes): Index subject of sections.

	* control.texi (Sequencing, Combining Conditions)
	(Processing of Errors, Cleanups): Index subject of sections.

	* compile.texi (Eval During Compile): Index subject of sections.

	* commands.texi (Using Interactive, Distinguish Interactive)
	(Command Loop Info, Classifying Events, Event Mod)
	(Invoking the Input Method): Index subject of sections.

	* buffers.texi (Buffer List, Buffer Gap): Index subject of sections.

	* backups.texi (Making Backups, Numbered Backups, Backup Names)
	(Reverting): Index subject of sections.

	* abbrevs.texi (Abbrev Tables, Defining Abbrevs, Abbrev Files)
	(Abbrev Expansion, Standard Abbrev Tables, Abbrev Properties)
	(Abbrev Table Properties): Index subject of sections.

	* os.texi (Time of Day, Time Conversion, Time Parsing)
	(Time Calculations, Idle Timers): Index subject of sections.

2014-12-25  Martin Rudalics  <rudalics@gmx.at>

	* windows.texi (Windows): Resync @menu order with @node order.

	* minibuf.texi (Minibuffer Windows): Add descriptions of
	`resize-mini-windows' and `max-mini-window-height'.

2014-12-25  Glenn Morris  <rgm@gnu.org>

	* windows.texi (Windows): Sync @menu order with @node order.

	* sequences.texi (Sequence Functions): Copyedits.

	* control.texi (Pattern matching case statement):
	* positions.texi (List Motion):
	* streams.texi (Output Functions):
	* strings.texi (Text Comparison):
	* text.texi (Document Object Model): Markup fixes.

2014-12-22  Paul Eggert  <eggert@cs.ucla.edu>

	Remove obsolete references to pre-C99 builds
	* internals.texi (C Integer Types): Don't mention pre-C99 compilers.

2014-12-19  Martin Rudalics  <rudalics@gmx.at>

	* windows.texi (Resizing Windows): Describe new argument of
	`fit-window-to-buffer'.  Move description of `window-size-fixed'
	to new section below.
	(Preserving Window Sizes): New section describing
	`window-size-fixed' and `window-preserve-size'.
	(Display Action Functions): Describe `preserve-size' alist
	entry.
	(Window Parameters): Describe `preserved-size' parameter.

2014-12-18  Eli Zaretskii  <eliz@gnu.org>

	* display.texi (Low-Level Font): Document font-info and query-font.

2014-12-18  Stefan Monnier  <monnier@iro.umontreal.ca>

        * display.texi (Forcing Redisplay): Remove references to
        redisplay-dont-pause and redisplay-preemption-period (which doesn't
        even exist).

2014-12-16  Nicolas Petton  <petton.nicolas@gmail.com>

	* sequences.texi (Seq Library): Add documentation for seq.el.

2014-12-15  Alan Mackenzie  <acm@muc.de>

	"Advice" is a mass noun.  Amend text accordingly.
	* functions.texi: (Advising Functions, Core Advising Primitives)
	(Advising Named Functions, Advice combinators)
	(Porting old advice): Replace, e.g., "an advice" with "advice".

2014-12-13  Lars Magne Ingebrigtsen  <larsi@gnus.org>

	* files.texi (Relative File Names): Mention `directory-name-p'.

2014-12-13  Eli Zaretskii  <eliz@gnu.org>

	* text.texi (Comparing Text): Prevent a text string from being
	broken between 2 lines.  (Bug#19257)

2014-12-09  Lars Magne Ingebrigtsen  <larsi@gnus.org>

	* files.texi (Contents of Directories):
	Document directory-files-recursively.

2014-12-04  Eli Zaretskii  <eliz@gnu.org>

	* display.texi (Bidirectional Display):
	Document 'buffer-substring-with-bidi-context'.

	* text.texi (Buffer Contents):
	Mention 'buffer-substring-with-bidi-context' with a cross-reference.

2014-12-02  Eli Zaretskii  <eliz@gnu.org>

	* display.texi (Bidirectional Display):
	Document 'bidi-find-overridden-directionality'.

2014-11-29  Paul Eggert  <eggert@cs.ucla.edu>

	Lessen focus on ChangeLog files, as opposed to change log entries.
	* intro.texi (Acknowledgments): ChangeLog file -> change log entries.
	* tips.texi (Library Headers): Emacs uses a version control system.

2014-11-27  Lars Magne Ingebrigtsen  <larsi@gnus.org>

	* text.texi (Document Object Model): Mention `dom-pp'.

2014-11-26  Lars Magne Ingebrigtsen  <larsi@gnus.org>

	* text.texi (Document Object Model): New node to document dom.el.

2014-11-24  Lars Magne Ingebrigtsen  <larsi@gnus.org>

	* processes.texi (Network Security): Made into its own section and
	fleshed out.
	(Network Security): Mention more NSM variables.
	(Processes): Move the Network Security Manager stuff to the Emacs
	manual.

2014-11-23  Lars Magne Ingebrigtsen  <larsi@gnus.org>

	* processes.texi (Network): Mention the new :warn-unless-encrypted
	parameter to `open-network-stream'.
	(Network): Mention the Network Security Manager.

2014-11-21  Ulf Jasper  <ulf.jasper@web.de>

	* text.texi (Parsing HTML/XML): Document new optional parameter
	'discard-comments' of 'libxml-parse(html|xml)-region'.

2014-11-18  Leo Liu  <sdl.web@gmail.com>

	* functions.texi (Advising Named Functions):
	Document define-advice.

2014-11-17  Paul Eggert  <eggert@cs.ucla.edu>

	Improve time stamp handling, and be more consistent about it.
	* os.texi (Time of Day, Time Conversion, Time Parsing)
	(Processor Run Time, Time Calculations):
	Document the new behavior, plus be clearer about the old behavior.
	(Idle Timers): Take advantage of new functionality.

2014-11-16  Lars Magne Ingebrigtsen  <larsi@gnus.org>

	* text.texi (Special Properties): Mention `inhibit-read-only'.

2014-11-14  Paul Eggert  <eggert@cs.ucla.edu>

	* os.texi (Time of Day):
	Use leading zero with 24-hour times less than 10:00.

2014-11-09  Glenn Morris  <rgm@gnu.org>

	* Makefile.in (version): Remove variable.
	(clean): No longer delete dist tarfile.
	(dist): Remove rule; replace with code in admin.el.

2014-11-07  Martin Rudalics  <rudalics@gmx.at>

	* frames.texi (Size and Position): Rewrite description of
	`frame-inhibit-implied-resize'.

2014-10-22  Martin Rudalics  <rudalics@gmx.at>

	* frames.texi (Size Parameters): Replace "frame contents" by
	"frame's text area".  Add reference to Size and Position
	section.
	(Size and Position): Major rewrite.  Add explanations for
	frame's default font, text and display areas.  Add descriptions
	for `set-frame-font', `frame-text-height', `frame-text-width'
	and `frame-inhibit-implied-resize'.

2014-10-20  Glenn Morris  <rgm@gnu.org>

	* Merge in all changes up to 24.4 release.

2014-10-20  Tom Tromey  <tom@tromey.com>

	* objects.texi (Type Predicates): Don't mention display-table-p.

2014-10-15  Eli Zaretskii  <eliz@gnu.org>

	* nonascii.texi (Character Properties): Document the new
	properties 'bracket-type' and 'paired-bracket'.

	* display.texi (Bidirectional Display): Update the version of the
	UBA to which we are conforming.

2014-10-13  Glenn Morris  <rgm@gnu.org>

	* Makefile.in (dist): Update for new output variables.

2014-10-12  Glenn Morris  <rgm@gnu.org>

	* elisp.texi (DATE): Bump to October 2014.

2014-10-09  Glenn Morris  <rgm@gnu.org>

	* frames.texi (Multiple Terminals): Copyedits.

2014-10-09  Eli Zaretskii  <eliz@gnu.org>

	* frames.texi (Multiple Terminals): Improve the description of X
	display names.  Add index entries.
	(Basic Parameters): Add a cross-reference to where X display names
	are described.
	(Position Parameters): Mention that positional parameters of the
	form (+ POS) can be negative if they are on a non-primary monitor
	of a multi-monitor display.  (Bug#18636)
	(Creating Frames): Mention that on multi-monitor displays the
	frame might be positioned differently than specified by the frame
	parameters alist.

2014-10-08  Leo Liu  <sdl.web@gmail.com>

	* streams.texi (Output Functions): Document new argument ENSURE to
	terpri.  (Bug#18652)

2014-10-04  Martin Rudalics  <rudalics@gmx.at>

	* display.texi (Scroll Bars): Add description of horizontal scroll
	bars and associated functions.
	* frames.texi (Layout Parameters): Add horizontal scroll bar
	entries.  Remove paragraph on "combined fringe widths".
	* windows.texi (Window Sizes): Describe affects of horizontal
	scroll bars on window layout and sizes.  Fix description of
	window-full-height-p.
	(Resizing Windows): Mention horizontal scroll bar.

2014-10-04  Glenn Morris  <rgm@gnu.org>

	* commands.texi (Generic Commands): Copyedits.

	* display.texi (Scroll Bars):
	* modes.texi (Header Lines): Copyedits.

	* buffers.texi (Buffer List):
	* display.texi (Image Descriptors, Defining Images):
	* functions.texi (Core Advising Primitives): Small fixes re @var usage.

	* windows.texi (Window Sizes, Resizing Windows): Copyedits.

	* frames.texi (Multiple Terminals): Copyedits re multiple monitors.

2014-10-03  Martin Rudalics  <rudalics@gmx.at>

	* frames.texi (Size Parameters, Size and Position): Mention that
	with some window managers you have to set `frame-resize-pixelwise'
	in order make a frame truly fullscreen or maximized.

2014-10-01  Paul Eggert  <eggert@cs.ucla.edu>

	Improve doc for use of 'int', and discuss 'ssize_t'.
	* internals.texi (C Integer Types): Mention 'int' for other
	randomish values that lie in 'int' range.  Mention 'ssize_t'.  See:
	http://lists.gnu.org/archive/html/emacs-devel/2014-10/msg00019.html

	Use AUTO_CONS instead of SCOPED_CONS, etc.
	* internals.texi (Stack-allocated Objects):
	Adjust to match the revised, less error-prone macros.

2014-09-30  Paul Eggert  <eggert@cs.ucla.edu>

	* internals.texi (Stack-allocated Objects): Further improvements.
	Give an example of misuse.

2014-09-30  Eli Zaretskii  <eliz@gnu.org>

	* internals.texi (Stack-allocated Objects): Minor improvements of
	the wording and the indexing.

2014-09-30  Dmitry Antipov  <dmantipov@yandex.ru>

	* internals.texi (Stack-allocated Objects): Describe this feature.

2014-09-15  Daniel Colascione  <dancol@dancol.org>

	* text.texi (Registers): Make `insert-register' documentation
	reflect interface change.

2014-09-08  Stefan Monnier  <monnier@iro.umontreal.ca>

	* functions.texi (Core Advising Primitives): Add a note about the
	confusing treatment of `interactive' for :filter-args (bug#18399).

2014-09-07  Michael Albinus  <michael.albinus@gmx.de>

	* strings.texi (Text Comparison): Describe `string-collate-equalp'
	and `string-collate-lessp'.

2014-09-06  Leo Liu  <sdl.web@gmail.com>

	* control.texi (Pattern matching case statement): Document vector
	qpattern.  (Bug#18327)

2014-08-29  Dmitry Antipov  <dmantipov@yandex.ru>

	* lists.texi (Functions that Rearrange Lists):
	Remove description of sort ...
	* sequences.texi (Sequence Functions): ... and generalize
	it for sequences.  Add an example.

2014-08-28  Eli Zaretskii  <eliz@gnu.org>

	* display.texi (Bidirectional Display): Update the Emacs's class
	of bidirectional conformance.

2014-08-27  Dmitry Antipov  <dmantipov@yandex.ru>

	* eval.texi (Eval): Mention possible recovery from stack overflow.

2014-07-11  Eli Zaretskii  <eliz@gnu.org>

	* internals.texi (Garbage Collection): Fix last change.

2014-07-11  Dmitry Antipov  <dmantipov@yandex.ru>

	* internals.texi (Garbage Collection): Mention memory-info.

2014-07-11  Michael Albinus  <michael.albinus@gmx.de>

	* minibuf.texi (Intro to Minibuffers, Reading a Password):
	Password hiding is available in batch mode, do not mention it in
	the exclusion list.  Mention `read-hide-char'.  (Bug#17839)

2014-07-09  Stefan Monnier  <monnier@iro.umontreal.ca>

	* debugging.texi (Function Debugging, Debugger Commands):
	Update debug-on-entry w.r.t behavior after redefinitions (bug#17902).

2014-07-03  Glenn Morris  <rgm@gnu.org>

	* help.texi (Help Functions): "Online" help doesn't mean what it
	used to any more.

2014-07-02  Stefan Monnier  <monnier@iro.umontreal.ca>

	* keymaps.texi (Key Lookup): Remove mention of indirect entries.
	(Scanning Keymaps): Reword the `noindirect' argument.

2014-06-28  Glenn Morris  <rgm@gnu.org>

	* minibuf.texi (Intro to Minibuffers): Batch mode is basic.
	(Reading a Password): Mention batch mode.  (Bug#17839)

2014-06-23  Glenn Morris  <rgm@gnu.org>

	* Makefile.in (%.texi): Disable implicit rules.
	(mkinfodir): Remove.
	(.dvi.ps): Replace with explicit rule.
	(html): Declare as PHONY.
	(${buildinfodir}): New rule.
	($(buildinfodir)/elisp.info): Use order-only prereq for output dir.
	Use $<.
	(elisp.dvi, elisp.html, elisp.pdf): Use $<.
	(elisp.ps): New rule.

2014-06-21  Eli Zaretskii  <eliz@gnu.org>

	* positions.texi (Screen Lines): Clarify how columns are counted
	by vertical-motion.

2014-06-15  Glenn Morris  <rgm@gnu.org>

	* Makefile.in (bootstrap-clean): New.

2014-06-15  Eli Zaretskii  <eliz@gnu.org>

	* commands.texi (Accessing Mouse): Improve the wording of the
	posn-col-row documentation.  (Bug#17768)

2014-06-10  Glenn Morris  <rgm@gnu.org>

	* Makefile.in (INFO_EXT): Remove and replace by ".info" throughout.
	(INFO_OPTS): Set directly rather than with configure.

2014-06-09  Paul Eggert  <eggert@cs.ucla.edu>

	Say (accept-process-output P)'s result pertains to P if P is non-nil.
	* processes.texi (Accepting Output): Mention that if PROCESS is non-nil,
	the return value is about PROCESS, not about other processes.

2014-06-08  Glenn Morris  <rgm@gnu.org>

	* os.texi (Startup Summary): Small fix for initial-buffer-choice.

	* files.texi (Subroutines of Visiting): Mention uniquify.

	* numbers.texi (Comparison of Numbers): Copyedits.

2014-06-08  Glenn Morris  <rgm@gnu.org>

	* display.texi (Window Systems): Remove window-setup-hook.
	* os.texi (Startup Summary, Init File):
	Improve description of window-setup-hook.
	(Terminal-Specific): Update window-setup-hook cross-reference.
	* hooks.texi (Standard Hooks): Update window-setup-hook cross-reference.

	* display.texi (Overlay Properties): Update re priority.  (Bug#17234)

	* package.texi (Package Archives): Mention signing packages.

2014-06-07  Eli Zaretskii  <eliz@gnu.org>

	* commands.texi (Click Events): Update contents of click event's
	position list due to last changes in make_lispy_position.

2014-06-02  Glenn Morris  <rgm@gnu.org>

	* text.texi (Buffer Contents):
	Update for filter-buffer-substring changes.

	* abbrevs.texi (Abbrev Expansion): Update for expand-abbrev changes.
	* functions.texi (Advising Functions): Standardize menu case.

2014-05-26  Eli Zaretskii  <eliz@gnu.org>

	* display.texi (Invisible Text): Clarify the description of
	line-move-ignore-invisible.  (Bug#17511)

2014-05-22  Leo Liu  <sdl.web@gmail.com>

	* sequences.texi (Sequence Functions): Don't mention when and how
	SEQ to nreverse is mutated.

2014-05-21  Leo Liu  <sdl.web@gmail.com>

	* sequences.texi (Sequence Functions): Update nreverse.

2014-05-19  Paul Eggert  <eggert@cs.ucla.edu>

	Allow any non-nil value to count as true in bool-vector.
	* sequences.texi (Bool-Vectors): Coalesce discussion of how to
	print them.  bool-vector's args need not be t or nil.

2014-05-19  Dmitry Antipov  <dmantipov@yandex.ru>

	* sequences.texi (Bool-vectors): Mention bool-vector.

2014-05-17  Paul Eggert  <eggert@cs.ucla.edu>

	Assume C99 or later (Bug#17487).
	* internals.texi (C Dialect): Document this.

2014-05-15  Dmitry Antipov  <dmantipov@yandex.ru>

	* lists.texi (Building Cons Cells and Lists):
	Remove description of `reverse' and `'nreverse' to generalize them...
	* sequences.texi (Sequences): ...for sequences here.

2014-05-14  Glenn Morris  <rgm@gnu.org>

	* files.texi (Changing Files): Mention with-file-modes.

2014-05-08  Paul Eggert  <eggert@cs.ucla.edu>

	* internals.texi (C Dialect): New section.
	(C Integer Types): Mention bool_bf.

2014-04-30  Stefan Monnier  <monnier@iro.umontreal.ca>

	* processes.texi (Filter Functions, Sentinels): Advertise add-function.

2014-04-29  Stefan Monnier  <monnier@iro.umontreal.ca>

	* windows.texi (Window Configurations, Window Configurations):
	Window configs don't store marks any more.

2014-04-25  Eli Zaretskii  <eliz@gnu.org>

	* strings.texi (Text Comparison): Mention equal-including-properties
	for when text properties of the strings matter for comparison.

2014-04-22  Eli Zaretskii  <eliz@gnu.org>

	* text.texi (Registers): Document register-read-with-preview.

	* internals.texi (Building Emacs): Improve indexing.

2014-04-17  Daniel Colascione  <dancol@dancol.org>

	* frames.texi (Terminal Parameters): Document new
	tty-mode-set-strings and tty-mode-reset-strings terminal
	parameters.

2014-04-17  Paul Eggert  <eggert@cs.ucla.edu>

	* Makefile.in (infoclean): Be consistent about reporting failures.

2014-04-09  Daniel Colascione  <dancol@dancol.org>

	* errors.texi (Standard Errors): Document required error
	parameters for `scan-error'.

	* positions.texi (List Motion): Explain new `up-list' arguments.
	Mention `backward-up-list'.

2014-04-08  Daniel Colascione  <dancol@dancol.org>

	* minibuf.texi (Programmed Completion): Improve phrasing, remove
	incorrect bullet count.

2014-04-07  Glenn Morris  <rgm@gnu.org>

	* os.texi (Recording Input): Dribble files may contain passwords.

	* backups.texi (Making Backups, Reverting):
	Update for default values of some -function vars no longer being nil.
	(Reverting): Update for buffer-stale-function
	also applying to file-buffers.

2014-03-31  Daniel Colascione  <dancol@dancol.org>

	* minibuf.texi (Completion in Buffers): Discuss using lazy
	completion tables for inline completion.

2014-03-28  Glenn Morris  <rgm@gnu.org>

	* os.texi (Terminal-Specific): Mention term-file-aliases.

2014-03-26  Eli Zaretskii  <eliz@gnu.org>

	* files.texi (Kinds of Files): Improve documentation of
	file-symlink-p.  (Bug#17073)  Add cross-references.

2014-03-26  Barry O'Reilly  <gundaetiapo@gmail.com>

	* markers.texi (Moving Marker Positions): The 2014-03-02 doc
	change mentioning undo's inability to handle relocated markers no
	longer applies.  See bug#16818.
	* text.texi (Undo): Expand documentation of (TEXT . POS) and
	(MARKER . ADJUSTMENT) undo elements.

2014-03-26  Glenn Morris  <rgm@gnu.org>

	* files.texi (File Locks): All systems support locking.

2014-03-22  Glenn Morris  <rgm@gnu.org>

	* commands.texi (Defining Commands):
	Mention that interactive-only also affects describe-function.

	* functions.texi (Declare Form): Add interactive-only.
	* commands.texi (Defining Commands) Mention declare.

	* commands.texi (Defining Commands): List interactive-only values.

2014-03-22  Eli Zaretskii  <eliz@gnu.org>

	* functions.texi (Core Advising Primitives): Fix cross-reference
	in last change.

2014-03-22  Stefan Monnier  <monnier@iro.umontreal.ca>

	* functions.texi (Advising Functions): Explain a bit more how
	arguments work.
	(Advice combinators): New node.
	(Core Advising Primitives): Use it.  Expand description of "depth".
	(Advising Named Functions): Document limitation of advices on macros.

2014-03-21  Martin Rudalics  <rudalics@gmx.at>

	* frames.texi (Size and Position): In `frame-resize-pixelwise'
	description drop remark about frame maximization.
	* windows.texi (Display Action Functions): Add description for
	`display-buffer-no-window' and explain use of `allow-no-window'
	alist entries.

2014-03-21  Glenn Morris  <rgm@gnu.org>

	* commands.texi (Defining Commands): Copyedit re `interactive-only'.

2014-03-20  Paul Eggert  <eggert@cs.ucla.edu>

	* internals.texi (C Integer Types): Prefer 'false' and 'true'
	to '0' and '1' for booleans.

2014-03-19  Paul Eggert  <eggert@cs.ucla.edu>

	* numbers.texi: Improve and clarify a bit, and fix some minor bugs.
	Remove now-obsolete hypothetical note about negative division,
	as the C standard has changed.

	Fix porting inconsistency about rounding to even.
	* numbers.texi (Numeric Conversions, Rounding Operations):
	Document that 'round' and 'fround' round to even.

2014-03-18  Juanma Barranquero  <lekktu@gmail.com>

	* customize.texi (Variable Definitions): Recommend avoiding
	destructive modification of the value argument of :set (bug#16755).

2014-03-18  Stefan Monnier  <monnier@iro.umontreal.ca>

	* modes.texi (Auto-Indentation): Mention electric-indent variables.

2014-03-18  Juanma Barranquero  <lekktu@gmail.com>

	* functions.texi (Advising Named Functions): Fix reference.

2014-03-18  Paul Eggert  <eggert@cs.ucla.edu>

	Improve documentation for integer and floating-point basics.
	* numbers.texi (Numbers, Integer Basics, Float Basics):
	Document the basics a bit more precisely.  Say more clearly
	that Emacs floating-point numbers are IEEE doubles on all
	current platforms.  Give more details about frexp.
	Say more clearly that '1.' is an integer.
	(Predicates on Numbers): Fix wholenump typo.
	* objects.texi (Integer Type): Adjust to match numbers.texi.

2014-03-18  Stefan Monnier  <monnier@iro.umontreal.ca>

	* functions.texi (Advising Functions): Try and improve the text.
	Add example use of advice-add (bug#16959).
	(Core Advising Primitives): Rename.  Explain handling of interactive
	specs, including advice-eval-interactive-spec.
	(Advising Named Functions): Try and better explain the difference with
	add-function.
	(Porting old advices): New node.

2014-03-18  Paul Eggert  <eggert@cs.ucla.edu>

	Style fixes for floating-point doc.
	* commands.texi, customize.texi, display.texi, elisp.texi, files.texi:
	* frames.texi, hash.texi, internals.texi, keymaps.texi, lists.texi:
	* minibuf.texi, nonascii.texi, numbers.texi, objects.texi, os.texi:
	* processes.texi, streams.texi, strings.texi, text.texi:
	* variables.texi, windows.texi:
	Hyphenate "floating-point" iff it precedes a noun.
	Reword to avoid nouns and hyphenation when that's easy.
	Prefer "integer" to "integer number" and "is floating point"
	to "is a floating point number".
	Prefer "@minus{}" to "-" when it's a minus.

2014-03-16  Martin Rudalics  <rudalics@gmx.at>

	* display.texi (Temporary Displays): Rewrite descriptions of
	`with-output-to-temp-buffer' and `with-temp-buffer-window'.
	* help.texi (Help Functions): Rewrite description of `with-help-window'.

2014-03-15  Dmitry Gutov  <dgutov@yandex.ru>

	* display.texi (Blinking): Update WRT to the new
	`blink-matchin-paren' behavior.

2014-03-14  Martin Rudalics  <rudalics@gmx.at>

	* display.texi (Temporary Displays): Say that
	`with-temp-buffer-window' makes its buffer current.
	* frames.texi (Size and Position): Describe new option
	`frame-resize-pixelwise'.  Rewrite descriptions of
	`set-frame-size', `set-frame-height' and `set-frame-width'.

2014-03-09  Martin Rudalics  <rudalics@gmx.at>

	* elisp.texi (Top): Rename section "Width" to "Size of Displayed Text".
	* text.texi (Primitive Indent):
	* strings.texi (String Basics):
	* sequences.texi (Sequence Functions): Update references accordingly.
	* display.texi (Size of Displayed Text): Rename section from
	"Width".  Add description for `window-text-pixel-size'.
	(Window Dividers): Reword description of window dividers.
	* frames.texi (Layout Parameters): Improve description of window
	divider parameters.
	* windows.texi (Window Sizes): Add descriptions of
	`window-mode-line-height' and `window-header-line-height'.
	(Coordinates and Windows): Mention window dividers.

2014-03-07  Martin Rudalics  <rudalics@gmx.at>

	* buffers.texi (The Buffer List): Rename node to Buffer List.
	Describe `buffer-list-update-hook'.
	* elisp.texi (Top): "The Buffer List" renamed to "Buffer List".
	Add node for Window Dividers.
	* hooks.texi (Standard Hooks): Add reference to
	`buffer-list-update-hook'.
	* windows.texi (Window Sizes): Describe `window-min-size'.
	(Splitting Windows): Update description of `split-window'.
	(Selecting Windows): Update description of `select-window'.

2014-03-06  Martin Rudalics  <rudalics@gmx.at>

	* frames.texi (Size and Position): Rewrite entries for
	`fit-frame-to-buffer' and `fit-frame-to-buffer-margins'.
	Add description for `fit-frame-to-buffer-sizes'.
	* windows.texi (Resizing Windows): Add descriptions for
	pixelwise resizing.  Add entries for `window-resize-pixelwise'
	and `fit-window-to-buffer-horizontally'.
	Rewrite `fit-window-to-buffer' entry.

2014-03-06  Xue Fuqiao  <xfq@gnu.org>

	* internals.texi (Window Internals): Remove field `region_showing'.

2014-03-06  Glenn Morris  <rgm@gnu.org>

	* searching.texi (Replacing Match):
	Remove incorrect, uninteresting return value.  (Bug#16942)

2014-03-05  Martin Rudalics  <rudalics@gmx.at>

	* display.texi (Window Dividers): New section.
	* frames.texi (Layout Parameters): Add right-divider-width and
	bottom-divider-width.
	* windows.texi (Window Sizes): Redraw schematic and rewrite its
	description.  Rewrite descriptions of `window-total-height',
	`window-total-width', `window-total-size', `window-body-height',
	`window-body-width' and `window-size-fixed'.  Add descriptions
	for `window-pixel-height', `window-pixel-width',
	`window-min-height' and `window-min-width'.  Remove description
	of `window-size-fixed-p' moving part of it to that of
	`window-size-fixed'.
	(Resizing Windows): Mention dividers when talking about minimum sizes.

2014-03-05  Glenn Morris  <rgm@gnu.org>

	* modes.texi (SMIE Customization): New section.
	* elisp.texi (Top): Update detailed menu.

2014-03-04  Martin Rudalics  <rudalics@gmx.at>

	* windows.texi (Windows and Frames): Add some missing &optional
	designators.  Adjust description of window-in-direction.

2014-03-02  Barry O'Reilly  <gundaetiapo@gmail.com>

	* markers.texi (Moving Marker Positions): Clarify guidance about
	when to move markers and when to create a new one, as discussed at
	http://debbugs.gnu.org/cgi/bugreport.cgi?bug=16818#17

2014-03-02  Glenn Morris  <rgm@gnu.org>

	* text.texi (Decompression): New node.
	* elisp.texi (Top): Update detailed menu.

2014-03-01  Glenn Morris  <rgm@gnu.org>

	* display.texi (Forcing Redisplay): Mention pre-redisplay-function.

2014-02-28  Xue Fuqiao  <xfq@gnu.org>

	* functions.texi (Advising Functions, Advising Named Functions):
	Tweak markup.

	* display.texi (Defining Faces): Doc fix for `face-spec-set'.

	* elisp.texi (Top):
	* commands.texi (Generic Commands, Defining Commands):
	Document `define-alternatives'.

2014-02-27  Xue Fuqiao  <xfq@gnu.org>

	* windows.texi (Window Sizes): Document `window-size'.
	(Display Action Functions): Document `display-buffer-at-bottom'.
	(Window Configurations): Minor fixes.

	* modes.texi (Header Lines): Document `window-header-line-height'.

	* display.texi (Scroll Bars): Document `window-scroll-bar-width'.

	* windows.texi (Window Sizes, Resizing Windows): Document some
	pixelwise window operations.

	* text.texi (Margins): Fix the description of RET and `C-j'.

	* frames.texi (Multiple Terminals): Document
	`display-monitor-attributes-list' and `display-monitor-attributes'.
	(Display Feature Testing): Add some notes about multi-monitor.

2014-02-27  Glenn Morris  <rgm@gnu.org>

	* minibuf.texi (Programmed Completion):
	Mention completion-table-with-cache.

2014-02-25  Glenn Morris  <rgm@gnu.org>

	* display.texi (Window Systems):
	Replace term-setup-hook with emacs-startup-hook.
	* hooks.texi (Standard Hooks):
	Replace term-setup-hook with tty-setup-hook.
	* os.texi (Startup Summary, Init File, Terminal-Specific):
	Replace term-setup-hook with tty-setup-hook, and update.

2014-02-22  Stefan Monnier  <monnier@iro.umontreal.ca>

	* functions.texi (Declare Form): Document gv-expander, gv-setter,
	and compiler-macro (bug#16829, bug#15093).

2014-02-21  Juanma Barranquero  <lekktu@gmail.com>

	* windows.texi (Window Configurations): Doc fix.
	(Windows and Frames): Fix typo.

2014-02-21  Glenn Morris  <rgm@gnu.org>

	* internals.texi (Process Internals):
	* processes.texi (Subprocess Creation, Deleting Processes)
	(Output from Processes, Process Buffers, Filter Functions)
	(Accepting Output, Sentinels, Network, Network Servers):
	Filters and sentinels can no longer be nil.
	* elisp.texi (Top): Menu update.

2014-02-20  Glenn Morris  <rgm@gnu.org>

	* functions.texi (Defining Functions): Mention defalias-fset-function.

2014-02-17  Stefan Monnier  <monnier@iro.umontreal.ca>

	* minibuf.texi (Completion Commands): Don't document obsolete
	`common-substring' arg of display-completion-list.

2014-02-17  Glenn Morris  <rgm@gnu.org>

	* minibuf.texi (Text from Minibuffer): Update read-regexp details.
	Mention read-regexp-defaults-function.

2014-02-13  Glenn Morris  <rgm@gnu.org>

	* debugging.texi (Debugger Commands): Tiny edits.

2014-02-12  Glenn Morris  <rgm@gnu.org>

	* package.texi (Simple Packages): Describe URL and Keywords headers.

2014-02-10  Lars Ingebrigtsen  <larsi@gnus.org>

	* text.texi (User-Level Deletion):
	Document `delete-trailing-whitespace' (bug#15309).

2014-02-09  Lars Ingebrigtsen  <larsi@gnus.org>

	* text.texi (Changing Properties): Clarify `propertize' (bug#9825).

	* display.texi (Blinking): Clarify doc string in example (bug#10658).

	* commands.texi (Accessing Mouse): Mention that these function
	also work on keyboard events (bug#14228).
	(Quitting): Refer to the right node for `set-input-mode' (bug#11458).

2014-02-08  Lars Ingebrigtsen  <larsi@gnus.org>

	* display.texi (Face Attributes): Add an index (bug#14924).

	* keymaps.texi (Menu Bar): Minor clarification (bug#15657).

2014-02-06  Glenn Morris  <rgm@gnu.org>

	* display.texi (Truncation):
	* positions.texi (Screen Lines): Do not mention cache-long-scans.

2014-01-31  Juri Linkov  <juri@jurta.org>

	* searching.texi (String Search): Incremental word search fixes.

2014-01-28  Glenn Morris  <rgm@gnu.org>

	* text.texi (Indent Tabs): Update related to tab-stops.

2014-01-24  Glenn Morris  <rgm@gnu.org>

	* control.texi (Handling Errors): Update with-demoted-errors.

	* files.texi (File Locks): Every platform supports locking now.

2014-01-22  Glenn Morris  <rgm@gnu.org>

	* display.texi (ImageMagick Images): Expand on image-format-suffixes.

2014-01-20  Glenn Morris  <rgm@gnu.org>

	* hash.texi (Other Hash): Do not mention subr-x.el functions;
	reverts 2013-12-22 change.

2014-01-10  Stefan Monnier  <monnier@iro.umontreal.ca>

	* functions.texi (Advising Functions): New section.
	* modes.texi (Running Hooks): Don't document with-wrapper-hook and
	run-hook-wrapped any more.
	(Hooks): Link to the new Advising Functions node.
	* elisp.texi (Top): Don't include advice.texi.
	* advice.texi: Remove.
	* makefile.w32-in (srcs):
	* Makefile.in (srcs): Adjust accordingly.

2014-01-09  Rüdiger Sonderfeld  <ruediger@c-plusplus.de>

	* text.texi (Parsing HTML/XML): Document `shr-insert-document'.

	* strings.texi (Text Comparison): Document `string-suffix-p'.

2014-01-07  Glenn Morris  <rgm@gnu.org>

	* files.texi (File Attributes): Fix superscipt typo.

2014-01-07  Chong Yidong  <cyd@gnu.org>

	* files.texi (Changing Files): Document copy-file changes.

2014-01-07  Glenn Morris  <rgm@gnu.org>

	* display.texi (Logging Messages): Copyedits re messages-buffer.

2014-01-06  Paul Eggert  <eggert@cs.ucla.edu>

	Specify .texi encoding (Bug#16292).
	* back.texi, book-spine.texi, lay-flat.texi:
	Add @documentencoding.

2014-01-05  Chong Yidong  <cyd@gnu.org>

	* backups.texi (Making Backups): Document backup-buffer change.

	* files.texi (Visiting Files): Copyedits.
	(Testing Accessibility): Mention ACLs.  Move file-modes here from
	File Attributes.
	(Truenames): Move file-equal-p here from Kinds of Files.
	(File Attributes): Move file-newer-than-file-p here from Testing
	Accessibility.
	(Extended Attributes): New node.  Add file-extended-attributes.
	(Changing Files): Document set-file-extended-attributes.

	* commands.texi (Defining Commands): Document the interactive-form
	property more carefully.  Document interactive-only.

	* compile.texi (Compiler Errors): Copyedits.  Note that the
	details for byte-compile-warnings are in its docstring.

	* minibuf.texi (Minibuffer Contents): Remove obsolete function
	minibuffer-completion-contents.

	* variables.texi (Defining Variables): Note that defvar acts
	always on the dynamic value.

	* customize.texi (Variable Definitions): Likewise.

2014-01-05  Paul Eggert  <eggert@cs.ucla.edu>

	Document vconcat and the empty vector (Bug#16246).
	* sequences.texi (Vector Functions):
	Document behavior better when the result is empty.

	Document behavior of (string-to-number "+@") (Bug#16293).
	* strings.texi (String Conversion): Document behavior of
	string-to-number on invalid strings that begin with "+", too.

2014-01-03  Chong Yidong  <cyd@gnu.org>

	* help.texi (Documentation, Accessing Documentation): Copyedits.
	(Documentation Basics): Rewrite, avoiding a repeat discussion of
	docstring conventions.

	* tips.texi (Documentation Tips): Move discussion of
	emacs-lisp-docstring-fill-column here from Documentation Basics.

	* compile.texi (Docs and Compilation): Copyedits.

2014-01-02  Glenn Morris  <rgm@gnu.org>

	* numbers.texi (Numeric Conversions): Fix a typo.

2013-12-29  Paul Eggert  <eggert@cs.ucla.edu>

	Plain copy-file no longer chmods an existing destination (Bug#16133).
	* files.texi (Changing Files): Document this.

2013-12-28  Chong Yidong  <cyd@gnu.org>

	* modes.texi (Auto Major Mode): Document interpreter-mode-alist change.

	* buffers.texi (Modification Time): Document visited-file-modtime
	change.

2013-12-28  Glenn Morris  <rgm@gnu.org>

	* control.texi (Pattern matching case statement): Brevity.

2013-12-27  Chong Yidong  <cyd@gnu.org>

	* functions.texi (Function Cells):
	* eval.texi (Function Indirection): Update for the fact that
	symbol-function no longer signals an error.

	* commands.texi (Reading One Event): Mention keyboard coding.

	* keymaps.texi (Translation Keymaps, Translation Keymaps):
	* nonascii.texi (Terminal I/O Encoding): Copyedits.

2013-12-26  Chong Yidong  <cyd@gnu.org>

	* advice.texi (Advising Functions, Defining Advice): Special forms
	can no longer be advised.

2013-12-25  Chong Yidong  <cyd@gnu.org>

	* keymaps.texi (Active Keymaps): Re-organize the text.
	(Searching Keymaps): Rewrite the pseudo-code for 24.4 changes.
	(Controlling Active Maps): Note that set-transient-map uses
	overriding-terminal-local-map.

	* tips.texi (Coding Conventions): Tweak the coding system tip;
	Emacs now uses utf-8 by default for Emacs Lisp source files.

	* display.texi (Font Selection): Tweak example.

	* commands.texi (Event Input Misc): Document new arg to input-pending-p.

	* nonascii.texi (Specifying Coding Systems): Don't refer to
	emacs-mule-dos.
	(Lisp and Coding Systems): Describe emacs-mule return value in
	modern terms.

2013-12-25  Tassilo Horn  <tsdh@gnu.org>

	* control.texi (Pattern matching case statement): Rephrase lexical
	binding requirement: the example needs it, not `pcase' itself.

2013-12-25  Chong Yidong  <cyd@gnu.org>

	* eval.texi (Eval): Document the LEXICAL arg to eval.

	* variables.texi (Variables, Void Variables): Use "scoping rule"
	terminology consistently.
	(Variable Scoping): Add index entries, and use "dynamic scope"
	terminology in place of "indefinite scope" to reduce confusion.
	(Lexical Binding): Document lexical environment format.
	(Using Lexical Binding): Add index entries for error messages.

2013-12-24  Tassilo Horn  <tsdh@gnu.org>

	* control.texi (Pattern matching case statement): Fix missing
	argument in simple expression language sample (Bug#16238).
	Add some sample programs written in that language.  Mention that
	`pcase' requires lexical binding.

2013-12-23  Xue Fuqiao  <xfq.free@gmail.com>

	* eval.texi (Special Forms): Document `special-form-p'.

	* macros.texi (Simple Macro): Document `macrop'.

	* files.texi (Changing Files): Fix an argument of `copy-file'.

	* strings.texi (Creating Strings): Document TRIM in `split-string'.

2013-12-23  Chong Yidong  <cyd@gnu.org>

	* keymaps.texi (Controlling Active Maps):
	Rename set-temporary-overlay-map to set-transient map.  Doc fixes.
	(Searching Keymaps): The transient keymap takes precedence.

2013-12-23  Glenn Morris  <rgm@gnu.org>

	* loading.texi (How Programs Do Loading, Load Suffixes):
	Mention `load-prefer-newer'.

2013-12-22  Xue Fuqiao  <xfq.free@gmail.com>

	* hash.texi (Other Hash): Document `hash-table-keys'
	and `hash-table-values'.

2013-12-22  Eli Zaretskii  <eliz@gnu.org>

	* nonascii.texi (Character Properties): NAME or OLD-NAME
	properties can be nil (there's no empty string).
	(Character Properties): Update the reference to the UCD.

2013-12-22  Xue Fuqiao  <xfq.free@gmail.com>

	* sequences.texi (Bool-Vectors): Document new bool-vector set
	operation functions.

	* text.texi (Examining Properties): Document `get-pos-property'.

	* variables.texi (Directory Local Variables):
	Document `enable-dir-local-variables'.

	* debugging.texi (Debugger Commands):
	Document `debugger-toggle-locals'.

2013-12-21  Chong Yidong  <cyd@gnu.org>

	* text.texi (Region Indent): Note the new interactive behavior of
	indent-rigidly.

2013-12-20  Tassilo Horn  <tsdh@gnu.org>

	* numbers.texi (numbers): Document that =, <, <=, >, >= now accept
	one or many arguments.

	* display.texi: Document `messages-buffer'.

	* os.texi: Document `initial-buffer-choice' changes.

2013-12-20  Chong Yidong  <cyd@gnu.org>

	* text.texi (Changing Properties): Improve documentation for
	add-face-text-property.
	(Special Properties): Mention add-face-text-property.

2013-12-18  Chong Yidong  <cyd@gnu.org>

	* customize.texi (Custom Themes): Document custom-known-themes
	(Bug#15717).

	* modes.texi (Defining Minor Modes): Fix typo (Bug#14874).
	(Keymaps and Minor Modes): Fix binding convention (Bug#11522).

2013-12-13  Glenn Morris  <rgm@gnu.org>

	* internals.texi (Building Emacs):
	* loading.texi (Library Search): Mention that site-load,
	site-init cannot change load-path.

2013-12-12  Glenn Morris  <rgm@gnu.org>

	* elisp.texi: Tweak dircategory.

2013-12-12  Eli Zaretskii  <eliz@gnu.org>

	* nonascii.texi (Encoding and I/O): Document file-name encoding
	peculiarities on MS-Windows.

2013-12-12  Glenn Morris  <rgm@gnu.org>

	* elisp.texi: Sync direntry with info/dir version.

2013-12-08  Juanma Barranquero  <lekktu@gmail.com>

	* display.texi (Progress, Face Remapping):
	* processes.texi (Serial Ports):
	* windows.texi (Recombining Windows): Fix typos.  (Bug#16089)

2013-12-04  Juri Linkov  <juri@jurta.org>

	* searching.texi (Search and Replace): Fix `unread-command-events'
	and add ref.

2013-12-03  Juri Linkov  <juri@jurta.org>

	* windows.texi (Choosing Window): Rename `no-display-ok' to
	`allow-no-window'.  (Bug#13594)

2013-11-30  Glenn Morris  <rgm@gnu.org>

	* Makefile.in (distclean): Remove Makefile.

2013-11-29  Andreas Politz  <politza@fh-trier.de>

	* modes.texi (Imenu): Make it clear that sub-alist is the cdr
	(Bug#14029).

2013-11-27  Glenn Morris  <rgm@gnu.org>

	* loading.texi (Library Search):
	* os.texi (Startup Summary): No more leim directory.

2013-11-26  Glenn Morris  <rgm@gnu.org>

	* os.texi (Startup Summary): Update for leim-list being preloaded.

2013-11-23  Brian Jenkins  <brian@brianjenkins.org>  (tiny change)

	* frames.texi (Input Focus):
	* hooks.texi (Standard Hooks): Mention focus-in-hook, focus-out-hook.

2013-11-23  Glenn Morris  <rgm@gnu.org>

	* loading.texi (Library Search):
	Empty elements in EMACSLOADPATH now mean the default load-path.

2013-11-22  Glenn Morris  <rgm@gnu.org>

	* loading.texi (Library Search): Minor clarification.

2013-11-20  Leo Liu  <sdl.web@gmail.com>

	* windows.texi (Choosing Window): Mention `no-display-ok'.  (Bug#13594)

2013-11-19  Xue Fuqiao  <xfq.free@gmail.com>

	* os.texi (File Notifications): Add an index.

	* loading.texi (Loading): Add an cross-reference.

2013-11-18  Xue Fuqiao  <xfq.free@gmail.com>

	* os.texi (Session Management, Desktop Notifications): Add some
	indexes and a cross-reference.

2013-11-17  Xue Fuqiao  <xfq.free@gmail.com>

	* os.texi (Time Parsing, Processor Run Time, Input Modes)
	(Terminal Output): Minor fixes.

2013-11-14  Glenn Morris  <rgm@gnu.org>

	* loading.texi (Library Search): Update section.

2013-11-11  Xue Fuqiao  <xfq.free@gmail.com>

	* os.texi (User Identification, Time of Day, Time Conversion):
	Minor fixes.

2013-11-10  Jan Djärv  <jan.h.d@swipnet.se>

	* keymaps.texi (Tool Bar): Mention that Gtk+/NS ignores item 1 to 3.

2013-11-09  Xue Fuqiao  <xfq.free@gmail.com>

	* os.texi (Startup Summary): Add an index about startup screen.
	Typo fix.
	(Command-Line Arguments): Add cross-reference for `dump-emacs'.

2013-11-08  Eli Zaretskii  <eliz@gnu.org>

	* display.texi (Truncation): Document that cache-long-scans is now
	non-nil by default.  (Bug#15797)

2013-11-05  Eli Zaretskii  <eliz@gnu.org>

	* lists.texi (Rearrangement): Fix indexing.

	* display.texi (Bidirectional Display): Fix indexing.

2013-11-05  Xue Fuqiao  <xfq.free@gmail.com>

	* lists.texi (Rearrangement): Improve indexing.

	* display.texi (Glyphs): Add an index for glyph code.
	(Bidirectional Display): Improve indexing.

2013-11-01  Jan Djärv  <jan.h.d@swipnet.se>

	* display.texi (Face Attributes): Document :distant-foreground.

2013-10-30  Xue Fuqiao  <xfq.free@gmail.com>

	* display.texi (Abstract Display): Improve indexing.

2013-10-29  Stefan Monnier  <monnier@iro.umontreal.ca>

	* display.texi (Selective Display): Discourage the use of explicit
	selective display.

2013-10-29  Xue Fuqiao  <xfq.free@gmail.com>

	* display.texi (Showing Images): Add an index for image-size.
	Use @code instead of @var for a normal variable.
	(Multi-Frame Images): Improve indexing.
	(Button Buffer Commands): Use @code instead of @var for a normal
	variable.
	(Abstract Display): Explain the meaning of Ewoc.

2013-10-27  Xue Fuqiao  <xfq.free@gmail.com>

	* display.texi (Image Descriptors): Improve indexing.

2013-10-26  Xue Fuqiao  <xfq.free@gmail.com>

	* display.texi (Fringe Indicators): Add indexes for fringe indicators.
	(Customizing Bitmaps): Add an index for customizing fringe bitmaps.

2013-10-25  Xue Fuqiao  <xfq.free@gmail.com>

	* display.texi (Fontsets): Minor wording fix.
	(Low-Level Font): Improve indexing.

	* nonascii.texi (Character Properties): Add an index for script symbols.

2013-10-24  Xue Fuqiao  <xfq.free@gmail.com>

	* display.texi (Face Remapping): Add indexes for face remapping.
	(Font Selection): Add indexes.
	(Low-Level Font): Add an index for font registry.

2013-10-23  Glenn Morris  <rgm@gnu.org>

	* eval.texi, files.texi, intro.texi, objects.texi, searching.texi:
	Nuke @refill.

	* Makefile.in (install-dvi, install-html, install-pdf)
	(install-ps, uninstall-dvi, uninstall-html, uninstall-ps)
	(uninstall-pdf): Quote entities that might contain whitespace.

2013-10-19  Xue Fuqiao  <xfq.free@gmail.com>

	* display.texi (Face Attributes): Add indexes for the ‘:box’
	face attribute.

2013-10-18  Xue Fuqiao  <xfq.free@gmail.com>

	* display.texi (Line Height): Add indexes for line height.

2013-10-17  Xue Fuqiao  <xfq.free@gmail.com>

	* display.texi (Width): Fix arguments of ‘truncate-string-to-width’.

2013-10-16  Xue Fuqiao  <xfq.free@gmail.com>

	* display.texi (Selective Display): Add an index for explicit
	selective display.

2013-10-15  Xue Fuqiao  <xfq.free@gmail.com>

	* display.texi (Warning Basics): Mention the ‘*Warnings*’ buffer.

2013-10-13  Glenn Morris  <rgm@gnu.org>

	* intro.texi (Acknowledgments): Use accented form of some names.

2013-10-09  Glenn Morris  <rgm@gnu.org>

	* control.texi (Conditionals): Copyedits.  (Bug#15558)

2013-10-08  Eli Zaretskii  <eliz@gnu.org>

	Support menus on text-mode terminals.
	* keymaps.texi (Defining Menus, Mouse Menus, Menu Bar):
	Modify wording to the effect that menus are supported on TTYs.

	* frames.texi (Pop-Up Menus, Dialog Boxes)
	(Display Feature Testing): Update for menu support on TTYs.

2013-10-07  Stefan Monnier  <monnier@iro.umontreal.ca>

	* tips.texi (Comment Tips): Discourage use of triple semi-colons for
	non-headings.

2013-10-05  Xue Fuqiao  <xfq.free@gmail.com>

	* syntax.texi (Categories): Add an index for category sets.

2013-10-03  Xue Fuqiao  <xfq.free@gmail.com>

	* syntax.texi (Syntax Flags, Syntax Table Functions): Add indexes.

2013-10-02  Xue Fuqiao  <xfq.free@gmail.com>

	* syntax.texi (Syntax Class Table): Add an index for syntax class table.

2013-09-29  Xue Fuqiao  <xfq.free@gmail.com>

	* searching.texi (Regexp Search): Refine.

2013-09-22  Xue Fuqiao  <xfq.free@gmail.com>

	* nonascii.texi (Default Coding Systems): Typo fix.

2013-09-21  Xue Fuqiao  <xfq.free@gmail.com>

	* nonascii.texi (Coding System Basics): Add information about
	carriage-return.

2013-09-14  Eli Zaretskii  <eliz@gnu.org>

	* display.texi (Display Margins): State the units of measuring
	margin width.  (Bug#15375)

2013-09-13  Eli Zaretskii  <eliz@gnu.org>

	* text.texi (Not Intervals): Minor wording fix.

2013-09-12  Xue Fuqiao  <xfq.free@gmail.com>

	* functions.texi (Obsolete Functions): Add an index for obsolete
	functions.

2013-09-11  Xue Fuqiao  <xfq.free@gmail.com>

	* nonascii.texi (Character Properties): Character properties fix
	for decimal-digit-value and digit-value.

2013-09-08  Stefan Monnier  <monnier@iro.umontreal.ca>

	* macros.texi (Defining Macros): Prefer "function" to "lambda
	expression" (bug#15296).

2013-08-28  Paul Eggert  <eggert@cs.ucla.edu>

	* Makefile.in (SHELL): Now @SHELL@, not /bin/sh,
	for portability to hosts where /bin/sh has problems.

2013-08-26  Stefan Monnier  <monnier@iro.umontreal.ca>

	* variables.texi (File Local Variables): Don't recommend quoting!  Ever!

2013-08-20  Eli Zaretskii  <eliz@gnu.org>

	* files.texi (Information about Files): Mention file names with
	trailing blanks on MS-Windows.  (Bug#15130)

2013-08-18  Xue Fuqiao  <xfq.free@gmail.com>

	* positions.texi (Positions): Improve indexing.

2013-08-18  Eli Zaretskii  <eliz@gnu.org>

	* markers.texi (The Region): Improve indexing.

2013-08-17  Xue Fuqiao  <xfq.free@gmail.com>

	* modes.texi (SMIE, SMIE Grammar, SMIE Indentation): Add some indexes.

	* text.texi (Maintaining Undo): Mention interactive call of
	buffer-disable-undo.
	(Filling): Add cross-reference for hard newlines.
	(Sorting): Fix indentation.
	(Columns): Comment out undefined behavior.
	(Case Changes): Fix an `args-out-of-range' error in the example.

2013-08-16  Xue Fuqiao  <xfq.free@gmail.com>

	* text.texi (Insertion): Refine.
	(Margins): Add an index.
	(Undo): Doc fix for `buffer-undo-list'.

	* positions.texi (Character Motion):
	* markers.texi (Moving Markers, Creating Markers):
	Comment out undefined behavior.

2013-08-15  Xue Fuqiao  <xfq.free@gmail.com>

	* markers.texi (The Region): Add/move indexes.

2013-08-13  Lars Magne Ingebrigtsen  <larsi@gnus.org>

	* display.texi (ImageMagick Images): Mention :content-type and
	`image-content-type-suffixes'.

2013-08-13  Xue Fuqiao  <xfq.free@gmail.com>

	* positions.texi (Word Motion): Remove redundant sentence.

2013-08-13  Glenn Morris  <rgm@gnu.org>

	* lists.texi (List Elements):
	Undocument behavior of nth and nthcdr with n < 0.  (Bug#15059)

2013-08-13  Xue Fuqiao  <xfq.free@gmail.com>

	* frames.texi (Display Feature Testing): Add indexes.

2013-08-12  Glenn Morris  <rgm@gnu.org>

	* Makefile.in (prefix, datarootdir, datadir, PACKAGE_TARNAME)
	(docdir, dvidir, htmldir, pdfdir, psdir, GZIP_PROG, INSTALL)
	(INSTALL_DATA): New, set by configure.
	(HTML_OPTS, DVI_TARGETS, HTML_TARGETS, PDF_TARGETS, PS_TARGETS):
	New variables.
	(.SUFFIXES): Add .ps and .dvi.
	(.dvi.ps): New suffix rule.
	(dvi, html, pdf, ps): Use *_TARGETS variables.
	(elisp.html): Use HTML_OPTS.
	(elisp.ps): Remove explicit rule.
	(.PHONY): install-dvi, install-html, install-pdf, install-ps,
	install-doc, uninstall-dvi, uninstall-html, uninstall-pdf,
	uninstall-ps, and uninstall-doc.
	(install-dvi, install-html, install-pdf, install-ps, install-doc)
	(uninstall-dvi, uninstall-html, uninstall-ps, uninstall-pdf)
	(uninstall-doc): New rules.
	(clean): Use DVI_TARGETS, HTML_TARGETS, PDF_TARGETS, PS_TARGETS.

2013-08-10  Xue Fuqiao  <xfq.free@gmail.com>

	* edebug.texi (Instrumenting Macro Calls): Use @defmac for macros.

2013-08-09  Xue Fuqiao  <xfq.free@gmail.com>

	* control.texi (Error Symbols): Minor fix for previous change.

2013-08-09  Stefan Monnier  <monnier@iro.umontreal.ca>

	* errors.texi (Standard Errors): Don't refer to `error-conditions'.

	* control.texi (Signaling Errors): Refer to define-error.
	(Error Symbols): Add `define-error'.

2013-08-06  Dmitry Antipov  <dmantipov@yandex.ru>

	* positions.texi (Motion by Screen Lines):
	* display.texi (Truncation): Rename `cache-long-line-scans'
	to `cache-long-scans'.

2013-08-05  Xue Fuqiao  <xfq.free@gmail.com>

	* windows.texi (Window Start and End): Add an index.

2013-08-02  Xue Fuqiao  <xfq.free@gmail.com>

	* display.texi (Face Functions): Add an index.

	* variables.texi (Variable Aliases): Add an index.

	* functions.texi (Defining Functions): Add an index.

	* nonascii.texi (Coding System Basics): Add an index.

2013-07-31  Xue Fuqiao  <xfq.free@gmail.com>

	* nonascii.texi (Non-ASCII Characters): Update menu.
	(Disabling Multibyte): Move here from doc/emacs/mule.texi.
	Fix cross-references.

	* elisp.texi (Top): Update menu.

2013-07-30  Xue Fuqiao  <xfq.free@gmail.com>

	* windows.texi (Window History): Mention the default value of
	switch-to-visible-buffer.  Add cross-references.

2013-07-24  Michael Albinus  <michael.albinus@gmx.de>

	* errors.texi (Standard Errors): Fix typo.

	* files.texi (Magic File Names):
	* os.texi (File Notifications): Remove file-notify-supported-p.

2013-07-24  Paul Eggert  <eggert@cs.ucla.edu>

	* eval.texi (Special Forms): Mention 'lambda'.  Also, say that
	non-well-formed expressions result in unspecified behavior, though
	Emacs will not crash.

2013-07-22  Michael Albinus  <michael.albinus@gmx.de>

	* files.texi (Magic File Names): Add file-notify-add-watch,
	file-notify-rm-watch and file-notify-supported-p.
	Move file-remote-p down.

	* errors.texi (Standard Errors): Add file-notify-error.

	* os.texi (Desktop Notifications): Rename from Notifications.
	(File Notifications): New node.

	* elisp.texi (Top): Update menu for these changes.

2013-07-19  Xue Fuqiao  <xfq.free@gmail.com>

	* windows.texi (Display Action Functions): Mention next-window.

2013-07-16  Xue Fuqiao  <xfq.free@gmail.com>

	* windows.texi (Selecting Windows): Fix the introduction of
	`set-frame-selected-window''s arguments.

2013-07-10  Paul Eggert  <eggert@cs.ucla.edu>

	Timestamp fixes for undo (Bug#14824).
	* text.texi (Undo): Document (t . 0) and (t . -1) in buffer-undo-list.

2013-07-06  Eli Zaretskii  <eliz@gnu.org>

	* nonascii.texi (Text Representations): Document that
	multibyte-string-p returns nil for non-string objects.

2013-07-06  Glenn Morris  <rgm@gnu.org>

	* elisp.texi (Top): Move WWW_GNU_ORG section outside @copying.

2013-07-03  Glenn Morris  <rgm@gnu.org>

	* debugging.texi (Debugging):
	* files.texi (File Attributes, Changing Files): Fix cross-references.

	* package.texi (Package Archives): Fix @url call.

	* syntax.texi (Syntax Table Functions): Mention describe-syntax.

2013-06-29  Eli Zaretskii  <eliz@gnu.org>

	* display.texi (Bidirectional Display): Document move-point-visually.

2013-06-29  Xue Fuqiao  <xfq.free@gmail.com>

	* buffers.texi (Buffer File Name): Fix typo.

2013-06-26  Christopher Schmidt  <christopher@ch.ristopher.com>

	* tips.texi (Coding Conventions): Improve wording.

2013-06-24  Glenn Morris  <rgm@gnu.org>

	* loading.texi (Autoload): Fix typo.

	* variables.texi (Lexical Binding): Fix typo.

	* functions.texi (Anonymous Functions): Put back ' removed 2012-10-23.

2013-06-23  Lars Magne Ingebrigtsen  <larsi@gnus.org>

	* display.texi (ImageMagick Images): Mention :max-width and
	:max-height.

2013-06-20  Paul Eggert  <eggert@cs.ucla.edu>

	* numbers.texi (Math Functions): Remove obsolete function log10.

2013-06-19  Stefan Monnier  <monnier@iro.umontreal.ca>

	* modes.texi (Mode Line Data, Properties in Mode): Advertise `keymap'
	rather than `local-map'.

	* keymaps.texi (Active Keymaps): Fix documentation of
	set-temporary-overlay-map and overriding-terminal-local-map.

2013-06-19  Glenn Morris  <rgm@gnu.org>

	* Makefile.in (dist): Edit more configure variables.
	Try to check that we do not miss any in future.

2013-06-17  Juanma Barranquero  <lekktu@gmail.com>

	* text.texi (Undo, Changing Properties): Fix typos.

2013-06-17  Lars Magne Ingebrigtsen  <larsi@gnus.org>

	* text.texi (Changing Properties): Document `add-face-text-property'.

2013-06-17  Kenichi Handa  <handa@gnu.org>

	* display.texi (Face Attributes): Refer to "Low-Level font" (not
	"Font Selection") in the explanation of :font attribute (bug#14629).

2013-06-13  Stefan Monnier  <monnier@iro.umontreal.ca>

	* loading.texi (Hooks for Loading): Don't document after-load-alist.
	Document with-eval-after-load instead of eval-after-load.

2013-06-11  Xue Fuqiao  <xfq.free@gmail.com>

	* files.texi (File Name Expansion): Make the example more
	intuitive.

2013-06-10  Paul Eggert  <eggert@cs.ucla.edu>

	Documentation fix for 'ls' and hard links.
	* compile.texi (Compilation Functions):
	* files.texi (File Attributes, Changing Files):
	Use current format for GNU 'ls' output.
	(File Attributes): Fix problem introduced in previous change:
	the link count is the number of hard links, not the number
	of hard links + 1.

2013-06-10  Xue Fuqiao  <xfq.free@gmail.com>

	* files.texi (File Attributes): Fix typo.

2013-05-29  Stefan Monnier  <monnier@iro.umontreal.ca>

	* functions.texi (Lambda Expressions): Lambda expressions don't
	evaluate to themselves in general (bug#11782).

2013-05-15  Stefan Monnier  <monnier@iro.umontreal.ca>

	* loading.texi (Autoload):
	* help.texi (Documentation Basics, Accessing Documentation)
	(Accessing Documentation, Accessing Documentation): DOC-* is now DOC.

2013-04-23  Glenn Morris  <rgm@gnu.org>

	* internals.texi (Writing Emacs Primitives): Remove obvious example.
	Tweak other to avoid overly long line.

2013-04-21  Xue Fuqiao  <xfq.free@gmail.com>

	* internals.texi (Writing Emacs Primitives): Remove unnecessary
	references to the sources.  (Bug#13800)

	* searching.texi (Regexp Backslash): Doc fix for backslash
	constructs in regular expressions.

2013-04-15  Christopher Schmidt  <christopher@ch.ristopher.com>

	* tips.texi (Coding Conventions): Mention separation of package
	descriptor and name of internal symbols by two hyphens.

2013-04-13  Stephen Berman  <stephen.berman@gmx.net>

	* windows.texi (Splitting Windows): Change category of
	split-window from a command to a function.

2013-04-06  Chong Yidong  <cyd@gnu.org>

	* display.texi (Faces): Minor clarifications.
	(Defining Faces): Clarify default vs custom face specs.
	Document face-spec-set.

	* display.texi (Overlay Properties):
	* text.texi (Special Properties): Use the "anonymous face"
	terminology.  Describe foreground-color and background-color forms
	as compatibility-only.

2013-03-24  Eli Zaretskii  <eliz@gnu.org>

	* compile.texi (Byte-Code Objects): Add index entry.
	(Disassembly): Add cross-references.

2013-03-23  Eli Zaretskii  <eliz@gnu.org>

	* frames.texi (Size Parameters): More accurate description of the
	difference between 'fullboth' and 'maximized'.  (Bug#13935)

2013-03-17  Christopher Schmidt  <christopher@ch.ristopher.com>

	* symbols.texi (Standard Properties): Document pure.  (Bug#13823)

2013-03-16  Glenn Morris  <rgm@gnu.org>

	* elisp.texi: Add some stuff specific to www.gnu.org.

2013-03-11  Teodor Zlatanov  <tzz@lifelogs.com>

	* control.texi (Pattern matching case statement): Fix typo.

2013-03-04  Paul Eggert  <eggert@cs.ucla.edu>

	* elisp.texi, intro.texi: Switch from Latin-1 to UTF-8.

2013-03-03  Glenn Morris  <rgm@gnu.org>

	* objects.texi (Symbol Type): Fix typo.

2013-02-28  Bastien Guerry  <bzg@gnu.org>

	* variables.texi (File Local Variables): Fix reference.

2013-02-24  Eli Zaretskii  <eliz@gnu.org>

	* files.texi (Magic File Names): Improve wording and indexing.

2013-02-21  Glenn Morris  <rgm@gnu.org>

	* display.texi (Multi-Frame Images): Minor rephrasing.

2013-02-20  Glenn Morris  <rgm@gnu.org>

	* display.texi (GIF Images, TIFF Images): Delete these nodes.
	(ImageMagick Images): For :index, use an xref rather than duplicating.
	(Other Image Types): Add GIF, adjust formatting.
	(Multi-Frame Images): Rename from Animated Images.  Expand section.
	* elisp.texi (Top): Update menu for these changes.

2013-02-19  Glenn Morris  <rgm@gnu.org>

	* text.texi (Change Hooks): Fix typo.

2013-02-15  Glenn Morris  <rgm@gnu.org>

	* modes.texi (Basic Major Modes): 'z' no longer bound in special-mode.

2013-02-13  Glenn Morris  <rgm@gnu.org>

	* objects.texi (Char-Table Type): Add footnote about #^^.

	* modes.texi (Minor Mode Conventions): Fix typo.

	* keymaps.texi (Scanning Keymaps): Remove obsolete sentence about
	meta characters; this changed in 22.1.  (Bug#13684)

	* objects.texi (Char-Table Type): Add cindex.

	* keymaps.texi (Key Binding Commands): Trivial rephrasing.

2013-02-10  Glenn Morris  <rgm@gnu.org>

	* keymaps.texi (Creating Keymaps): Update make-keymap result.

2013-02-09  Eli Zaretskii  <eliz@gnu.org>

	* modes.texi (%-Constructs): Remove the description of %t.

	* nonascii.texi (MS-DOS File Types): Delete node.

2013-02-08  Glenn Morris  <rgm@gnu.org>

	* keymaps.texi (Active Keymaps, Searching Keymaps):
	Remove confusing mention of "symbolic prefix".  (Bug#13643)

2013-01-19  Glenn Morris  <rgm@gnu.org>

	* macros.texi (Indenting Macros): Fix order of an indent
	symbol's arguments.  (Bug#13450)

2013-01-19  Paul Eggert  <eggert@cs.ucla.edu>

	Allow floating-point file offsets.
	* files.texi (Reading from Files, Writing to Files):
	Say that file offsets can be numbers, not just integers.

2013-01-09  Glenn Morris  <rgm@gnu.org>

	* commands.texi (Interactive Codes):
	Whitespace does not terminate interactive "S".  (Bug#13393)

2013-01-06  Chong Yidong  <cyd@gnu.org>

	* windows.texi (Vertical Scrolling): Fix typos (Bug#13267).

2013-01-05  Glenn Morris  <rgm@gnu.org>

	* display.texi (Overlay Properties): Mention field.  (Bug#13364)

2013-01-05  Eli Zaretskii  <eliz@gnu.org>

	* hooks.texi (Standard Hooks): Use @item, not @itemx, as the first
	directive in a group of items.

2013-01-05  Chong Yidong  <cyd@gnu.org>

	* keymaps.texi (Key Sequences): Remove obsolete sentence
	(Bug#13356).

2013-01-04  Ari Roponen  <ari.roponen@gmail.com>  (tiny change)

	* hash.texi (Defining Hash): Fix typo.  (Bug#13345)

2013-01-04  Stefan Monnier  <monnier@iro.umontreal.ca>

	* files.texi (File Attributes): Undocument return format of file-acl.

2013-01-03  Glenn Morris  <rgm@gnu.org>

	* processes.texi (System Processes):
	* syntax.texi (Syntax Table Functions): Tweak some line breaks.

	* searching.texi (Replacing Match): Fix xref.

	* elisp.texi (DATE): Bump to Jan 2013.

2013-01-02  Glenn Morris  <rgm@gnu.org>

	* customize.texi (Common Keywords, Type Keywords):
	Replace "active field" with "button".  (Bug#13310)

	* customize.texi (Common Keywords): Add xref.  (Bug#13311)
	* tips.texi (Library Headers): Add cindex.

2012-12-30  Wolfgang Jenkner  <wjenkner@inode.at>

	* functions.texi (Declare Form):
	* intro.texi (A Sample Function Description):
	* syntax.texi (Syntax Table Internals, Syntax Table Functions):
	* variables.texi (Using Lexical Binding): Don't use @var or CAPS
	in @def.. commands.  (Bug#13292)

2012-12-29  Eli Zaretskii  <eliz@gnu.org>

	* files.texi (Changing Files): Document the return values of
	set-file-selinux-context and set-file-acl.

2012-12-27  Glenn Morris  <rgm@gnu.org>

	* files.texi (File Names): Mention Cygwin conversion functions.

2012-12-22  Martin Rudalics  <rudalics@gmx.at>

	* windows.texi (Selecting Windows): Reword description of
	select-window (Bug#13248).

2012-12-22  Eli Zaretskii  <eliz@gnu.org>

	* files.texi (File Attributes, Changing Files): Remove the details
	about the text returned by file-acl.  Instead, just document that
	it is an opaque string meant to be used by set-file-acl.

2012-12-21  Chong Yidong  <cyd@gnu.org>

	* modes.texi (Auto Major Mode): Fix typo (Bug#13230).

	* customize.texi (Simple Types): Document key-sequence type
	(Bug#13048).

	* strings.texi (Text Comparison): Doc fix for compare-strings.

2012-12-19  Michael Albinus  <michael.albinus@gmx.de>

	* files.texi (Magic File Names): Add `file-acl',
	`file-selinux-context', `set-file-acl' and
	`set-file-selinux-context'.  Make the list consistent.

2012-12-19  Jonas Bernoulli  <jonas@bernoul.li>

	* tips.texi (Library Headers): New header keyword `Homepage'.
	Make continuation lines syntax more precise.

2012-12-17  Eli Zaretskii  <eliz@gnu.org>

	* files.texi (File Attributes, Changing Files): Update to include
	MS-Windows support for ACLs.

2012-12-16  Romain Francoise  <romain@orebokech.com>

	* files.texi (File Attributes): Document ACL support and new
	`file-acl' function.
	(Changing Files): Mention argument name change of `copy-file' and
	document new function `set-file-acl'.

2012-12-14  Paul Eggert  <eggert@cs.ucla.edu>

	Fix permissions bugs with setgid directories etc.  (Bug#13125)
	* files.texi (Testing Accessibility): Document GROUP arg
	of file-ownership-preserved-p.
	(File Attributes): Document that 9th element is now
	just a placeholder.
	* os.texi (User Identification): Document new functions group-gid,
	group-real-gid.

2012-12-11  Paul Eggert  <eggert@cs.ucla.edu>

	* internals.texi (C Integer Types): New section.
	This follows up and records an email in
	<http://lists.gnu.org/archive/html/emacs-devel/2012-07/msg00496.html>.

2012-12-10  Stefan Monnier  <monnier@iro.umontreal.ca>

	* control.texi (Pattern matching case statement): New node.

	* customize.texi (Variable Definitions): Mention the default :group
	for defcustoms (bug#13093).

2012-12-09  Glenn Morris  <rgm@gnu.org>

	* customize.texi (Variable Definitions): Mention eval-defun
	on a defcustom calls the :set function when appropriate.

2012-12-06  Paul Eggert  <eggert@cs.ucla.edu>

	* doclicense.texi, gpl.texi: Update to latest version from FSF.
	These are just minor editorial changes.

2012-12-06  Chong Yidong  <cyd@gnu.org>

	* lists.texi (Plist Access): Move put example to Symbol Plists.

	* symbols.texi (Standard Properties): Fix typo.

2012-12-03  Chong Yidong  <cyd@gnu.org>

	* symbols.texi (Symbol Properties): New node.
	(Symbol Plists): Make it a subsection under Symbol Properties.
	(Standard Properties): New node.

	* lists.texi (Property Lists): Move here from symbols.texi.
	(Plist Access): Rename from Other Plists.

	* customize.texi (Variable Definitions):
	* display.texi (Defining Faces):
	* sequences.texi (Char-Tables): Fix xref.

	* keymaps.texi (Key Sequences): `kbd' is now a function.

	* commands.texi (Using Interactive): Fix index entry.

2012-11-24  Paul Eggert  <eggert@cs.ucla.edu>

	* doclicense.texi: Update to latest version from FSF.
	These are just minor editorial changes.
	* elisp.texi (GNU Free Documentation License)
	(GNU General Public Licens):
	Provide sectioning, since doclicense.texi no longer does that.

	* loading.texi (Named Features): @ -> @@ to fix typo.

2012-11-24  Martin Rudalics  <rudalics@gmx.at>

	* windows.texi (Basic Windows): Fix typo.
	(Windows and Frames): Fix example.  Move description of
	window-in-direction here.
	(Recombining Windows): Fix example.
	(Buffers and Windows): Fix description of replace-buffer-in-windows.
	(Switching Buffers): Reword.
	(Display Action Functions): Minor adjustments.
	(Choosing Window Options): Minor fixes.
	(Window History): Minor rewording.
	(Dedicated Windows): Correct and reword part describing how
	dedicatedness affects functions removing buffers or windows.
	* buffers.texi (The Buffer List): Fix description of bury-buffer.

2012-11-24  Chong Yidong  <cyd@gnu.org>

	* modes.texi (%-Constructs): Fix statement about mode construct
	padding (Bug#12866).

2012-11-24  Stefan Monnier  <monnier@iro.umontreal.ca>

	* debugging.texi (Profiling): Make it more clear
	that --enable-profiling is about profiling the C code.

2012-11-21  Glenn Morris  <rgm@gnu.org>

	* display.texi (Attribute Functions):
	Update for set-face-* name changes.
	Add new "inherit" argument for face-bold-p etc.
	Move description of this argument to a common section, like "frame".

	* debugging.texi (Profiling): New section.
	(Debugging): Mention profiling in the introduction.
	* tips.texi (Compilation Tips): Move profiling to separate section.
	* elisp.texi: Add Profiling to detailed menu.

2012-11-21  Martin Rudalics  <rudalics@gmx.at>

	* windows.texi (Display Action Functions): Fix recently added
	example.  Suggested by Michael Heerdegen.

2012-11-21  Paul Eggert  <eggert@cs.ucla.edu>

	Minor cleanup for times as lists of four integers.
	* os.texi (Time Parsing): Time values can now be four integers.

2012-11-18  Glenn Morris  <rgm@gnu.org>

	* loading.texi (How Programs Do Loading): Add eager macro expansion.
	* macros.texi (Expansion): Mention eager macro expansion.

	* minibuf.texi (Basic Completion): Mention misc completion-table funcs.

2012-11-18  Leo Liu  <sdl.web@gmail.com>

	* minibuf.texi (Programmed Completion): Doc fix for metadata
	request (Bug#12850).

2012-11-18  Glenn Morris  <rgm@gnu.org>

	* display.texi (Temporary Displays): Document with-temp-buffer-window.

	* frames.texi (Size and Position): Add fit-frame-to-buffer command.
	* windows.texi (Resizing Windows): Add fit-frame-to-buffer option.
	(Window Sizes): Add vindex for window-min-height, window-min-width.
	(Display Action Functions): Mention pop-up-frame-parameters.

2012-11-16  Martin Rudalics  <rudalics@gmx.at>

	* windows.texi (Choosing Window): Rewrite description of
	display-buffer-alist (Bug#12167).
	(Display Action Functions): Mention inhibit-switch-frame.
	Fix description of display-buffer-below-selected.  Reorder actions.
	Add example (Bug#12848).

2012-11-16  Glenn Morris  <rgm@gnu.org>

	* display.texi (Face Attributes): Fix :underline COLOR description.
	(Attribute Functions): Update for set-face-underline rename.
	Tweak descriptions of face-underline-p, face-inverse-video-p.

	* keymaps.texi (Searching Keymaps, Tool Bar): Untabify examples,
	so they align better in info.
	(Active Keymaps, Searching Keymaps, Controlling Active Maps):
	Document set-temporary-overlay-map.

2012-11-15  Stefan Monnier  <monnier@iro.umontreal.ca>

	* keymaps.texi (Translation Keymaps): Add a subsection "Interaction
	with normal keymaps".

2012-11-15  Dmitry Antipov  <dmantipov@yandex.ru>

	* internals.texi (Garbage Collection): Update descriptions
	of vectorlike_header, garbage-collect and gc-cons-threshold.
	(Object Internals): Explain Lisp_Object layout and the basics
	of an internal type system.
	(Buffer Internals): Update description of struct buffer.

2012-11-13  Glenn Morris  <rgm@gnu.org>

	* variables.texi (Adding Generalized Variables):
	At least mention gv-define-expander and gv-letplace.

	* debugging.texi (Error Debugging): Mention debug-on-message.
	(Using Debugger): Mention debugger-bury-or-kill.

	* control.texi (Signaling Errors):
	* debugging.texi (Error Debugging):
	* errors.texi (Standard Errors): Add user-error.

	* variables.texi (Adding Generalized Variables):
	Use standard formatting for common lisp note about setf functions.

2012-11-10  Martin Rudalics  <rudalics@gmx.at>

	* elisp.texi (Top): Add Recombining Windows to menu.
	* windows.texi (Recombining Windows): New subsection.
	(Splitting Windows): Rewrite text on handling of window
	combinations and move it to new subsection.

2012-11-10  Chong Yidong  <cyd@gnu.org>

	* searching.texi (Replacing Match): Document \? in replace-match.

	* variables.texi (Creating Buffer-Local): Document setq-local and
	defvar-local.
	(Setting Generalized Variables): Arrange table alphabetically.

	* lists.texi (List Elements, List Variables): Clarify descriptions
	of push and pop for generalized variables.

	* edebug.texi (Specification List): setf is no longer CL-only.

2012-11-10  Glenn Morris  <rgm@gnu.org>

	* variables.texi (Adding Generalized Variables):
	Update description of FIX-RETURN expansion.

	* variables.texi (Setting Generalized Variables):
	Split most of previous contents into this subsection.
	(Adding Generalized Variables): New subsection.
	Move note on lack of setf functions here from misc/cl.texi.

	* elisp.texi: Add Generalized Variables subsections to detailed menu.

2012-11-10  Chong Yidong  <cyd@gnu.org>

	* frames.texi (Initial Parameters): Doc fix (Bug#12144).

2012-11-08  Michael Albinus  <michael.albinus@gmx.de>

	* os.texi (Notifications): Update descriptions of
	notifications-notify, notifications-close-notification and
	notifications-get-capabilities according to latest code changes.
	Add notifications-get-server-information.

2012-11-03  Chong Yidong  <cyd@gnu.org>

	* objects.texi (General Escape Syntax): Clarify the explanation of
	escape sequences.
	(Non-ASCII in Strings): Clarify when a string is unibyte vs
	multibyte.  Hex escapes do not automatically make a string
	multibyte.

2012-11-03  Martin Rudalics  <rudalics@gmx.at>

	* windows.texi (Switching Buffers): Document option
	switch-to-buffer-preserve-window-point.
	(Display Action Functions): Document window-height and
	window-width alist entries.
	(Display Action Functions):
	Document display-buffer-below-selected and
	display-buffer-in-previous-window.
	(Quitting Windows): Document quit-restore-window.
	Rewrite section.
	(Window Configurations): In window-state-get mention that
	argument window must be valid.
	(Window Parameters): Document quit-restore window parameter
	(Bug#12158).

2012-10-31  Glenn Morris  <rgm@gnu.org>

	* control.texi (Catch and Throw): Add xref to cl.texi.

	* lists.texi (Sets And Lists): Point xref to better location.

	* errors.texi (Standard Errors):
	* loading.texi (Autoload): Update for cl-lib namespace changes.

	* modes.texi (Defining Minor Modes): "Generalized Variables"
	section is now in this manual rather than cl.texi.

	* eval.texi (Special Forms): No longer special forms: defmacro,
	defun, save-window-excursion, with-output-to-temp-buffer.
	* functions.texi (Defining Functions): Defun is now a macro.
	Defalias is a function.

2012-10-30  Glenn Morris  <rgm@gnu.org>

	* variables.texi (Generalized Variables): Fix typo.

2012-10-30  Chong Yidong  <cyd@gnu.org>

	* symbols.texi (Symbol Plists): Document function-get.

	* loading.texi (Autoload): Document autoloadp, autoload-do-load.

	* frames.texi (Visibility of Frames): Document tty-top-frame.

2012-10-28  Stefan Monnier  <monnier@iro.umontreal.ca>

	* keymaps.texi (Format of Keymaps): Document the multiple
	inheritance format.

2012-10-28  Martin Rudalics  <rudalics@gmx.at>

	* windows.texi (Basic Windows): Reformulate description of live,
	internal and valid windows.
	(Cyclic Window Ordering): Describe new argument of
	get-lru-window and get-largest-window.  Add description of
	window-in-direction.

2012-10-27  Glenn Morris  <rgm@gnu.org>

	* variables.texi (Generalized Variables): New section,
	adapted from misc/cl.texi.
	* elisp.texi (Top): Add Generalized Variables to menu.
	* lists.texi (List Elements, List Variables):
	Mention generalized variables.

	* lists.texi (List Elements): Typo fix.

2012-10-27  Chong Yidong  <cyd@gnu.org>

	* minibuf.texi (High-Level Completion): Don't mention removed
	function iswitchb-read-buffer.

	* commands.texi (Event Input Misc): Remove last-input-char.
	(Command Loop Info): Remove last-command-char.

	* frames.texi (Initial Parameters): Don't mention the obsolete
	special-display feature.

	* windows.texi (Choosing Window): Don't mention the obsolete
	special display feature.
	(Choosing Window Options): Remove obsolete special-display
	variables, and the functions special-display-p and
	special-display-popup-frame.

	* display.texi (Fringe Bitmaps): Add exclamation-mark bitmap.

	* hooks.texi (Standard Hooks): Remove obsolete hooks.

	* markers.texi (Information from Markers): Remove obsolete
	function buffer-has-markers-at.

	* text.texi (Yanking): Document yank-handled-properties.

2012-10-24  Paul Eggert  <eggert@penguin.cs.ucla.edu>

	Update manual for new time stamp format (Bug#12706).
	* buffers.texi (Modification Time):
	* files.texi (Testing Accessibility, File Attributes):
	* intro.texi (Version Info):
	* os.texi (Time of Day):
	Update for new time stamp format (HIGH LOW MICROSEC PICOSEC).
	These instances were missed the first time around.
	Problem reported by Glenn Morris in <http://bugs.gnu.org/12706#25>.

2012-10-24  Chong Yidong  <cyd@gnu.org>

	* minibuf.texi (Text from Minibuffer): Document read-regexp
	changes.

	* nonascii.texi (Selecting a Representation):
	Document set-buffer-multibyte changes.

	* keymaps.texi (Toolkit Differences): Node deleted.
	(Easy Menu): New node.

2012-10-23  Stefan Monnier  <monnier@iro.umontreal.ca>

	* hooks.texi (Standard Hooks): Clarify that -hooks is deprecated.

2012-10-23  Paul Eggert  <eggert@cs.ucla.edu>

	Fix outdated timestamp documentation in Elisp manual (bug#12706).
	* files.texi (File Attributes):
	* text.texi (Undo):
	Time stamp resolution is now 1 picosecond, not 1 second.

2012-10-23  Chong Yidong  <cyd@gnu.org>

	* display.texi (Font Lookup): Remove font-list-limit.

	* keymaps.texi (Key Sequences): Avoid referring to Edit Macro mode
	(Bug#12529).

2012-10-22  Glenn Morris  <rgm@gnu.org>

	* os.texi (Recording Input): Tiny fix.

	* intro.texi (Lisp History):
	* lists.texi (Sets And Lists): Refer to cl-lib rather than cl.
	* tips.texi (Coding Conventions): Recommend cl-lib over cl.

2012-10-15  Chong Yidong  <cyd@gnu.org>

	* macros.texi (Defining Macros): defmacro is now a macro.
	Explicitly list the docstring and declare arguments.

	* functions.texi (Anonymous Functions): Explicitly list the
	docstring, declare, and interactive arguments to lambda.
	(Defining Functions): Likewise for defun.
	(Inline Functions): Likewise for defsubst.
	(Declare Form): Tweak description.

2012-10-13  Chong Yidong  <cyd@gnu.org>

	* display.texi (ImageMagick Images): ImageMagick enabled by default.

2012-10-05  Chong Yidong  <cyd@gnu.org>

	* minibuf.texi (Basic Completion): Clarify list form of completion
	table (Bug#12564).

2012-10-05  Bruno Félix Rezende Ribeiro  <oitofelix@gmail.com>  (tiny change)

	* functions.texi (Function Safety): Copyedit.  (Bug#12562)

2012-10-01  Paul Eggert  <eggert@cs.ucla.edu>

	Revert the FOLLOW-SYMLINKS change for file-attributes.
	* files.texi (File Attributes, Magic File Names): Undo last change.

2012-09-30  Paul Eggert  <eggert@cs.ucla.edu>

	file-attributes has a new optional arg FOLLOW-SYMLINKS.
	* files.texi (File Attributes): Describe it.
	(Magic File Names): Use it.

2012-09-30  Chong Yidong  <cyd@gnu.org>

	* commands.texi (Click Events): Define "mouse position list".
	Remove mention of unimplemented horizontal scroll bars.
	(Drag Events, Motion Events): Refer to "mouse position list".
	(Accessing Mouse): Document posnp.

	* errors.texi (Standard Errors): Tweak arith-error description.
	Tweak markup.  Remove domain-error and friends, which seem to be
	unused after the floating-point code revamp.

	* functions.texi (Defining Functions): defun is now a macro.
	(Obsolete Functions): Obsolescence also affects
	documentation commands.  Various clarifications.
	(Declare Form): New node.

	* strings.texi (String Basics): Copyedits.

	* os.texi (Startup Summary): Document leim-list.el change.
	(User Identification): Add system-users and system-groups.
	(Idle Timers): Minor clarifications.

	* macros.texi (Defining Macros): Move description of `declare' to
	Declare Form node.

	* loading.texi (Autoload):
	* help.texi (Documentation Basics): The special sequences can
	trigger autoloading.

	* numbers.texi (Integer Basics): Copyedits.
	(Float Basics): Consider IEEE floating point always available.
	(Random Numbers): Document actual limits.
	(Arithmetic Operations): Clarify division by zero.  Don't mention
	the machine-independence of negative division since it does not
	happen in practice.

2012-09-28  Leo Liu  <sdl.web@gmail.com>

	* files.texi (Files): Fix typo.

2012-09-23  Chong Yidong  <cyd@gnu.org>

	* buffers.texi (Read Only Buffers): Document read-only-mode.

	* keymaps.texi (Alias Menu Items): Replace toggle-read-only with
	read-only-mode.

	* backups.texi (Auto-Saving): Refer to Minor Mode Conventions for
	calling conventions.

2012-09-22  Chong Yidong  <cyd@gnu.org>

	* searching.texi (Replacing Match): Minor clarification.

2012-09-22  Eli Zaretskii  <eliz@gnu.org>

	* edebug.texi (Instrumenting): Improve indexing.

	* os.texi (Idle Timers): Warn against reinvoking an idle timer
	from within its own timer action.  (Bug#12447)

2012-09-22  Chong Yidong  <cyd@gnu.org>

	* frames.texi (Pop-Up Menus): Minor clarification (Bug#11148).

2012-09-21  Glenn Morris  <rgm@gnu.org>

	* debugging.texi (Using Debugger): Fix typo.

2012-09-18  Chong Yidong  <cyd@gnu.org>

	* display.texi (Faces): Discuss anonymous faces.
	(Face Attributes): Tweak intro.
	(Defining Faces): Move after the Face Attributes node.  Copyedits.
	(Displaying Faces): Describe role of inheritance.

	* customize.texi (Customization): Define customization more
	carefully (Bug#11440).
	(Common Keywords): Add xref to Constant Variables.

	* variables.texi (Defining Variables): Link to defcustom's node
	instead of the higher-level Customization chapter.

2012-09-11  Paul Eggert  <eggert@cs.ucla.edu>

	Simplify, document, and port floating-point (Bug#12381).
	* numbers.texi (Float Basics, Arithmetic Operations, Math Functions):
	Document that / and mod (with floating point arguments), along
	with asin, acos, log, log10, expt and sqrt, return special values
	instead of signaling exceptions.
	(Float Basics): Document that logb operates on the absolute value
	of its argument.
	(Math Functions): Document that (log ARG BASE) also returns NaN if
	BASE is negative.  Document that (expt X Y) returns NaN if X is a
	finite negative number and Y a finite non-integer.

2012-09-09  Chong Yidong  <cyd@gnu.org>

	* lists.texi (Sets And Lists): Explain that the return value for
	delete should be used, like for delq.

	* minibuf.texi (Yes-or-No Queries): Document recentering and
	scrolling in y-or-n-p.  Remove gratuitous example.

	* searching.texi (Search and Replace): Document window scrolling
	entries in query-replace-map.

2012-09-08  Chong Yidong  <cyd@gnu.org>

	* syntax.texi (Syntax Table Internals): Define "raw syntax
	descriptor" terminology (Bug#12383).
	(Syntax Descriptors): Mention raw syntax descriptors.

2012-09-07  Chong Yidong  <cyd@gnu.org>

	* variables.texi (Creating Buffer-Local): Fix description of
	local-variable-if-set-p (Bug#10713).

	* eval.texi (Intro Eval): Add index entry for sexp (Bug#12233).

	* windows.texi (Display Action Functions)
	(Choosing Window Options): Remove obsolete variable
	display-buffer-reuse-frames.
	(Switching Buffers): Minor doc tweak for switch-to-buffer.

	* positions.texi (Narrowing): Document buffer-narrowed-p.

	* markers.texi (Moving Markers): Add xref to Point (Bug#7151).

	* syntax.texi (Low-Level Parsing): Add xref to Parser State
	(Bug#12269).

2012-09-04  Lars Ingebrigtsen  <larsi@gnus.org>

	* debugging.texi (Explicit Debug): Document `debug-on-message'.

2012-09-02  Chong Yidong  <cyd@gnu.org>

	* windows.texi (Window Configurations): Recommend against using
	save-window-excursion (Bug#12075).

	* control.texi (Catch and Throw):
	* positions.texi (Excursions): Don't mention it.

2012-09-01  Paul Eggert  <eggert@cs.ucla.edu>

	Better seed support for (random).
	* numbers.texi (Random Numbers): Document new behavior of
	the calls (random) and (random STRING).

2012-08-21  Martin Rudalics  <rudalics@gmx.at>

	* windows.texi (Window Point): Document recent changes in
	window-point and set-window-point.
	(Selecting Windows): Document recent change in select-window.

2012-08-06  Eli Zaretskii  <eliz@gnu.org>

	* functions.texi (Closures): Put the main index entry for
	"closures" here.  (Bug#12138)

	* variables.texi (Lexical Binding): Disambiguate the index entry
	for "closures".

2012-08-05  Chong Yidong  <cyd@gnu.org>

	* display.texi (Defining Faces): Move documentation of
	frame-background-mode to the Emacs manual (Bug#7774).

2012-08-04  Chong Yidong  <cyd@gnu.org>

	* syntax.texi (Syntax Basics): Rearrange the text for clarity.
	Fix description of syntax table inheritance.
	(Syntax Table Functions): Don't refer to internal contents of
	syntax table, since that is not explained yet.  Copyedits.
	(Standard Syntax Tables): Node deleted.
	(Syntax Table Internals): Misc clarifications.  Improve table
	formatting.

	* keymaps.texi (Inheritance and Keymaps):
	* text.texi (Sticky Properties): Tweak index entry.

2012-07-28  Eli Zaretskii  <eliz@gnu.org>

	* nonascii.texi (Character Sets): Fix a typo.  (Bug#12062)

2012-07-25  Paul Eggert  <eggert@cs.ucla.edu>

	Prefer typical American spelling for "acknowledgment".
	* intro.texi (Acknowledgments): Rename from Acknowledgements.

2012-07-21  Eli Zaretskii  <eliz@gnu.org>

	* commands.texi (Special Events): Mention language-change event.
	(Input Events, Interactive Codes):
	* keymaps.texi (Key Sequences): Mention events that are
	non-keyboard but also non-mouse events.

2012-07-17  Chong Yidong  <cyd@gnu.org>

	* text.texi (Insertion): Document insert-char changes.

2012-07-15  Leo Liu  <sdl.web@gmail.com>

	* display.texi (Fringe Bitmaps): Add exclamation-mark.

2012-07-13  Chong Yidong  <cyd@gnu.org>

	* buffers.texi (Read Only Buffers): Document toggle-read-only
	changes.  Reword to account for the fact that read-only is
	currently not supported in overlay properties.

2012-07-07  Chong Yidong  <cyd@gnu.org>

	* loading.texi (Library Search): Index site-lisp directories.

2012-07-06  Chong Yidong  <cyd@gnu.org>

	* intro.texi (A Sample Function Description): Fix incorrect
	markup, undoing previous change.
	(A Sample Variable Description): Minor clarifications and markup
	improvements.

	* elisp.texi (Top):
	* text.texi (Text): Fix menu order.

2012-07-06  Richard Stallman  <rms@gnu.org>

	* intro.texi (Evaluation Notation, A Sample Function Description)
	(A Sample Variable Description): Improve/undo previous changes.

2012-07-05  Glenn Morris  <rgm@gnu.org>

	* intro.texi (A Sample Function Description): Fix cross-refs.

2012-07-05  Michael Witten  <mfwitten@gmail.com>  (tiny change)

	* intro.texi (Evaluation Notation, A Sample Function Description)
	(A Sample Variable Description, Version Info): Copy edits (bug#11862).

2012-06-27  Chong Yidong  <cyd@gnu.org>

	* processes.texi (Asynchronous Processes, Input to Processes):
	* internals.texi (Process Internals): Don't capitalize "pty".

2012-06-24  Thien-Thi Nguyen  <ttn@gnuvola.org>

	* processes.texi (Asynchronous Processes): Make the pty vs pipe
	discussion more prominent.

2012-06-23  Eli Zaretskii  <eliz@gnu.org>

	* commands.texi (Misc Events): Document the language-change event.

2012-06-22  Paul Eggert  <eggert@cs.ucla.edu>

	Support higher-resolution time stamps (Bug#9000).
	* os.texi (Time of Day, Time Parsing, Processor Run Time, Idle Timers):
	* processes.texi (System Processes):
	Time stamp resolution is now picosecond, not microsecond.

2012-06-21  Glenn Morris  <rgm@gnu.org>

	* Makefile.in: Rename infodir to buildinfodir throughout.  (Bug#11737)

2012-06-18  Stefan Monnier  <monnier@iro.umontreal.ca>

	* functions.texi (Defining Functions):
	* macros.texi (Defining Macros): Un-define the return value of `defun',
	`defmacro' and `defalias'.

2012-06-17  Chong Yidong  <cyd@gnu.org>

	* elisp.texi: Remove urlcolor setting.

2012-06-17  Glenn Morris  <rgm@gnu.org>

	* display.texi (Face Attributes): Copyedits.  Add a few cindex entries.
	Overlining no longer behaves exactly like underlining.

2012-06-16  Aurélien Aptel  <aurelien.aptel@gmail.com>

	* display.texi (Face Attributes):
	Document wave-style underline face attribute.

2012-06-11  Chong Yidong  <cyd@gnu.org>

	* display.texi (ImageMagick Images): ImageMagick now supports the
	:background property.

2012-06-10  Dmitry Antipov  <dmantipov@yandex.ru>

	* internals.texi (Garbage Collection): Typo fix.

2012-06-09  Chong Yidong  <cyd@gnu.org>

	* text.texi (Special Properties): Clarify the meaning of a list of
	faces in the `face' property.

	* display.texi (Face Remapping): Minor clarification.

2012-06-08  Chong Yidong  <cyd@gnu.org>

	* display.texi (Face Attributes): Font family does not accept
	wildcards.  De-document obsolete :bold and :italic attributes.
	(Defining Faces): Use new-style face spec format.

2012-06-08  Dmitry Antipov  <dmantipov@yandex.ru>

	* internals.texi (Garbage Collection): Document new
	vector management code and vectorlike_header structure.

2012-06-03  Chong Yidong  <cyd@gnu.org>

	* modes.texi (Mode Line Data): Use "mode line construct"
	terminology for consistency.

2012-05-27  Glenn Morris  <rgm@gnu.org>

	* abbrevs.texi, advice.texi, anti.texi, backups.texi:
	* buffers.texi, commands.texi, compile.texi, control.texi:
	* customize.texi, debugging.texi, display.texi, doclicense.texi:
	* edebug.texi, elisp.texi, errors.texi, eval.texi, files.texi:
	* frames.texi, functions.texi, gpl.texi, hash.texi, help.texi:
	* hooks.texi, index.texi, internals.texi, intro.texi, keymaps.texi:
	* lists.texi, loading.texi, macros.texi, maps.texi, markers.texi:
	* minibuf.texi, modes.texi, nonascii.texi, numbers.texi:
	* objects.texi, os.texi, package.texi, positions.texi:
	* processes.texi, searching.texi, sequences.texi, streams.texi:
	* strings.texi, symbols.texi, syntax.texi, text.texi, tips.texi:
	* variables.texi, windows.texi: Nuke hand-written node pointers.

2012-05-27  Chong Yidong  <cyd@gnu.org>

	* functions.texi (Obsolete Functions):
	Fix doc for set-advertised-calling-convention.

	* modes.texi (Mode Help): Fix describe-mode.

	* display.texi (Face Functions): Fix define-obsolete-face-alias.

	* variables.texi (Variable Aliases): Fix make-obsolete-variable.

2012-05-27  Martin Rudalics  <rudalics@gmx.at>

	* commands.texi (Recursive Editing): recursive-edit is a command.

	* compile.texi (Docs and Compilation):
	byte-compile-dynamic-docstrings is an option.

	* debugging.texi (Invoking the Debugger): debug is a command.

	* display.texi (Progress): progress-reporter-update and
	progress-reporter-force-update have VALUE argument optional.
	(Animated Images): Use non-@code{nil} instead of non-nil.

	* files.texi (Format Conversion Round-Trip):
	Use non-@code{nil} instead of non-nil.

	* frames.texi (Creating Frames): make-frame is a command.
	(Input Focus): select-frame is a command.
	(Pointer Shape): void-text-area-pointer is an option.

	* help.texi (Describing Characters): read-kbd-macro is a command.
	(Help Functions): describe-prefix-bindings is a command.

	* markers.texi (Creating Markers): Both arguments of copy-marker
	are optional.

	* minibuf.texi (Reading File Names): Use @kbd instead of @code.

	* modes.texi (Mode Line Variables): mode-line-remote and
	mode-line-client are not options.
	(Imenu): imenu-add-to-menubar is a command.
	(SMIE Indentation Helpers): Use non-@code{nil} instead of non-nil.

	* os.texi (Sound Output): play-sound-file is a command.

	* package.texi (Package Archives): Use @key{RET} instead of @kbd{RET}.

	* processes.texi (Signals to Processes):
	Use @key{RET} instead of @code{RET}.
	(Signals to Processes): signal-process is a command.

	* text.texi (Clickable Text): Use @key{RET} instead of @kbd{RET}.
	(Base 64): base64-encode-string is not a command while
	base64-decode-region is.

	* windows.texi (Switching Buffers): pop-to-buffer is a command.

2012-05-12  Glenn Morris  <rgm@gnu.org>

	* Makefile.in (MKDIR_P): New, set by configure.
	(mkinfodir): Use $MKDIR_P.

2012-05-10  Glenn Morris  <rgm@gnu.org>

	* loading.texi (Loading Non-ASCII): Replace the obsolete "unibyte: t"
	with "coding: raw-text".
	Concept of multibyte sessions no longer exists.

	* files.texi (File Locks): Mention create-lockfiles option.

2012-05-09  Glenn Morris  <rgm@gnu.org>

	* vol1.texi, vol2.texi: Remove files.
	* elisp.texi: Add VOL1,2 conditionals equivalent to vol1,2.texi
	* two-volume.make: Use elisp.texi as input rather than vol1,2.texi.

	* Makefile.in (clean, mostlyclean): Add some more vol1/2 items.

	* two-volume.make (emacsdir): New.
	(tex): Add directory with emacsver.texi to TEXINPUTS.

	* minibuf.texi (Minibuffer History, Basic Completion):
	Tweak page breaks.

	* internals.texi (Garbage Collection, Memory Usage)
	(Writing Emacs Primitives): Tweak page breaks.

	* streams.texi (Output Variables): Improve page break.

	* edebug.texi (Edebug Display Update): Improve page break.

	* compile.texi (Disassembly): Condense the examples.

	* eval.texi, functions.texi, loading.texi, macros.texi:
	Where possible, use example rather than smallexample.

	* symbols.texi: Where possible, use example rather than smallexample.
	(Symbol Components): Fix typo.
	(Other Plists): Tweak page break.

	* sequences.texi (Arrays): Tweak page breaks.

	* customize.texi: Where possible, use example rather than smallexample.
	(Common Keywords, Variable Definitions, Applying Customizations)
	(Custom Themes): Tweak page breaks.

	* control.texi: Where possible, use example rather than smallexample.
	(Sequencing, Conditionals, Signaling Errors, Handling Errors):
	Tweak page breaks.

2012-05-08  Glenn Morris  <rgm@gnu.org>

	* two.el: Remove; unused since creation of two-volume.make.

	* vol1.texi, vol2.texi: No need to keep menus in these files.

2012-05-05  Glenn Morris  <rgm@gnu.org>

	* objects.texi (Process Type, Overlay Type): Tweak page-breaks.

	* intro.texi (Caveats): Copyedit.
	(Lisp History): Convert inforef to xref.
	(Lisp History, Printing Notation, Version Info): Improve page-breaks.

	* text.texi (Auto Filling): Don't mention Emacs 19.

	* commands.texi (Event Input Misc): Don't mention unread-command-char.
	* numbers.texi (Predicates on Numbers): Don't mention Emacs 18.

	* elisp.texi (DATE): Forgot to change the month in 2012-04-21 change.

	* lists.texi (List-related Predicates, List Variables):
	Tweak page-breaks.
	(Sets And Lists): Convert inforef to xref.

2012-05-04  Glenn Morris  <rgm@gnu.org>

	* Makefile.in (INFO_EXT, INFO_OPTS): New, set by configure.
	(info, infoclean): Use $INFO_EXT.
	($(infodir)/elisp$(INFO_EXT)): Use $INFO_EXT and $INFO_OPT.
	* makefile.w32-in (INFO_EXT, INFO_OPTS): New.
	(info, maintainer-clean): Use $INFO_EXT.
	($(infodir)/elisp$(INFO_EXT)): Use $INFO_EXT and $INFO_OPT.

2012-05-04  Chong Yidong  <cyd@gnu.org>

	* os.texi (Timers): Use defopt for timer-max-repeats.

2012-05-03  Paul Eggert  <eggert@cs.ucla.edu>

	* os.texi (Time of Day): Do not limit current-time-string
	to years 1000..9999.

2012-05-02  Chong Yidong  <cyd@gnu.org>

	* display.texi (Font Lookup):
	* frames.texi (Pointer Shape):
	* processes.texi (Subprocess Creation): Use defopt for options.

2012-05-02  Glenn Morris  <rgm@gnu.org>

	* elisp.texi (@copying):
	* intro.texi (Introduction): Only print VERSION in the TeX version.

2012-05-02  Chong Yidong  <cyd@gnu.org>

	* text.texi (Change Hooks): Minor fix for after-change-functions.

2012-05-02  Glenn Morris  <rgm@gnu.org>

	* package.texi (Packaging Basics):
	* loading.texi (Autoload):
	* files.texi (Magic File Names):
	Reword to remove/reduce some overly long/short lines.

2012-04-27  Glenn Morris  <rgm@gnu.org>

	* elisp.texi, vol1.texi, vol2.texi: Some fixes for detailed menu.
	* modes.texi (Major Modes, Auto-Indentation):
	* buffers.texi (Buffers): Some fixes for menu descriptions.

2012-04-27  Stefan Monnier  <monnier@iro.umontreal.ca>
	* functions.texi (Simple Lambda, Argument List):
	* eval.texi (Function Indirection): Avoid deprecated form.

2012-04-27  Glenn Morris  <rgm@gnu.org>

	* book-spine.texi, elisp.texi, vol1.texi, vol2.texi:
	Add "et al." to authors.

	* buffers.texi, commands.texi, compile.texi, control.texi:
	* customize.texi, display.texi, eval.texi, files.texi, frames.texi:
	* hash.texi, help.texi, intro.texi, keymaps.texi, lists.texi:
	* modes.texi, numbers.texi, objects.texi, streams.texi:
	* symbols.texi, syntax.texi, text.texi, tips.texi, variables.texi:
	Use Texinfo recommended convention for quotes+punctuation.

2012-04-27  Chong Yidong  <cyd@gnu.org>

	* keymaps.texi (Scanning Keymaps): Fix description of NO-REMAP arg
	to where-is-internal (Bug#10872).

2012-04-27  Glenn Morris  <rgm@gnu.org>

	* macros.texi (Indenting Macros): Fix typo.

	* windows.texi (Basic Windows, Windows and Frames, Window Sizes)
	(Resizing Windows, Deleting Windows, Selecting Windows)
	(Choosing Window Options, Horizontal Scrolling)
	(Cyclic Window Ordering, Window History, Dedicated Windows)
	(Quitting Windows, Window Configurations, Textual Scrolling)
	(Coordinates and Windows, Window Configurations)
	(Window Parameters, Window Hooks): Copyedits.
	(Splitting Windows, Deleting Windows):
	Fix ignore-window-parameters logic.
	(Selecting Windows, Choosing Window Options): Markup fixes.
	(Window Start and End): Remove pointless example.
	Remove cross-reference to deleted count-lines content.
	(Textual Scrolling): Mention recenter-redisplay, recenter-top-bottom,
	and recenter-positions.  Remove recenter example.

	* elisp.texi, vol1.texi, vol2.texi: Bump VERSION and DATE.

	* minibuf.texi (Intro to Minibuffers):
	Tweak discussion of resizing minibuffer window.

2012-04-26  Glenn Morris  <rgm@gnu.org>

	* elisp-covers.texi, front-cover-1.texi: Remove files.

	* tindex.pl: Remove file.

	* makefile.w32-in (srcs):
	* Makefile.in (srcs): Remove back.texi (which is unused).

2012-04-24  Michael Albinus  <michael.albinus@gmx.de>

	* os.texi (Notifications): Extend possible notification hints.
	Add notifications-get-capabilities.

2012-04-20  Chong Yidong  <cyd@gnu.org>

	* processes.texi (Asynchronous Processes): Mention nil argument to
	start-process.

2012-04-20  Glenn Morris  <rgm@gnu.org>

	* minibuf.texi (Basic Completion): No need to describe obarrays here.
	Don't mention obsolete `nospace' argument of all-completions.
	(Minibuffer Completion, Completion Commands, Reading File Names)
	(Completion Variables): Copyedits.
	(Completion Commands): Mention parent keymaps.
	Remove obsolete minibuffer-local-filename-must-match-map.
	(High-Level Completion): Remove read-variable's almost
	word-for-word duplication of read-command.
	* elisp.texi, vol1.texi, vol2.texi, minibuf.texi (Completion):
	Update "High-Level Completion" description.

	* minibuf.texi (Minibuffers):
	* elisp.texi, vol1.texi, vol2.texi: Fix minibuffer subsection order.

	* minibuf.texi: Standardize metasyntactic variables ("history", etc).
	Use Texinfo-recommended form of quote+punctuation.
	(Intro to Minibuffers): First minibuffer is #1, not #0.
	Mention minibuffer-inactive-mode.
	(Text from Minibuffer): Copyedits.
	(Minibuffer History, Programmed Completion): Fix @var usage.
	(Object from Minibuffer): Remove overly pedantic para.
	(Minibuffer History): Copyedits.  Add face-name-history.
	(Initial Input, Yes-or-No Queries, Multiple Queries)
	(Minibuffer Windows, Minibuffer Misc): Copyedits.
	(Yes-or-No Queries): Tweak example.
	(Minibuffer Commands): Add next-complete-history-element.
	(Minibuffer Misc): Mention minibuffer-message-timeout, and
	minibuffer-inactive-mode.

	* processes.texi (Serial Ports, Byte Packing, Bindat Spec)
	(Bindat Functions): Copyedits.

2012-04-20  Christopher Schmidt  <christopher@ch.ristopher.com>

	* files.texi (Saving Buffers): Document `visit and `visit-save'
	values of require-final-newline.

2012-04-20  Glenn Morris  <rgm@gnu.org>

	* processes.texi (Output from Processes, Filter Functions):
	Mention waiting-for-user-input-p.
	(Sentinels, Query Before Exit, System Processes, Transaction Queues)
	(Network Servers, Datagrams, Network Processes, Network Options)
	(Network Feature Testing, Serial Ports): Copyedits.
	(Network): Add encrypted network overview paragraph.
	Cross-reference the Emacs-GnuTLS manual.  Use @acronym.

2012-04-20  Chong Yidong  <cyd@gnu.org>

	* help.texi (Keys in Documentation): Mention :advertised-binding.

	* keymaps.texi (Menu Bar): Move most of the :advertised-binding
	description to help.texi.

2012-04-20  Glenn Morris  <rgm@gnu.org>

	* processes.texi (Process Information, Input to Processes)
	(Signals to Processes, Output from Processes, Process Buffers)
	(Filter Functions, Decoding Output): Copyedits.
	(Accepting Output): Discourage use of `millisec' argument.

2012-04-15  Glenn Morris  <rgm@gnu.org>

	* processes.texi (Processes, Subprocess Creation, Shell Arguments)
	(Synchronous Processes, Asynchronous Processes, Deleting Processes):
	Copyedits.
	(Subprocess Creation): Discourage modifying exec-path directly.
	(Synchronous Processes, Asynchronous Processes):
	Update some example output.
	(Process Information): Fix typo.
	(Bindat Spec): Use Texinfo-recommended form of quote+punctuation.

2012-04-15  Glenn Morris  <rgm@gnu.org>

	* anti.texi (Antinews): Copyedits.  Don't @dfn anything here.
	open-network-stream does exist in Emacs 23, but is simpler.

2012-04-15  Chong Yidong  <cyd@gnu.org>

	* customize.texi (Custom Themes): Also document load-theme etc.

2012-04-14  Chong Yidong  <cyd@gnu.org>

	* customize.texi (Applying Customizations, Custom Themes): New nodes.

	* display.texi (Defining Faces): Reference custom-set-faces.

	* modes.texi (Defining Minor Modes, Defining Minor Modes):
	* os.texi (Startup Summary): Copyedits.

2012-04-14  Glenn Morris  <rgm@gnu.org>

	* loading.texi (Loading Non-ASCII): "unibyte:" can also be at the end.

	* strings.texi (Case Tables):
	* objects.texi (General Escape Syntax):
	* keymaps.texi (Key Sequences): Use @acronym with "ASCII".

	* buffers.texi, compile.texi, customize.texi, debugging.texi:
	* display.texi, edebug.texi, eval.texi, help.texi, intro.texi:
	* keymaps.texi, minibuf.texi, modes.texi, os.texi, processes.texi:
	* text.texi: Use @file for buffers, per the Texinfo manual.

	* compile.texi (Compiler Errors): Add missing space in buffer name.

2012-04-14  Chong Yidong  <cyd@gnu.org>

	* processes.texi (Query Before Exit): Remove obsolete function
	process-kill-without-query (Bug#11190).

2012-04-14  Glenn Morris  <rgm@gnu.org>

	* files.texi, frames.texi, loading.texi, os.texi, processes.texi:
	Use @env for environment variables.

	* Makefile.in: Replace non-portable use of $< in ordinary rules.

2012-04-12  Jari Aalto  <jari.aalto@cante.net>

	* processes.texi (Synchronous Processes):
	Mention `default-directory' (bug#7515).

2012-04-09  Chong Yidong  <cyd@gnu.org>

	* customize.texi (Variable Definitions): Remove user-variable-p.

	* commands.texi (Interactive Codes):
	* help.texi (Accessing Documentation):
	* minibuf.texi (High-Level Completion): Callers changed.

2012-04-06  Chong Yidong  <cyd@gnu.org>

	* minibuf.texi (Programmed Completion): Document metadata method.
	(Completion Variables): Document completion-category-overrides.

2012-04-05  Chong Yidong  <cyd@gnu.org>

	* anti.texi (Antinews): Rewrite for Emacs 23.

2012-04-04  Chong Yidong  <cyd@gnu.org>

	* minibuf.texi (Programmed Completion): Remove obsolete variable
	completion-annotate-function.
	(Completion Variables): Rename from Completion Styles.
	Document completion-extra-properties.  Document completion-styles-alist
	change.
	(Reading File Names): minibuffer-local-filename-must-match-map is
	not used anymore.
	(Minibuffer Completion): Document completing-read-function.
	(Completion in Buffers): completion-at-point-functions can return
	properties recognized in completion-extra-properties.

	* display.texi (Delayed Warnings): New node.

	* os.texi (Notifications): Copyedits.

2012-04-04  Glenn Morris  <rgm@gnu.org>

	* os.texi (Notifications): Copyedits.

2012-04-03  Michael Albinus  <michael.albinus@gmx.de>

	* os.texi (Terminal-Specific): Fix typo.
	(Notifications): New section.

	* elisp.texi (Top):
	* vol1.texi (Top):
	* vol2.texi (Top): Add "Notifications" and "Dynamic Libraries"
	menu entries.

2012-04-01  Chong Yidong  <cyd@gnu.org>

	* files.texi (Kinds of Files): file-subdir-of-p renamed to
	file-in-directory-p.

2012-03-31  Glenn Morris  <rgm@gnu.org>

	* edebug.texi (Instrumenting Macro Calls):
	Mention defining macros at instrumentation time.
	(Edebug Options): Mention edebug-unwrap-results.

2012-03-31  Eli Zaretskii  <eliz@gnu.org>

	* text.texi (Special Properties): Clarify the description of the
	effect of integer values of the 'cursor' property on cursor
	position.  See the discussions in bug#11068 for more details and
	context.

2012-03-31  Glenn Morris  <rgm@gnu.org>

	* edebug.texi (Edebug Eval, Specification List, Edebug Options):
	Copyedits.

2012-03-30  Chong Yidong  <cyd@gnu.org>

	* display.texi (Image Formats): Add imagemagick type.
	(Image Descriptors): Mention how they are used.
	(ImageMagick Images): Clarify role of imagemagick-register-types.
	(Character Display): Don't mention glyph tables.
	(Display Tables): Use make-glyph-code in example.
	(Glyphs): Avoid "simple glyph code" terminology.  Note that glyph
	tables are semi-obsolete.  De-document create-glyph.
	(Glyphless Chars): Note that display tables override this.
	(Bidirectional Display): Copyedits.  Introduce "bidirectional
	reordering" terminology, and use it.

2012-03-30  Glenn Morris  <rgm@gnu.org>

	* edebug.texi (Jumping): Give name of `i' binding.

2012-03-28  Glenn Morris  <rgm@gnu.org>

	* searching.texi (Regular Expressions, Regexp Special)
	(Regexp Backslash, Regexp Example, Regexp Functions, Regexp Search)
	(Simple Match Data, Saving Match Data, Standard Regexps): Copyedits.
	(Regexp Special): Mention collation.
	Clarify char classes with an example.
	(Regexp Functions): Mention regexp-opt is not guaranteed.
	Mention regexp-opt-charset.
	(Regexp Search): Recommend against looking-back.
	(Search and Replace): Use Texinfo recommended quote convention.
	Add more query-replace-map items.  List multi-query-replace-map items.

2012-03-27  Martin Rudalics  <rudalics@gmx.at>

	* windows.texi (Window History): Describe new option
	switch-to-visible-buffer.

2012-03-27  Glenn Morris  <rgm@gnu.org>

	* searching.texi (String Search): Add xref to Emacs manual.
	Copyedits.  Mention the function word-search-regexp.
	(Searching and Case): Add xref to Emacs manual.  Copyedits.

	* processes.texi (Network Servers): Standardize apostrophe usage.

	* os.texi (System Environment): Copyedits.  Remove some examples
	that do not seem useful.  Mention setenv third arg.
	tty-erase-char does not seem to be nil under a window-system.
	(User Identification): Copyedits.
	Remove some examples that do not seem useful.

2012-03-26  Glenn Morris  <rgm@gnu.org>

	* os.texi (Startup Summary): Copyedits.  Fix startup screen logic.
	(Init File): Copyedits.
	(Command-Line Arguments): Copyedits.  Do not mention argv alias.
	(Killing Emacs): Copyedits.
	(Suspending Emacs): Copyedits.  Mention not very relevant with GUIs.
	Shorten the example, use more standard shell prompts.

2012-03-25  Chong Yidong  <cyd@gnu.org>

	* display.texi (Fringes): Note that fringes are shown on graphical
	displays only.
	(Fringe Size/Pos, Fringe Bitmaps, Making Buttons): Clarifications.
	(Replacing Specs): Clarify example.
	(Manipulating Buttons): Note that button-at can return a marker.
	(Buttons): Minor rewrite.
	(Character Display): New node.  Consolidate all character display
	related nodes into its subsections.
	(Usual Display): Character 127 is also affected by ctl-arrow.
	(Display Tables): Improve example.

2012-03-22  Glenn Morris  <rgm@gnu.org>

	* strings.texi (Text Comparison): Mention string-prefix-p.

2012-03-21  Chong Yidong  <cyd@gnu.org>

	* display.texi (The Echo Area): Add xref to Output Streams.
	(Displaying Messages): Improve doc of message.
	(Echo Area Customization, Invisible Text): Copyedits.
	(Invisible Text): Mention that spec comparison is done with eq.
	(Width): Improve doc of char-width.
	(Faces): Recommend using symbol instead of string for face name.
	Minor clarifications.
	(Defining Faces): Copyedits.  Update face example.
	(Attribute Functions): Mark set-face-foreground etc as commands.
	(Face Remapping): Mention text-scale-adjust.
	Clarify face-remapping-alist and related docs.
	(Face Functions): Don't document make-face or copy-face.

2012-03-20  Chong Yidong  <cyd@gnu.org>

	* display.texi (Forcing Redisplay): Various rewrites to reflect
	new value of redisplay-dont-pause.
	(Truncation): Copyedits.

2012-03-20  Glenn Morris  <rgm@gnu.org>

	* os.texi (Startup Summary): Don't mention initial-buffer-choice = t.
	Add summary table of some relevant command-line options.

2012-03-18  Chong Yidong  <cyd@gnu.org>

	* internals.texi (Building Emacs, Garbage Collection): Copyedits.
	(Writing Emacs Primitives): Re-organize discussion of functions
	with variable Lisp arguments are handled.  Delete an obsolete
	remark, previously tagged as FIXME.

	* os.texi (Idle Timers): Minor clarification.
	(Idle Timers): Link to Time of Day for description of time list.

2012-03-18  Glenn Morris  <rgm@gnu.org>

	* os.texi (System Interface): Flow control was removed.
	(Startup Summary): General update.
	(Init File): Don't mention compiling it.

2012-03-17  Chong Yidong  <cyd@gnu.org>

	* os.texi (Startup Summary): Mention package loading.
	(Init File): Don't refer to .emacs in section title.  Copyedits.
	(Terminal-Specific): Give a realistic example.
	(Command-Line Arguments): Reference Entering Emacs instead of
	repeating the spiel about not restarting Emacs.
	(Time of Day): Discuss time representation at beginning of node.
	(Sound Output): Copyedits.

	* package.texi (Packaging Basics): Document package-initialize.

2012-03-17  Eli Zaretskii  <eliz@gnu.org>

	* frames.texi (Initial Parameters): Add an index entry for
	minibuffer-only frame.

2012-03-16  Glenn Morris  <rgm@gnu.org>

	* modes.texi (Major Mode Conventions): Mention the strange
	relationship between View mode and special modes.  (Bug#10650)

2012-03-11  Chong Yidong  <cyd@gnu.org>

	* windows.texi (Window Configurations): save-window-excursion is
	now a macro.

	* display.texi (Temporary Displays): with-output-to-temp-buffer is
	now a macro.

	* text.texi (Fields): Minor copyedit.

2012-03-10  Eli Zaretskii  <eliz@gnu.org>

	* strings.texi (String Basics):
	* sequences.texi (Sequence Functions): Mention that `length' is
	not appropriate for computing the string width on display; add a
	cross-reference to the description of `string-width'.  (Bug#10978)

	* eval.texi (Autoloading): Minor change of wording.

2012-03-10  Chong Yidong  <cyd@gnu.org>

	* loading.texi (Autoload): Explicitly state which forms are
	processed specially (Bug#7783).

	* keymaps.texi (Mouse Menus): Describe non-toolkit behavior as the
	non-default situation.  Describe one-submenu exception (Bug#7695).

	* nonascii.texi (Character Properties): Copyedits.

2012-03-08  Chong Yidong  <cyd@gnu.org>

	* text.texi (Mode-Specific Indent): Document new behavior of
	indent-for-tab-command.  Document tab-always-indent.
	(Special Properties): Copyedits.
	(Checksum/Hash): Improve secure-hash doc.  Do not recommend MD5.
	(Parsing HTML/XML): Rename from Parsing HTML.  Update doc of
	libxml-parse-html-region.

2012-03-07  Glenn Morris  <rgm@gnu.org>

	* markers.texi (The Region): Briefly mention use-empty-active-region
	and region-active-p.
	(Overview of Markers): Reword garbage collection, add cross-ref.
	(The Mark): Tiny clarification re command loop and activate-mark-hook.

2012-03-07  Chong Yidong  <cyd@gnu.org>

	* text.texi (Buffer Contents): Don't duplicate explanation of
	region arguments from Text node.  Put doc of obsolete var
	buffer-substring-filters back, since it is referred to.
	(Low-Level Kill Ring): Yank now uses clipboard instead of primary
	selection by default.

	* markers.texi (The Mark): Fix typo.
	(The Region): Copyedits.

2012-03-07  Glenn Morris  <rgm@gnu.org>

	* markers.texi (Overview of Markers): Copyedits.
	(Creating Markers): Update approximate example buffer size.
	(The Mark): Don't mention uninteresting return values.

2012-03-05  Chong Yidong  <cyd@gnu.org>

	* positions.texi (Text Lines): Document count-words.

2012-03-04  Chong Yidong  <cyd@gnu.org>

	* frames.texi (Frames): Remove little-used "terminal frame" and
	"window frame" terminology.
	(Frame Parameters, Font and Color Parameters, Initial Parameters)
	(Size and Position, Visibility of Frames): Callers changed.
	(Frames): Clarify which terminals in framep are graphical.
	(Initial Parameters): --geometry is not the only option which adds
	to initial-frame-alist.
	(Position Parameters): Note that icon-left and icon-top are for
	old window managers only.
	(Size Parameters): Sizes are in characters even on graphical
	displays.
	(Management Parameters): Note that window-id and outer-window-id
	can't really be changed, and that auto-raise isn't always obeyed.
	(Cursor Parameters): Document cursor-type explicitly.
	(Size and Position): The aliases set-screen-height and
	set-screen-width have been deleted.
	(Visibility of Frames): Mention "minimization".

	* os.texi (Startup Summary): Minor clarifications.
	(Startup Summary, Suspending Emacs): Standardize on "text
	terminal" terminology.

	* windows.texi (Basic Windows, Coordinates and Windows)
	(Coordinates and Windows):
	* display.texi (Refresh Screen, Line Height, Face Attributes)
	(Overlay Arrow, Beeping, Glyphless Chars): Likewise.

2012-03-04  Glenn Morris  <rgm@gnu.org>

	* abbrevs.texi: Small copyedits throughout.
	(Abbrev Mode): Remove this section, folding it into the top-level.
	(Abbrev Tables): Don't mention irrelevant return values.
	(Abbrev Expansion): Add cross-ref for wrapper hooks.
	(Standard Abbrev Tables): Emacs Lisp mode now has its own table.
	(Abbrev Table Properties): Update nil :regexp description.

2012-03-03  Glenn Morris  <rgm@gnu.org>

	* internals.texi: Change @appendix section commands to @section.
	(Building Emacs): Say less about CANNOT_DUMP platforms.
	Replace deleted eval-at-startup with custom-initialize-delay.
	(Pure Storage): Small changes.
	(Memory Usage): Copyedit.
	(Writing Emacs Primitives): Update Fcoordinates_in_window_p and For
	example definitions.  Give examples of things with non-nil
	interactive args.  Mention eval_sub.  Remove old info about
	strings and GCPRO.  Mention cus-start.el.
	(Buffer Internals, Window Internals, Process Internals):
	Misc small updates and fixes for fields.

	* tips.texi: Copyedits.
	(Coding Conventions): Mention autoloads.
	Combine partially duplicated macro items.  Fix xref.
	Refer to Library Headers for copyright notice.
	(Programming Tips): edit-options is long-obsolete.
	(Compilation Tips): Mention loading bytecomp for byte-compile props.
	(Warning Tips): Mention declare-function.
	(Documentation Tips): Remove old info.
	(Comment Tips): Mention comment-dwim, not indent-for-comment.
	(Library Headers): General update.

2012-03-02  Glenn Morris  <rgm@gnu.org>

	* backups.texi (Reverting): Un-duplicate revert-buffer-in-progress-p,
	and relocate entry.  Mention buffer-stale-function.

	* elisp.texi, vol1.texi, vol2.texi: Standardize some menu entries.

	* hooks.texi (Standard Hooks): General update.
	Put related hooks together.  Add and remove items.
	* commands.texi (Keyboard Macros): Remove cross-ref to Standard Hooks.
	* modes.texi (Hooks): Tweak cross-ref description.

2012-03-01  Michael Albinus  <michael.albinus@gmx.de>

	* files.texi (Kinds of Files): The return value of file-equal-p is
	unspecified, if FILE1 or FILE2 does not exist.

2012-03-01  Glenn Morris  <rgm@gnu.org>

	* hooks.texi (Standard Hooks): Remove mode-specific hooks.

	* maps.texi (Standard Keymaps): General update.
	Remove mode-specific maps, talk about the more general keymaps.
	* help.texi (Help Functions): Add vindex for Helper-help-map.
	* keymaps.texi (Active Keymaps): Minor rephrasing.

2012-02-29  Glenn Morris  <rgm@gnu.org>

	* elisp.texi, vol1.texi, vol2.texi: Use "" quotes in menus.

2012-02-28  Thierry Volpiatto  <thierry.volpiatto@gmail.com>

	* files.texi (Kinds of Files): Rename files-equal-p to file-equal-p.
	Update changed behavior of file-subdir-of-p.

2012-02-28  Glenn Morris  <rgm@gnu.org>

	* advice.texi, anti.texi, display.texi, elisp.texi:
	* processes.texi, variables.texi, vol1.texi, vol2.texi:
	Standardize possessive apostrophe usage.

	* locals.texi: Remove file.
	* elisp.texi, vol1.texi, vol2.texi: Don't include locals.texi.
	Remove menu entry.
	* errors.texi, maps.texi: Adjust node pointers.
	* internals.texi (Buffer Internals): Remove cross-refs to locals.texi.
	* makefile.w32-in (srcs):
	* Makefile.in (srcs): Remove locals.texi.

	* frames.texi (Mouse Position): Fix cross-ref.

2012-02-27  Chong Yidong  <cyd@gnu.org>

	* buffers.texi (Creating Buffers): Clarify that
	generate-new-buffer uses generate-new-buffer-names.
	(Killing Buffers): Remove bogus example duplicating buffer-live-p.

	* files.texi (Directory Names): Index entry for file name abbreviations.
	(Relative File Names, File Name Expansion): Refer to it.
	(Locating Files): Move locate-user-emacs-file documentation to
	Standard File Names.
	(Standard File Names): Add locate-user-emacs-file; update examples.

2012-02-26  Michael Albinus  <michael.albinus@gmx.de>

	* files.texi (Magic File Names): Add files-equal-p and file-subdir-of-p.

2012-02-26  Chong Yidong  <cyd@gnu.org>

	* files.texi (Kinds of Files): Improve documentation of
	files-equal-p and file-subdir-of-p.

2012-02-26  Glenn Morris  <rgm@gnu.org>

	* intro.texi (Acknowledgements): Small changes.

2012-02-25  Glenn Morris  <rgm@gnu.org>

	* errors.texi: Don't try to list _all_ the error symbols.
	Add circular-list, cl-assertion-failed, compression-error.
	* elisp.texi, vol1.texi, vol2.texi:
	* control.texi (Error Symbols): Tweak "Standard Errors" description.

2012-02-25  Thierry Volpiatto  <thierry.volpiatto@gmail.com>

	* files.texi (files-equal-p, file-subdir-of-p): New,
	add initial documentation.

2012-02-25  Chong Yidong  <cyd@gnu.org>

	* files.texi (File Attributes): Document file-selinux-context.
	(Changing Files): Link to it.
	(Changing Files): Document set-file-selinux-context.

	* backups.texi (Making Backups): Return value of backup-buffer is
	changed.  Mention default value of backup-directory-alist.
	(Rename or Copy): Note that backup-by-copying-when-mismatch is t.
	(Auto-Saving): New minor mode behavior for auto-save-mode.
	(Reverting): Add defvar for revert-buffer-in-progress-p.

	* searching.texi (Regexp Backslash): Add index entry (Bug#10869).

2012-02-24  Glenn Morris  <rgm@gnu.org>

	* errors.texi (Standard Errors): Mention dbus-error.
	For arith-error sub-classes, just use one cross-ref.

2012-02-23  Alan Mackenzie  <acm@muc.de>

	* modes.texi (Defining Minor Modes): Document the new keyword
	:after-hook.

2012-02-21  Chong Yidong  <cyd@gnu.org>

	* files.texi (Files): Mention magic file names as arguments.
	(Reading from Files): Copyedits.
	(File Attributes): Mention how to change file modes.
	(Changing Files): Use standard "file permissions" terminology.
	Add xref to File Attributes node.
	(Locating Files): Document locate-user-emacs-file.
	(Unique File Names): Recommend against using make-temp-name.

2012-02-19  Chong Yidong  <cyd@gnu.org>

	* help.texi (Documentation, Documentation Basics, Help Functions):
	Minor clarifications.
	(Accessing Documentation): Clarify what documentation-property is
	for.  Add xref to Keys in Documentation.

	* tips.texi (Documentation Tips): Don't recommend using * in
	docstrings.

	* macros.texi (Defining Macros):
	* modes.texi (Derived Modes): Say "documentation string" instead
	of docstring.

2012-02-18  Chong Yidong  <cyd@gnu.org>

	* modes.texi (Tabulated List Mode): New node.
	(Basic Major Modes): Add xref to it.

	* processes.texi (Process Information): Mention Process Menu mode.

2012-02-17  Chong Yidong  <cyd@gnu.org>

	* syntax.texi (Motion via Parsing): Doc fix for scan-lists.

2012-02-17  Glenn Morris  <rgm@gnu.org>

	* hooks.texi (Standard Hooks): Fix cross-ref to Emacs manual.

2012-02-16  Chong Yidong  <cyd@gnu.org>

	* syntax.texi (Syntax Tables, Syntax Descriptors)
	(Syntax Table Functions): Copyedits.
	(Syntax Basics): Don't repeat the material in the preceding node.
	(Syntax Class Table): Use a table.
	(Syntax Properties): Document syntax-propertize-function and
	syntax-propertize-extend-region-functions.
	(Motion via Parsing): Clarify scan-lists.  Fix indentation.
	(Parser State): Update for the new "c" comment style.
	Fix description of item 7 (comment style).

	* modes.texi (Minor Modes): Update how mode commands should treat
	arguments now.
	(Mode Line Basics): Clarify force-mode-line-update.
	(Mode Line Top): Note that the example is not realistic.
	(Mode Line Variables, Mode Line Data, %-Constructs, Header Lines)
	(Emulating Mode Line): Use "mode line" instead of "mode-line", and
	"mode line construct" instead of "mode line specification".
	(Syntactic Font Lock): Remove mention of obsolete variable
	font-lock-syntactic-keywords.
	(Setting Syntax Properties): Node deleted.
	(Font Lock Mode): Note that Font Lock mode is a minor mode.
	(Font Lock Basics): Note that syntactic fontification falls back
	on `syntax-table'.
	(Search-based Fontification): Emphasize that font-lock-keywords
	should not be set directly.
	(Faces for Font Lock): Avoid some confusing terminology.
	(Syntactic Font Lock): Minor clarifications.  Add xref to
	Syntactic Font Lock node.

2012-02-15  Chong Yidong  <cyd@gnu.org>

	* minibuf.texi (Basic Completion): Define "completion table".
	Move completion-in-region to Completion in Buffers node.
	(Completion Commands): Use "completion table" terminology.
	(Completion in Buffers): New node.

	* modes.texi (Hooks): add-hook can be used for abnormal hooks too.
	(Setting Hooks): Update minor mode usage example.
	(Major Mode Conventions): Note that completion-at-point-functions
	should be altered locally.  Add xref to Completion in Buffers.
	Remove duplicate tip about auto-mode-alist.
	(Minor Modes): Rewrite introduction.
	(Minor Mode Conventions): Copyedits.  Don't recommend
	variable-only minor modes since few minor modes are like that.

2012-02-15  Glenn Morris  <rgm@gnu.org>

	* processes.texi (Network): Document open-network-stream :parameters.

2012-02-14  Chong Yidong  <cyd@gnu.org>

	* keymaps.texi (Format of Keymaps): The CACHE component of keymaps
	was removed on 2009-09-10.  Update lisp-mode-map example.
	(Inheritance and Keymaps): Minor clarification.
	(Searching Keymaps): Remove out-of-place enumeration.
	(Key Lookup): Remove unnecessary example (one was already given in
	Format of Keymaps).
	(Changing Key Bindings): Update suppress-keymap example.
	(Menu Bar, Tool Bar): Copyedits.
	(Tool Bar): Update tool-bar-map example.

2012-02-12  Chong Yidong  <cyd@gnu.org>

	* debugging.texi (Debugger Commands): Continuing is now allowed
	for errors.

2012-02-11  Chong Yidong  <cyd@gnu.org>

	* display.texi (Fringe Indicators): Add xref to Fringe Bitmaps.
	Move the list of standard bitmaps there.
	(Fringe Cursors): Rewrite for clarity.
	(Fringe Bitmaps): Consolidate the list of standard bitmaps here.

	* commands.texi (Command Overview): Mention read-key.
	(Using Interactive, Interactive Call): Minor clarifications.
	(Function Keys, Click Events): Avoid "input stream" terminology.
	(Click Events): Add xref to Window Sizes and Accessing Mouse.
	Clarify column and row components.
	(Accessing Mouse): Add xref to Click Events.  Minor fixes.
	(Special Events): Copyedits.

	* streams.texi (Input Streams): De-document get-file-char.
	(Output Variables): Don't refer to old backquote syntax.

	* debugging.texi (Debugging): Copyedits.  Describe testcover, ERT.
	(Error Debugging): Note that debug-ignored-errors overrides list
	values of debug-on-error too.  Add xref to Signaling Errors.
	Note that debug-on-signal is not customizable.
	Mention condition-case-unless-debug.
	(Compilation Errors): Node deleted.

	* compile.texi (Compiler Errors): Move a paragraph here from
	deleted node Compilation Errors.

2012-02-10  Leo Liu  <sdl.web@gmail.com>

	* control.texi (Handling Errors): Change condition-case-no-debug
	to condition-case-unless-debug.

2012-02-10  Chong Yidong  <cyd@gnu.org>

	* advice.texi (Defining Advice): Clarify ad-unadvise.
	(Activation of Advice): Specifying the ACTIVATE flag in defadvice
	is not abnormal.
	(Advising Primitives): Node deleted; ad-define-subr-args has been
	removed.

	* compile.texi (Speed of Byte-Code): Use float-time in example.
	(Compilation Functions): Note that the log uses Compilation mode.
	Don't discuss the contents of byte-code function object here.
	(Compilation Functions): De-document internal function byte-code.
	(Docs and Compilation): Minor clarifications.

	* objects.texi (Byte-Code Type): Add xref to Byte-Code Function
	Objects.

2012-02-10  Glenn Morris  <rgm@gnu.org>

	* text.texi (Checksum/Hash): Rename node from MD5 Checksum.
	Mention secure-hash.
	* elisp.texi, vol1.texi, vol2.texi: Update menu entry.

2012-02-10  Chong Yidong  <cyd@gnu.org>

	* loading.texi (Loading): Don't emphasize "library" terminology.
	(Library Search): load-path is not a user option.  Mention role of
	-L option and packages.  Improve examples.
	(Loading Non-ASCII): Don't mention unibyte Emacs, which is
	obsolete.
	(Autoload): Minor clarifications.

2012-02-10  Glenn Morris  <rgm@gnu.org>

	* files.texi (Magic File Names): Tweak remote-file-name-inhibit-cache.

	* modes.texi (Basic Major Modes): Mention tabulated-list-mode.

2012-02-08  Glenn Morris  <rgm@gnu.org>

	* loading.texi (Named Features): Update the require example.

2012-02-07  Glenn Morris  <rgm@gnu.org>

	* modes.texi (Defining Minor Modes):
	Expand on args of defined minor modes.

2012-02-07  Chong Yidong  <cyd@gnu.org>

	* variables.texi (Creating Buffer-Local): Minor clarification
	to buffer-local-variables doc (Bug#10715).

2012-02-07  Glenn Morris  <rgm@gnu.org>

	* display.texi (ImageMagick Images): General update.
	Move most details of imagemagick-render-type to the variable's doc.

2012-02-06  Glenn Morris  <rgm@gnu.org>

	* keymaps.texi (Tool Bar): Mention separators.
	(Inheritance and Keymaps):
	Mention make-composed-keymap and multiple inheritance.

	* modes.texi (Running Hooks): Mention run-hook-wrapped.

	* control.texi (Handling Errors):
	Mention condition-case-no-debug and with-demoted-errors.

2012-02-05  Chong Yidong  <cyd@gnu.org>

	* customize.texi (Common Keywords): Minor clarifications.
	Document custom-unlispify-remove-prefixes.
	(Variable Definitions): Backquotes in defcustom seem to work fine
	now.  Various other copyedits.
	(Simple Types): Copyedits.  Document color selector.
	(Composite Types): Copyedits.
	(Splicing into Lists): Clarifications.

	* eval.texi (Backquote): Move from macros.texi.

	* macros.texi (Expansion): Minor clarification.
	(Backquote): Move node to eval.texi.
	(Defining Macros): Move an example from Backquote node.
	(Argument Evaluation): No need to mention Pascal.
	(Indenting Macros): Add xref to Defining Macros.

2012-02-05  Glenn Morris  <rgm@gnu.org>

	* debugging.texi (Error Debugging): Mention debug-on-event default.

2012-02-04  Glenn Morris  <rgm@gnu.org>

	* backups.texi (Reverting): Mention revert-buffer-in-progress-p.

	* debugging.texi (Error Debugging): Mention debug-on-event.
	* commands.texi (Misc Events): Mention sigusr1,2 and debugging.

	* modes.texi (Running Hooks): Try to clarify with-wrapper-hook.

	* text.texi (Buffer Contents):
	Update filter-buffer-substring description.

2012-02-04  Chong Yidong  <cyd@gnu.org>

	* functions.texi (What Is a Function): Add closures.
	Mention "return value" terminology.  Add xref for command-execute.
	Remove unused "keystroke command" terminology.
	(Lambda Expressions): Give a different example than in the
	following subsection.  Add xref to Anonymous Functions.
	(Function Documentation): Remove gratuitous markup.
	(Function Names): Move introductory text to `What Is a Function'.
	(Defining Functions): Fix defun argument spec.
	(Anonymous Functions): Document lambda macro explicitly.
	Mention effects on lexical binding.
	(Function Cells): Downplay direct usage of fset.
	(Closures): New node.
	(Inline Functions): Remove "open-code" terminology.
	(Declaring Functions): Minor tweak; .m is not C code.

	* variables.texi (Variables): Don't refer to "global value".
	(Local Variables, Void Variables): Copyedits.
	(Lexical Binding): Minor clarification of example.
	(File Local Variables): Mention :safe and :risky defcustom args.
	(Lexical Binding): Add xref to Closures node.

2012-02-04  Glenn Morris  <rgm@gnu.org>

	* minibuf.texi (High-Level Completion): Updates for read-color.

2012-02-03  Glenn Morris  <rgm@gnu.org>

	* display.texi (GIF Images): Mention animation.
	Remove commented-out old example of animation.
	(Animated Images): New subsection.
	* elisp.texi (Top):
	* vol1.texi (Top):
	* vol2.texi (Top): Add Animated Images menu entry.

	* display.texi (Image Formats): Remove oddly specific information
	on versions of image libraries.
	(GIF Images, TIFF Images): Minor rephrasing.

2012-02-02  Glenn Morris  <rgm@gnu.org>

	* processes.texi (Synchronous Processes):
	Mention call-process's :file gets overwritten.

	* commands.texi (Reading One Event):
	* help.texi (Help Functions): Document read-char-choice.

	* hooks.texi (Standard Hooks):
	* modes.texi (Keymaps and Minor Modes):
	* text.texi (Commands for Insertion): Document post-self-insert-hook.

	* hooks.texi (Standard Hooks): Add prog-mode-hook.

	* hooks.texi (Standard Hooks):
	* modes.texi (Major Mode Conventions, Mode Hooks):
	Document change-major-mode-after-body-hook.

2012-02-01  Glenn Morris  <rgm@gnu.org>

	* modes.texi (Defining Minor Modes):
	Mention disabling global minor modes on a per-major-mode basis.

2012-01-31  Chong Yidong  <cyd@gnu.org>

	* syntax.texi (Parsing Expressions): Clarify intro (Bug#10657).
	(Parser State): Remove unnecessary statement (Bug#10661).

	* eval.texi (Intro Eval): Add footnote about "sexp" terminology.

2012-01-31  Glenn Morris  <rgm@gnu.org>

	* modes.texi (Defining Minor Modes):
	Document define-minor-mode's new :variable keyword.

2012-01-29  Chong Yidong  <cyd@gnu.org>

	* syntax.texi (Syntax Class Table): Tweak description of newline
	char syntax (Bug#9619).

	* numbers.texi (Predicates on Numbers): Fix wholenump/natnump
	description (Bug#10189).

2012-01-29  Glenn Morris  <rgm@gnu.org>

	* files.texi (Changing Files): Document SELinux support.

	* windows.texi (Window Sizes): Fix typo.

2012-01-28  Chong Yidong  <cyd@gnu.org>

	* display.texi (Fringe Indicators): Clarify fringe-indicator-alist
	doc (Bug#8568).

	* frames.texi (Input Focus): Add NORECORD arg to
	select-frame-set-input-focus.  Clarify its role in select-frame.

	* text.texi (Transposition): We don't use transpose-region as an
	internal subroutine (Bug#3249).

	* modes.texi (Example Major Modes): Update Lisp example code to
	current sources.  Delete the old non-derived-major-mode example,
	which has diverged badly from current sources.

2012-01-27  Glenn Morris  <rgm@gnu.org>

	* makefile.w32-in (texinputdir): Fix (presumed) typo.
	(VERSION, manual): Remove, unused.

2012-01-27  Chong Yidong  <cyd@gnu.org>

	* commands.texi (Command Overview): Minor clarification (Bug#10384).

2012-01-26  Chong Yidong  <cyd@gnu.org>

	* searching.texi (String Search): Document negative repeat count
	(Bug#10507).

2012-01-26  Glenn Morris  <rgm@gnu.org>

	* variables.texi (Using Lexical Binding):
	Mention that lexical-binding should be set in the first line.

2012-01-26  Lars Ingebrigtsen  <larsi@gnus.org>

	* macros.texi (Defining Macros): Don't claim that `declare' only
	affects Edebug and indentation.

2012-01-25  Lars Ingebrigtsen  <larsi@gnus.org>

	* macros.texi (Defining Macros): Slight `declare' fixup.

2012-01-25  Glenn Morris  <rgm@gnu.org>

	* makefile.w32-in (texinputdir):
	* Makefile.in (ENVADD): Add $emacsdir.  (Bug#10603)

2012-01-24  Chong Yidong  <cyd@gnu.org>

	* variables.texi (Variables, Local Variables, Void Variables):
	Edit to make the descriptions less specific to dynamic binding.
	(Local Variables): Default max-specpdl-size is now 1300.
	(Defining Variables): Edits for lexical scoping.
	Delete information about starting docstrings with *.  De-document
	user-variable-p.
	(Tips for Defining): Remove an unimportant discussion of quitting
	in the middle of a load.
	(Accessing Variables, Setting Variables): Discuss lexical binding.
	(Variable Scoping): Rewrite.
	(Scope, Extent, Impl of Scope): Nodes deleted.
	(Dynamic Binding): New node, with material from Scope, Extent, and
	Impl of Scope nodes.
	(Dynamic Binding Tips): Rename from Using Scoping.
	(Lexical Binding): Rewrite.
	(Using Lexical Binding): Rename from Converting to Lexical
	Binding.  Convert to subsection.

	* customize.texi (Variable Definitions): Add custom-variable-p.
	Move user-variable-p documentation here.

2012-01-23  Chong Yidong  <cyd@gnu.org>

	* strings.texi (Text Comparison): Minor qualification.

	* lists.texi (Cons Cells): Copyedits.
	(List Elements): Mention push.
	(List Variables): Mention pop.
	(Rings): Move to sequences.texi.

	* sequences.texi (Sequence Functions): Don't repeat the
	introduction already given in the parent.
	(Vectors): Copyedits.
	(Rings): Move from lists.texi.  Note that this is specific to the
	ring package.

	* symbols.texi (Definitions, Symbol Components): Mention variable
	scoping issues.
	(Plists and Alists): Copyedits.

	* eval.texi (Intro Eval, Symbol Forms): Minor tweaks for
	correctness with lexical scoping.
	(Eval): Copyedits.

2012-01-21  Chong Yidong  <cyd@gnu.org>

	* intro.texi (A Sample Function Description): Special notation
	used for macros too.

	* objects.texi (Ctl-Char Syntax, Other Char Bits): Copyedits.
	(Symbol Type): Add xref for keyword symbols.
	(Sequence Type): Clarify differences between sequence types.
	(Cons Cell Type): Add "linked list" index entry.
	(Non-ASCII in Strings): Copyedits.
	(Equality Predicates): Symbols with same name need not be eq.

	* numbers.texi (Float Basics): Document isnan, copysign, frexp and
	ldexp.  Move float-e and float-pi to Math Functions node.

2012-01-21  Glenn Morris  <rgm@gnu.org>

	* modes.texi (Auto Major Mode):
	* variables.texi (File Local Variables):
	Mention inhibit-local-variables-regexps.

2012-01-19  Martin Rudalics  <rudalics@gmx.at>

	* windows.texi (Window Configurations): Rewrite references to
	persistent window parameters.
	(Window Parameters): Fix description of persistent window
	parameters.

2012-01-16  Juanma Barranquero  <lekktu@gmail.com>

	* windows.texi (Window Parameters): Use @pxref.

2012-01-16  Martin Rudalics  <rudalics@gmx.at>

	* windows.texi (Window Configurations, Window Parameters):
	Describe persistent window parameters.

2011-12-27  Stefan Monnier  <monnier@iro.umontreal.ca>

	* variables.texi (Creating Buffer-Local): Warn against misuses of
	make-variable-buffer-local (bug#10258).

2012-01-07  Lars Magne Ingebrigtsen  <larsi@gnus.org>

	* macros.texi (Defining Macros): Document `doc-string' (bug#9668).

2012-01-06  Chong Yidong  <cyd@gnu.org>

	* variables.texi (Directory Local Variables):
	Document hack-dir-local-variables-non-file-buffer.

2012-01-06  Glenn Morris  <rgm@gnu.org>

	* maps.texi (Standard Keymaps): Refer to Info-edit by name
	rather than by keybinding.

2011-12-29  Juanma Barranquero  <lekktu@gmail.com>

	* frames.texi (Font and Color Parameters): Add @pxref.

2011-12-29  Daniel Colascione  <dan.colascione@gmail.com>

	* frames.texi (Font and Color Parameters):
	Document w32 font backends (bug#10399).

2011-12-28  Paul Eggert  <eggert@cs.ucla.edu>

	* files.texi (File Attributes, Changing Files):
	Use a more-natural notation for octal numbers.

2011-12-23  Juanma Barranquero  <lekktu@gmail.com>

	* variables.texi (Variables with Restricted Values):
	Change reference to variable (bug#10354).

2011-12-13  Martin Rudalics  <rudalics@gmx.at>

	* windows.texi (Splitting Windows): Use t instead of non-nil
	when describing window-combination-resize.

2011-12-05  Stefan Monnier  <monnier@iro.umontreal.ca>

	* text.texi (Special Properties): Warn against `intangible' properties
	(bug#10222).

2011-11-26  Eli Zaretskii  <eliz@gnu.org>

	* display.texi (Truncation):
	* text.texi (Special Properties): Describe what a stretch-glyph is
	instead of using that term without explanation.  Make the
	cross-references more accurate.

	* display.texi (Usual Display): Update the description,
	cross-references, and indexing related to display of control
	characters and raw bytes.

2011-11-25  Martin Rudalics  <rudalics@gmx.at>

	* windows.texi (Splitting Windows): Fix description of
	window-combination-limit.  Suggested by Eli Zaretskii.

2011-11-23  Chong Yidong  <cyd@gnu.org>

	* windows.texi (Window Sizes): Move window-top-line,
	window-left-column, and window-*-pixel-edges to Coordinates and
	Windows node.
	(Coordinates and Windows): Restore window-edges doc.

2011-11-21  Martin Rudalics  <rudalics@gmx.at>

	* windows.texi (Windows and Frames, Splitting Windows):
	Fix typos.

2011-11-21  Chong Yidong  <cyd@gnu.org>

	* windows.texi (Splitting Windows): Fix error in documentation of
	window-combination-limit.
	(Cyclic Window Ordering): Minor fixes to next-window,
	one-window-p, and get-lru-window docs.  Don't document
	window-list-1.
	(Buffers and Windows): Copyedits.
	(Choosing Window): Document special handling of special-display-*.
	(Choosing Window Options): Fix display-buffer-reuse-frames doc.
	Don't document even-window-heights, which is going away.
	Clarify which options are obeyed by which action functions.

2011-11-20  Stefan Monnier  <monnier@iro.umontreal.ca>

	* display.texi (Invisible Text): Clarify point adjustment (bug#10072).

2011-11-20  Martin Rudalics  <rudalics@gmx.at>

	* windows.texi (Resizing Windows, Splitting Windows):
	Remove term "status" when talking about combination limits.

2011-11-20  Juanma Barranquero  <lekktu@gmail.com>

	* compile.texi (Compiler Errors):
	* help.texi (Help Functions): Fix typos.

2011-11-19  Chong Yidong  <cyd@gnu.org>

	* windows.texi (Splitting Windows): Clarify role of window
	parameters in split-window.  Shorten the example.
	(Deleting Windows): Rewrite intro to handle internal windows.
	Fix delete-windows-on doc.
	(Selecting Windows): Copyedits.

2011-11-17  Martin Rudalics  <rudalics@gmx.at>

	* windows.texi (Resizing Windows, Splitting Windows)
	(Deleting Windows): Use term window-combination-resize instead
	of window-splits.

2011-11-16  Martin Rudalics  <rudalics@gmx.at>

	* windows.texi (Resizing Windows, Splitting Windows):
	Rename occurrences of window-nest to window-combination-limit.

2011-11-14  Juanma Barranquero  <lekktu@gmail.com>

	* intro.texi (Lisp History): Fix typo.

2011-11-12  Martin Rudalics  <rudalics@gmx.at>

	* windows.texi (Splitting Windows, Deleting Windows):
	Remove references to splits status of windows.

2011-11-10  Glenn Morris  <rgm@gnu.org>

	* buffers.texi (Read Only Buffers): Expand a bit on why
	toggle-read-only should only be used interactively.  (Bug#7292)

2011-11-09  Chong Yidong  <cyd@gnu.org>

	* windows.texi (Window Sizes): Document window-pixel-edges,
	window-inside-pixel-edges, window-absolute-pixel-edges, and
	window-inside-absolute-pixel-edges.
	(Resizing Windows): shrink-window-if-larger-than-buffer works on
	non-full-width windows.

2011-11-09  Martin Rudalics  <rudalics@gmx.at>

	* windows.texi (Resizing Windows): Rewrite documentation of
	window-resizable.

2011-11-09  Chong Yidong  <cyd@gnu.org>

	* windows.texi (Splitting Windows): Simplify example.

2011-11-08  Chong Yidong  <cyd@gnu.org>

	* windows.texi (Window Sizes): Copyedits.  Document
	window-text-height.  Remove window-min-height and window-min-width
	discussion, referring instead to Emacs manual.
	(Splitting Windows, Resizing Windows): Add xref to Emacs manual.
	(Resizing Windows): Simplify introduction.  Don't document
	enlarge-window, shrink-window, enlarge-window-horizontally, and
	shrink-window-horizontally; they are no longer preferred for
	calling from Lisp, and are already documented in the Emacs manual.

2011-11-07  Glenn Morris  <rgm@gnu.org>

	* windows.texi (Choosing Window): Fix keybinding typo.

2011-11-07  Martin Rudalics  <rudalics@gmx.at>

	* windows.texi (Resizing Windows, Splitting Windows)
	(Window Configurations): Use "child window" instead of
	"subwindow".

2011-11-06  Chong Yidong  <cyd@gnu.org>

	* windows.texi (Basic Windows): Clarify various definitions.
	Treat window-normalize-* as internal; don't document them.
	(Windows and Frames): Various clarifications, e.g. non-live
	windows also belong to frames.  Fix window-list description.
	Simplify window nesting example.
	(Splitting Windows, Window Configurations):
	Use split-window-below.

2011-11-04  Eli Zaretskii  <eliz@gnu.org>

	* windows.texi (Window Sizes): Mention in the doc string that the
	return values of `window-body-height' and `window-body-width' are
	in frame's canonical units.  (Bug#9949)

2011-10-30  Martin Rudalics  <rudalics@gmx.at>

	* windows.texi (Windows and Frames): Remove "iso-" infix from
	documentation of window-iso-combined-p.

2011-10-26  Chong Yidong  <cyd@gnu.org>

	* modes.texi (Running Hooks): Document with-wrapper-hook.

2011-10-18  Chong Yidong  <cyd@gnu.org>

	* display.texi (Glyphless Chars): New node.

2011-10-13  Chong Yidong  <cyd@stupidchicken.com>

	* text.texi (Yanking): Document yank-excluded-properties.

	* package.texi (Packaging Basics): The commentary should say how
	to begin using the package.

2011-10-11  Martin Rudalics  <rudalics@gmx.at>

	* windows.texi (Deleting Windows): Mention which window gets
	selected when deleting the selected window.

2011-10-09  Martin Rudalics  <rudalics@gmx.at>

	* buffers.texi (The Buffer List): Describe how bury-buffer deals
	with the selected window.
	* windows.texi (Buffers and Windows): Reformulate text on how
	replace-buffer-in-windows deals with a window.
	(Quitting Windows): Describe how quit-window deals with a
	standalone frame.  Describe new option frame-auto-hide-function.

2011-10-08  Glenn Morris  <rgm@gnu.org>

	* symbols.texi (Other Plists): Markup fix.  (Bug#9702)

	* positions.texi (Excursions): Update warning message.

2011-10-05  Chong Yidong  <cyd@stupidchicken.com>

	* display.texi (Low-Level Font, Face Attributes, Font Lookup):
	Fix Emacs manual xref (Bug#9675).

2011-10-01  Chong Yidong  <cyd@stupidchicken.com>

	* windows.texi (Textual Scrolling): Document scroll-up-command,
	scroll-down-command, scroll-error-top-bottom, and the
	scroll-command symbol property.
	(Display Action Functions): Fix description of
	display-buffer-pop-up-window.

2011-09-28  Juanma Barranquero  <lekktu@gmail.com>

	* windows.texi (Splitting Windows): Fix typos.

2011-09-25  Martin Rudalics  <rudalics@gmx.at>

	* windows.texi (Windows and Frames, Display Action Functions)
	(Switching Buffers): Fix some typos.
	(Buffers and Windows): Remove reference to window-auto-delete.
	Reword description of replace-buffer-in-windows.
	(Window History): Fix some typos and refer to frame local buffer
	list.
	(Quitting Windows): New node.
	(Window Configurations): Add descriptions of window-state-get
	and window-state-put.
	(Window Parameters): Describe variable ignore-window-parameters.
	Sketch some window parameters currently in use.
	* elisp.texi (Top): Update node listing.

2011-09-25  Chong Yidong  <cyd@stupidchicken.com>

	* windows.texi (Display Action Functions)
	(Choosing Window Options): New nodes.

2011-09-24  Chong Yidong  <cyd@stupidchicken.com>

	* windows.texi (Window History): New node.  Move text here from
	Buffers and Windows.
	(Switching Buffers): Rename from Displaying Buffers, since we
	don't document display-buffer here; callers changed.
	Document FORCE-SAME-WINDOW arg to switch-to-buffer and
	switch-to-buffer-other-frame.  Delete duplicate
	replace-buffer-in-windows doc.
	(Choosing Window): Document display actions.

2011-09-24  Eli Zaretskii  <eliz@gnu.org>

	* display.texi (Forcing Redisplay): Update the description of
	redisplay-dont-pause due to change in the default value.

2011-09-23  Martin Rudalics  <rudalics@gmx.at>

	* frames.texi (Frames and Windows): Move section and rename to
	Windows and Frames in windows.texi.
	* windows.texi (Windows): Restructure.
	(Basic Windows): Rewrite.  Explain live and internal windows and
	normalization functions.
	(Windows and Frames): Move section here from frames.texi.
	Describe subwindows, window combinations, window tree, and
	corresponding functions including window-list here.
	(Window Sizes): Rename section from Size of Window and move it
	up in chapter.  Describe total and body sizes and the
	corresponding functions.  Explain new semantics of
	window-min-height/-width.
	(Resizing Windows): Move section up in chapter.  Describe new
	resize functions.
	(Splitting Windows): Describe new behavior of split-window,
	split-window-above-each-other and split-window-side-by-side.
	Provide examples.  Describe window-nest and window-splits
	options.
	(Deleting Windows): Minor rewrite.
	(Selecting Windows): Minor rewrite.
	Describe frame-selected-window and set-frame-selected-window here.
	(Cyclic Window Ordering): Minor rewrite.
	Describe window-list-1.
	(Buffers and Windows): Rewrite.  Explain a window's previous and
	next buffers and the corresponding functions.
	(Window Tree): Merge into Windows and Frames section.
	* elisp.texi (Top): Update node listings for frames and windows
	sections.

2011-09-21  Stefan Monnier  <monnier@iro.umontreal.ca>

	* display.texi (Face Functions): `face-list' returns faces (bug#9564).

2011-09-19  Lars Magne Ingebrigtsen  <larsi@gnus.org>

	* errors.texi (Standard Errors): Remove apparent placeholder text
	(bug#9491).

2011-09-18  Chong Yidong  <cyd@stupidchicken.com>

	* frames.texi (Management Parameters): Fix description of
	icon-type parameter.

2011-09-17  Chong Yidong  <cyd@stupidchicken.com>

	* tips.texi (Key Binding Conventions): Don't bind a key sequence
	ending in C-g.  Suggested by Edward O'Connor.

2011-09-17  Eli Zaretskii  <eliz@gnu.org>

	* numbers.texi (Integer Basics): Add indexing for
	most-positive-fixnum and most-negative-fixnum.  (Bug#9525)

2011-09-14  Dani Moncayo  <dmoncayo@gmail.com>

	* lists.texi (Sets And Lists): Fix typo.  (Bug#9393)

2011-09-11  Juanma Barranquero  <lekktu@gmail.com>

	* processes.texi (Network Servers): Clarify what the process
	buffer is used for (bug#9233).

2011-08-30  Dani Moncayo  <dmoncayo@gmail.com>

	* lists.texi (Building Lists): Fix typo.

2011-08-30  Chong Yidong  <cyd@stupidchicken.com>

	* display.texi (Basic Faces): New node.  Document new faces.

	* modes.texi (Major Mode Conventions): Move some text there.
	(Mode Help): Remove major-mode var, duplicated in Major Modes.

2011-08-29  Chong Yidong  <cyd@stupidchicken.com>

	* modes.texi (Basic Major Modes): New node.  Callers updated.
	(Major Modes): Document fundamental-mode and major-mode.
	(Major Mode Basics): Node deleted; text moved to Major Modes.
	(Derived Modes): Document derived-mode-p.

2011-08-28  Chong Yidong  <cyd@stupidchicken.com>

	* files.texi (Changing Files, Create/Delete Dirs): Document new
	arguments for delete-file, delete-directory, and copy-directory.
	(Visiting Functions): Remove view-file; it is documented in the
	Emacs manual.

	* frames.texi (Layout Parameters): The defaults for the
	menu-bar-lines and tool-bar-lines parameters depend on the mode.

	* display.texi (Progress): Document spinner functionality.

	* os.texi (Killing Emacs): Note that kill-emacs can be called by
	operating system signals.  Refer to save-buffers-kill-terminal
	instead of save-buffers-kill-emacs.

	* objects.texi (Symbol Type): Document ## print representation.

2011-08-25  Eli Zaretskii  <eliz@gnu.org>

	* display.texi (Specified Space): Mention that `space' specs
	influence bidi reordering.
	(Bidirectional Display): Explain how to use `(space . PROPS)' for
	separating fields with bidirectional content.

2011-08-24  Eli Zaretskii  <eliz@gnu.org>

	* display.texi (Bidirectional Display): Document return value in
	buffers that are not bidi-reordered for display, and in unibyte
	buffers.

2011-08-23  Eli Zaretskii  <eliz@gnu.org>

	* nonascii.texi (Character Properties): Document the values for
	unassigned codepoints.

2011-08-18  Eli Zaretskii  <eliz@gnu.org>

	* nonascii.texi (Character Properties): Document use of
	`bidi-class' and `mirroring' properties as part of reordering.
	Provide cross-references to "Bidirectional Display".

	* display.texi (Bidirectional Display): Document the pitfalls of
	concatenating strings with bidirectional content, with possible
	solutions.  Document bidi-string-mark-left-to-right.
	Mention paragraph direction in modes that inherit from prog-mode.
	Document use of `bidi-class' and `mirroring' properties as part of
	reordering.

2011-08-16  Eli Zaretskii  <eliz@gnu.org>

	* modes.texi (Major Mode Conventions): Improve the documentation
	of `mode-class' `special' modes.

	* nonascii.texi (Character Properties): Document the `mirroring'
	property.  Add index entries.

	* syntax.texi (Categories): Add an example of defining a new
	category and category table.

	* searching.texi (Regexp Backslash): Document how to display
	existing categories.  Mention the possibility of adding
	categories, and add an xref to where this is described.  Add an
	index entry.

2011-08-09  Chong Yidong  <cyd@stupidchicken.com>

	* text.texi (Special Properties):
	* display.texi (Overlay Properties): Note that mouse-face cannot
	change the text size (Bug#8530).

2011-08-08  Chong Yidong  <cyd@stupidchicken.com>

	* os.texi (Time of Day): Remove set-time-zone-rule, and recommend
	using setenv instead.

2011-07-28  Eli Zaretskii  <eliz@gnu.org>

	* display.texi (Bidirectional Display): Document the fact that
	bidi-display-reordering is t by default.

2011-07-23  Eli Zaretskii  <eliz@gnu.org>

	* display.texi (Bidirectional Display): New section.

2011-07-16  Lars Magne Ingebrigtsen  <larsi@gnus.org>
	    Tim Cross  <theophilusx@gmail.com>  (tiny change)
	    Glenn Morris  <rgm@gnu.org>

	* keymaps.texi (Toolkit Differences): New node.  (Bug#8176)

2011-07-15  Andreas Schwab  <schwab@linux-m68k.org>

	* help.texi (Keys in Documentation): Revert last change.

2011-07-15  Lars Magne Ingebrigtsen  <larsi@gnus.org>

	* help.texi (Keys in Documentation): Clarify that \= only quotes
	the next character, and doesn't affect longer sequences in
	particular (bug#8935).

	* debugging.texi (Using Debugger):
	Mention @code{eval-expression-debug-on-error} (bug#8549).

2011-07-14  Eli Zaretskii  <eliz@gnu.org>

	* display.texi (Other Display Specs): Document that `left-fringe'
	and `right-fringe' display specifications are of the "replacing"
	kind.

2011-07-14  Lars Magne Ingebrigtsen  <larsi@gnus.org>

	* help.texi (Documentation Basics): Add a link to the Function
	Documentation node (bug#6580).

2011-07-13  Lars Magne Ingebrigtsen  <larsi@gnus.org>

	* keymaps.texi (Menu Bar): Mention :visible and :enable
	(bug#6344).  Text by Drew Adams.

	* modes.texi (Running Hooks): Mention buffer-local hook variables
	(bug#6218).

	* objects.texi (General Escape Syntax): "a with grave accent" is
	?xe0, not ?x8e0 (bug#5259).

2011-07-12  Chong Yidong  <cyd@stupidchicken.com>

	* display.texi (Face Attributes, Font Selection): Add references
	to the Fonts node in the Emacs manual (Bug#4178).

2011-07-12  Chong Yidong  <cyd@stupidchicken.com>

	* display.texi (Window Systems): `window-system' is
	terminal-local.

	* frames.texi (Frame Parameters, Parameter Access): Don't mention
	frame-local variables.

	* variables.texi (Buffer-Local Variables): Don't mention obsolete
	frame-local variables.
	(Frame-Local Variables): Node deleted.

	* elisp.texi (Top): Update node listing.

2011-07-12  Lars Magne Ingebrigtsen  <larsi@gnus.org>

	* elisp.texi: Change "inferiors" to "subnodes" in three places
	(bug#3523).

2011-07-11  Chong Yidong  <cyd@stupidchicken.com>

	* frames.texi (Window System Selections): Discussion of
	x-select-enable-clipboard moved to Emacs manual.

2011-07-11  Deniz Dogan  <deniz@dogan.se>

	* commands.texi (Prefix Command Arguments): Remove excessive
	apostrophe.

2011-07-11  Lars Magne Ingebrigtsen  <larsi@gnus.org>

	* syntax.texi (Syntax Descriptors): Clarify that the ". 23" syntax
	description is a string (bug#3313).

	* frames.texi (Display Feature Testing): Try to explain what all
	the visual classes mean (bug#3042).

2011-07-10  Lars Magne Ingebrigtsen  <larsi@gnus.org>

	* modes.texi (Mode Line Variables): Document `mode-line-remote'
	and `mode-line-client' (bug#2974).

	* text.texi (Insertion): Clarify marker movements (bug#1651).
	Text from Drew Adams.

2011-07-07  Lars Magne Ingebrigtsen  <larsi@gnus.org>

	* text.texi (Special Properties): Clarify the format of `face'
	(bug#1375).

	* commands.texi (Interactive Call): Add a `call-interactively'
	example (bug#1010).

2011-07-06  Lars Magne Ingebrigtsen  <larsi@gnus.org>

	* functions.texi (Calling Functions): Link to the "Interactive
	Call" node (bug#1001).

2011-07-06  Chong Yidong  <cyd@stupidchicken.com>

	* customize.texi (Composite Types): Move alist and plist to here
	from Simple Types (Bug#7545).

	* elisp.texi (Top): Update menu description.

	* display.texi (Face Attributes): Document negative line widths
	(Bug#6113).

2011-07-03  Tobias C. Rittweiler  <tcr@freebits.de>  (tiny change)

	* searching.texi (Match Data): Note that match data can be
	overwritten by most functions (bug#2499).

2011-07-03  Lars Magne Ingebrigtsen  <larsi@gnus.org>

	* strings.texi (Formatting Strings): Clarify what the "-" and "0"
	flags mean (bug#6659).

	* functions.texi (What Is a Function): Document the autoload
	object (bug#6496).

2011-07-02  Lars Magne Ingebrigtsen  <larsi@gnus.org>

	* customize.texi (Variable Definitions): Clarify that SETFUNCTION
	is only used in the Customize user interface (bug#6089).

	* display.texi (Showing Images): Mention the point of sliced
	images (bug#7836).

2011-07-02  Eli Zaretskii  <eliz@gnu.org>

	* variables.texi (Defining Variables, Void Variables)
	(Constant Variables): Fix incorrect usage of @kindex.

2011-07-02  Lars Magne Ingebrigtsen  <larsi@gnus.org>

	* variables.texi (Defining Variables): Add an index entry for
	`set-variable' (bug#7262).
	(Defining Variables): Use @findex for functions.

	* frames.texi (Basic Parameters): Document the `explicit-name'
	parameter (bug#6951).

	* customize.texi (Type Keywords): Clarify that :value provides a
	default value for all types (bug#7386).

	* streams.texi (Output Functions): Document `pp'.

2011-06-25  Chong Yidong  <cyd@stupidchicken.com>

	* keymaps.texi (Searching Keymaps):
	* display.texi (Overlay Properties): Fix errors in 2011-05-29
	change.  Suggested by Johan Bockgård.

2011-06-15  Chong Yidong  <cyd@stupidchicken.com>

	* text.texi (Special Properties): Clarify role of font-lock-face.

2011-06-15  Lars Magne Ingebrigtsen  <larsi@gnus.org>

	* processes.texi (Process Information): Rename `process-alive-p'
	to `process-live-p' for consistency with other `-live-p' functions.

2011-06-03  Paul Eggert  <eggert@cs.ucla.edu>

	Document wide integers better.
	* files.texi (File Attributes): Document ino_t values better.
	ino_t values no longer map to anything larger than a single cons.
	* numbers.texi (Integer Basics, Integer Basics, Arithmetic Operations)
	(Bitwise Operations):
	* objects.texi (Integer Type): Use a binary notation that is a bit easier
	to read, and that will port better if 62-bits becomes the default.
	Fix or remove incorrect examples.
	* os.texi (Time Conversion): Document time_t values better.

2011-05-31  Lars Magne Ingebrigtsen  <larsi@gnus.org>

	* processes.texi (Process Information):
	Document `process-alive-p'.

2011-05-29  Chong Yidong  <cyd@stupidchicken.com>

	* help.texi (Accessing Documentation):
	* display.texi (Pixel Specification):
	* processes.texi (Serial Ports, Serial Ports):
	* nonascii.texi (Character Properties, Default Coding Systems):
	* text.texi (Changing Properties, Special Properties):
	* windows.texi (Window Start and End):
	* modes.texi (SMIE Indentation Example, SMIE Tricks):
	* keymaps.texi (Searching Keymaps, Tool Bar):
	* minibuf.texi (Basic Completion):
	* compile.texi (Eval During Compile):
	* strings.texi (Formatting Strings): Tweaks to avoid overflowing
	7x9 paper in printed manual.

	* lists.texi (Sets And Lists): Fix misplaced text.

2011-05-29  Chong Yidong  <cyd@stupidchicken.com>

	* keymaps.texi (Remapping Commands): Emphasize that the keymap
	needs to be active (Bug#8350).

2011-05-28  Chong Yidong  <cyd@stupidchicken.com>

	* minibuf.texi (Reading File Names): Clarify (Bug#8480).

	* tips.texi (Coding Conventions): Remove antediluvian filename
	limit recommendation (Bug#8538).

2011-05-27  Glenn Morris  <rgm@gnu.org>

	* modes.texi (Auto Major Mode): Update for set-auto-mode changes.

2011-05-26  Glenn Morris  <rgm@gnu.org>

	* variables.texi (File Local Variables):
	Update hack-local-variables `mode-only' return value.
	Add some more details on what this function does in the other case.

2011-05-19  Glenn Morris  <rgm@gnu.org>

	* lists.texi (Sets And Lists): Mention cl provides union etc.

2011-05-19  Nix  <nix@esperi.org.uk>

	* windows.texi (Displaying Buffers): pop-to-buffer is not a command.

	* text.texi (Parsing HTML): Update for function name changes.

	* syntax.texi (Syntax Flags): Small fix.

	* keymaps.texi (Active Keymaps): Typo fix.
	(Changing Key Bindings): Grammar fix.

	* frames.texi (Minibuffers and Frames): Grammar fix.
	(Window System Selections): x-select-enable-clipboard now defaults to t.

	* customize.texi (Common Keywords):
	* display.texi (Abstract Display):
	* modes.texi (Auto-Indentation):
	* nonascii.texi (Converting Representations): Typo fixes.

	* control.texi (Examples of Catch): Call it "goto" not "go to".

2011-05-14  Eli Zaretskii  <eliz@gnu.org>

	* nonascii.texi (Character Properties): Fix inconsistencies with
	implementation.

	* text.texi (Special Properties): Move @defvar's out of the
	@table.  (Bug#8652)

2011-05-12  Glenn Morris  <rgm@gnu.org>

	* display.texi (Image Descriptors): Fix typo.  (Bug#8495)

2011-05-12  Stefan Monnier  <monnier@iro.umontreal.ca>

	* modes.texi (Region to Refontify): Rename from "Region to Fontify".
	(Multiline Font Lock):
	* vol2.texi (Top):
	* vol1.texi (Top):
	* elisp.texi (Top): Update menu accordingly.

2011-05-12  Drew Adams  <drew.adams@oracle.com>

	* modes.texi (Region to Fontify): Fix typo.

2011-05-10  Jim Meyering  <meyering@redhat.com>

	* minibuf.texi: Fix typo "in in -> in".

2011-05-06  Paul Eggert  <eggert@cs.ucla.edu>

	* numbers.texi (Integer Basics): Large integers are treated as floats.

2011-04-30  Lars Magne Ingebrigtsen  <larsi@gnus.org>

	* processes.texi (Synchronous Processes): Document the (:file
	"/file-name") syntax for `call-process'.

2011-04-23  Juanma Barranquero  <lekktu@gmail.com>

	* windows.texi (Choosing Window): Fix typo.

2011-04-23  Chong Yidong  <cyd@stupidchicken.com>

	* frames.texi (Layout Parameters): Note the difference between
	querying and setting parameters for left-fringe and right-fringe
	(Bug#6930).

2011-03-21  Stefan Monnier  <monnier@iro.umontreal.ca>

	* minibuf.texi (Basic Completion): Be a bit more precise about the
	valid kinds of completion tables.
	(Programmed Completion): Remove obsolete text about lambda expressions
	not being valid completion tables.

2011-03-19  Chong Yidong  <cyd@stupidchicken.com>

	* positions.texi (Excursions): Explain the "save-excursion
	defeated by set-buffer" warning.

	* buffers.texi (Current Buffer): Copyedits.  Don't recommend using
	save-excursion.  Suggested by Uday S Reddy.

2011-04-01  Stefan Monnier  <monnier@iro.umontreal.ca>

	* variables.texi (Defining Variables): Mention the new meaning of `defvar'.
	(Lexical Binding): New sub-section.

	* eval.texi (Eval): Discourage the use of `eval'.
	Document its new `lexical' argument.

2011-03-28  Stefan Monnier  <monnier@iro.umontreal.ca>

	* commands.texi (Command Overview): `post-command-hook' is not reset to
	nil any more.

2011-03-19  Stefan Monnier  <monnier@iro.umontreal.ca>

	* strings.texi (String Conversion): Don't mention
	string-make-(uni|multi)byte (bug#8262).
	* nonascii.texi (Converting Representations): Fix up range.
	* keymaps.texi (Key Binding Commands): Update code point, avoid
	"unibyte character" and remove mention of unibyte bindings.

2011-03-10  Eli Zaretskii  <eliz@gnu.org>

	* modes.texi (Operator Precedence Grammars): Don't use characters
	outside ISO-8859-1.

2011-03-09  Eli Zaretskii  <eliz@gnu.org>

	* intro.texi (Acknowledgements): Convert to ISO-8859-1 encoding.

	* makefile.w32-in (MAKEINFO_OPTS): Add --enable-encoding.

2011-03-08  Glenn Morris  <rgm@gnu.org>

	* Makefile.in (MAKEINFO_OPTS): Add --enable-encoding.
	* intro.texi (Acknowledgements): Names to UTF-8.
	* elisp.texi: Set documentencoding.

2011-03-07  Chong Yidong  <cyd@stupidchicken.com>

	* Version 23.3 released.

2011-03-06  Chong Yidong  <cyd@stupidchicken.com>

	* package.texi: Update index keywords.
	(Package Archives): New node contents.  Document package-x.el.

2011-03-06  Juanma Barranquero  <lekktu@gmail.com>

	* makefile.w32-in (srcs): Add package.texi.

2011-03-06  Chong Yidong  <cyd@stupidchicken.com>

	* package.texi (Packaging, Packaging Basics, Simple Packages)
	(Multi-file Packages): Expand and clarify.
	(Package Archives): Temporary placeholder node.

	* elisp.texi (Top): Update node listing.

	* Makefile.in (srcs): Add package.texi.

2011-03-05  Chong Yidong  <cyd@stupidchicken.com>

	* processes.texi (Synchronous Processes): Minor clarification
	(Bug#8149).

2011-03-03  Glenn Morris  <rgm@gnu.org>

	* files.texi (Truenames): Minor clarification.  (Bug#2341)

2011-03-01  Glenn Morris  <rgm@gnu.org>

	* variables.texi (Directory Local Variables):
	Mention `(subdirs . nil)' alist element.

2011-02-28  Glenn Morris  <rgm@gnu.org>

	* variables.texi (Directory Local Variables): Mention the optional
	mtime argument of dir-locals-set-directory-class.  (Bug#3577)

2011-02-27  Chong Yidong  <cyd@stupidchicken.com>

	* minibuf.texi (Minibuffer History): Clarify discussion of
	minibuffer history lists (Bug#8085).

2011-02-19  Eli Zaretskii  <eliz@gnu.org>

	* elisp.texi: Sync @dircategory with ../../info/dir.

	* files.texi (Visiting Functions): Document find-file-literally,
	both the command and the variable.

	* variables.texi (Creating Buffer-Local): Explain the meaning of
	permanent local variables.

	* files.texi (Visiting Functions): Document find-file-literally,
	both the command and the variable.

	* variables.texi (Creating Buffer-Local): Explain the meaning of
	permanent local variables.

2011-02-19  Glenn Morris  <rgm@gnu.org>

	* keymaps.texi (Remapping Commands): Mention how to undo it.

2011-02-09  Reuben Thomas  <rrt@sc3d.org>

	* loading.texi (Hooks for Loading): Remove unnecessary advice
	about eval-after-load (Bug#7986).

2011-02-05  Chong Yidong  <cyd@stupidchicken.com>

	* commands.texi (Accessing Mouse): Note that a header line is not
	included in the row of posn-col-row.

2011-02-02  Chong Yidong  <cyd@stupidchicken.com>

	* modes.texi (Major Mode Conventions): Add face guidelines.
	(Faces for Font Lock): List faces in order of prominence.

2011-02-01  Paul Eggert  <eggert@cs.ucla.edu>

	format-time-string now supports subsecond time stamp resolution
	* os.texi (Time Parsing): Document %N.

2011-01-28  Chong Yidong  <cyd@stupidchicken.com>

	* vol1.texi (Top):
	* vol2.texi (Top):
	* elisp.texi (Top):
	* display.texi (Display Property): Shorten the menu description of
	the "Other Display Specs" node (Bug#7816).

	* keymaps.texi (Defining Menus): Add "menu item" and "extended
	menu item" concept index entries (Bug#7805).

2011-01-29  Eli Zaretskii  <eliz@gnu.org>

	* makefile.w32-in (texinfodir): New variable.
	(usermanualdir): Remove as redundant with $(emacsdir).
	(MAKEINFO): Remove options, leave only program name.
	(MAKEINFO_OPTS): New variable.
	(texinputdir, $(infodir)/elisp): Use $(MAKEINFO_OPTS).

2011-01-25  Chong Yidong  <cyd@stupidchicken.com>
	    Richard Kim  <emacs18@gmail.com>

	* loading.texi (Library Search): Document list-load-path-shadows
	(Bug#7757).

2011-01-25  Chong Yidong  <cyd@stupidchicken.com>

	* searching.texi (Regexp Special): Remove outdated discussion of
	character sets (Bug#7780).

	* frames.texi (Pop-Up Menus): Document where menu title comes
	from (Bug#7684).

2011-01-25  Glenn Morris  <rgm@gnu.org>

	* display.texi (Making Buttons): Mention limitation of text buttons.

2011-01-23  Werner Lemberg  <wl@gnu.org>

	* Makefile.in (MAKEINFO): Now controlled by `configure'.
	(MAKEINFO_OPTS): New variable.  Use it where appropriate.
	(ENVADD): New variable to control texi2dvi and texi2pdf.

2011-01-15  Chong Yidong  <cyd@stupidchicken.com>

	* files.texi (Directory Names): Move directory-abbrev-alist doc to
	Emacs manual.

2011-01-15  Eli Zaretskii  <eliz@gnu.org>

	* files.texi (Directory Names): Explain why FROM in
	directory-abbrev-alist should begin with \`.  (Bug#7777)

2011-01-11  Stefan Monnier  <monnier@iro.umontreal.ca>

	* loading.texi (Hooks for Loading): Adjust doc of eval-after-load.

2011-01-02  Eli Zaretskii  <eliz@gnu.org>

	* modes.texi (Emulating Mode Line): Fix last change.

2011-01-02  Eli Zaretskii  <eliz@gnu.org>

	* modes.texi (Emulating Mode Line): Update documentation of
	format-mode-line according to changes that fixed bug #7587.

2010-12-18  Stefan Monnier  <monnier@iro.umontreal.ca>

	* modes.texi (Derived Modes): Mention prog-mode.

	* keymaps.texi (Simple Menu Items, Extended Menu Items): Remove mention
	of the key-binding-data cache since we don't use it any more.

2010-12-13  Eli Zaretskii  <eliz@gnu.org>

	* processes.texi (Shell Arguments):
	* strings.texi (Creating Strings): Don't mention "shell commands";
	make it explicit that `split-string-and-unquote' and
	`combine-and-quote-strings' are mainly for working with arguments
	to call-process and start-process.

	* processes.texi (Shell Arguments): Fix documentation of
	`split-string-and-unquote'.  Add indexing.  (Bug#7563)

2010-12-13  Stefan Monnier  <monnier@iro.umontreal.ca>

	* modes.texi (Auto-Indentation): New section to document SMIE.
	(Major Mode Conventions):
	* text.texi (Mode-Specific Indent): Refer to it.

2010-12-13  Eli Zaretskii  <eliz@gnu.org>

	* display.texi (Other Display Specs): Document left-fringe and
	right-fringe display specs.

2010-12-13  Stefan Monnier  <monnier@iro.umontreal.ca>

	* backups.texi (Making Backups):
	* modes.texi (Example Major Modes): Use recommended coding style.
	(Major Mode Basics, Derived Modes): Encourge more strongly use of
	define-derived-mode.  Mention completion-at-point-functions.

2010-12-13  Chong Yidong  <cyd@stupidchicken.com>

	* nonascii.texi (Converting Representations):
	Document byte-to-string.

2010-12-08  Glenn Morris  <rgm@gnu.org>

	* buffers.texi (Modification Time):
	verify-visited-file-modtime now defaults to the current buffer.

2010-11-27  Chong Yidong  <cyd@stupidchicken.com>

	* nonascii.texi (Converting Representations): Document byte-to-string.

	* strings.texi (Creating Strings): Don't mention semi-obsolete
	function char-to-string.
	(String Conversion): Shorten discussion of semi-obsolete function
	string-to-char.  Link to Converting Representations.

	* objects.texi (Symbol Type):
	* text.texi (Near Point):
	* help.texi (Help Functions):
	* functions.texi (Mapping Functions): Use string instead of
	char-to-string in examples.

2010-11-27  Chong Yidong  <cyd@stupidchicken.com>

	* text.texi (Kill Functions, Kill Functions)
	(Low-Level Kill Ring, Low-Level Kill Ring): Remove obsolete
	YANK-HANDLER args.

	* symbols.texi (Creating Symbols): Using unintern without an
	obarray arg is now obsolete.

	* numbers.texi (Float Basics): Document float-e and float-pi.

	* variables.texi (Defining Variables): Change "pi" example to
	"float-pi".

2010-11-26  Eli Zaretskii  <eliz@gnu.org>

	* commands.texi (Click Events): Document the values of X, Y and
	COL, ROW in the event's position, when the click is on the header
	or mode line, on the fringes, or in the margins.

2010-11-17  Eli Zaretskii  <eliz@gnu.org>

	* customize.texi (Composite Types): Lower-case index entry.

	* loading.texi (How Programs Do Loading):
	Document load-file-name.  (Bug#7346)

2010-11-17  Glenn Morris  <rgm@gnu.org>

	* text.texi (Kill Functions, Low-Level Kill Ring): Small fixes.

2010-11-13  Eli Zaretskii  <eliz@gnu.org>

	* display.texi (Usual Display): Characters with no fonts are not
	necessarily displayed as empty boxes.

2010-10-31  Glenn Morris  <rgm@gnu.org>

	* maps.texi (Standard Keymaps): Update File menu description.

2010-10-28  Glenn Morris  <rgm@gnu.org>

	* Makefile.in (elisp.dvi, elisp.pdf): Also include $emacsdir.

2010-10-24  Eli Zaretskii  <eliz@gnu.org>

	* display.texi (Window Systems): Deprecate use of window-system as
	a predicate.

2010-10-23  Glenn Morris  <rgm@gnu.org>

	* help.texi (Documentation Basics): Remove mentions of digest-doc and
	sorted-doc.

2010-10-15  Eli Zaretskii  <eliz@gnu.org>

	* os.texi (Dynamic Libraries): New node, with slightly modified
	text deleted from "Image Formats".
	(System Interface): Add @menu entry for "Dynamic Libraries".

	* display.texi (Image Formats): Remove description of
	image-library-alist.  (Renamed in 2010-10-13T14:50:06Z!lekktu@gmail.com.)

2010-10-12  Glenn Morris  <rgm@gnu.org>

	* book-spine.texinfo: Rename to book-spine.texi.

2010-10-11  Glenn Morris  <rgm@gnu.org>

	* Makefile.in (MAKEINFO): Add explicit -I$srcdir.

	* Makefile.in (DVIPS): New variable.
	(.PHONY): Add html, ps.
	(html, elisp.html, ps, elisp.ps): New targets.
	(clean): Delete html, ps files.
	($(infodir)/elisp): Remove unnecessary includes.

2010-10-09  Eli Zaretskii  <eliz@gnu.org>

	* makefile.w32-in (emacsdir): New variable.
	(srcs): Add emacsver.texi.
	($(infodir)/elisp, elisp.dvi): Add -I$(emacsdir).

2010-10-09  Glenn Morris  <rgm@gnu.org>

	* Makefile.in (VPATH): Remove.
	(infodir): Make it absolute.
	(mkinfodir, $(infodir)/elisp, infoclean): No need to cd $srcdir.

	* Makefile.in (dist): Anchor regexps.

	* Makefile.in (srcs): Put elisp.texi first.
	($(infodir)/elisp, elisp.dvi, elisp.pdf): Use $<.

	* Makefile.in (infoclean): Remove harmless, long-standing error.

	* Makefile.in ($(infodir)): Delete rule.
	(mkinfodir): New.
	($(infodir)/elisp): Use $mkinfodir instead of infodir.

	* Makefile.in (dist): Remove reference to emacsver.texi.in.
	Also copy emacsver.texi, and edit $emacsdir.

2010-10-09  Glenn Morris  <rgm@gnu.org>

	* Makefile.in (emacsdir): New variable.
	(MAKEINFO): Add -I $emacsdir.
	(dist): Copy emacsver.texi.
	(srcs): Add emacsver.texi.

	* book-spine.texinfo, elisp.texi, vol2.texi, vol1.texi:
	Set EMACSVER by including emacsver.texi.

	* Makefile.in (.PHONY): Declare info, dvi, pdf, dist.

2010-10-07  Glenn Morris  <rgm@gnu.org>

	* Makefile.in (version): New, set by configure.
	(clean): Delete dist tar file.
	(dist): Use version in tar name.

2010-10-06  Glenn Morris  <rgm@gnu.org>

	* Makefile.in: Rearrange to more closely resemble doc/emacs/Makefile.
	(INSTALL_INFO): Remove unused variable.
	(mostlyclean, infoclean, dist): New rules.
	(clean): Delete dvi and pdf files.
	(maintainer-clean): Remove elisp.oaux, use infoclean.
	($(infodir)): Add parallel build workaround.

2010-10-04  Glenn Morris  <rgm@gnu.org>

	* Makefile.in (dvi, pdf, $(infodir)): New targets.
	($(infodir)/elisp): Ensure target directory exists.  Use $@.
	Fix -I typo.
	(clean): No 'make.out' or 'core' files.
	(.PHONY): Declare clean rules.
	(maintainer-clean): Delete pdf file.  Guard against cd failures.

2010-10-03  Glenn Morris  <rgm@gnu.org>

	* files.texi (File Name Components): Remove ignored section about
	deleted variable directory-sep-char.

2010-10-03  Michael Albinus  <michael.albinus@gmx.de>

	* files.texi (Magic File Names): New defopt
	remote-file-name-inhibit-cache.

2010-10-02  Glenn Morris  <rgm@gnu.org>

	* os.texi (Killing Emacs): Hook now runs in batch mode.

2010-09-18  Stefan Monnier  <monnier@iro.umontreal.ca>

	* text.texi (Special Properties): Clarify when modification-hooks run.

2010-09-11  Stefan Monnier  <monnier@iro.umontreal.ca>

	* syntax.texi (Syntax Flags): Document new `c' flag.

2010-09-09  Glenn Morris  <rgm@gnu.org>

	* display.texi (ImageMagick Images): General cleanup.

2010-09-06  Alexander Klimov  <alserkli@inbox.ru>  (tiny change)

	* files.texi (Directory Names): Use \` rather than ^.

2010-09-02  Jan Djärv  <jan.h.d@swipnet.se>

	* text.texi (Low-Level Kill Ring):
	* frames.texi (Window System Selections): Remove cut buffer
	documentation.

2010-08-28  Eli Zaretskii  <eliz@gnu.org>

	* display.texi (Fringe Size/Pos): Add a cross-reference to "Layout
	Parameters", where the default fringe width is described.

	* frames.texi (Window Frame Parameters, Basic Parameters)
	(Position Parameters, Layout Parameters, Management Parameters)
	(Cursor Parameters, Font and Color Parameters): Add indexing for
	frame parameters.  (Bug#6929)

2010-08-25  Tom Tromey  <tromey@redhat.com>

	* vol2.texi (Top): Update.
	* vol1.texi (Top): Update.
	* tips.texi (Library Headers): Mention Package-Version and
	Package-Requires.
	* package.texi: New file.
	* os.texi (System Interface): Update pointers.
	* elisp.texi (Top): Link to new nodes.  Include package.texi.
	* anti.texi (Antinews): Update pointers.

2010-08-25  Eli Zaretskii  <eliz@gnu.org>

	* processes.texi (Filter Functions): Fix last change.

2010-08-24  Markus Triska  <triska@gmx.at>

	* processes.texi (Filter Functions): Use `buffer-live-p' instead
	of `buffer-name' in the main text as well as in the example
	(Bug#3098).

2010-08-22  Chong Yidong  <cyd@stupidchicken.com>

	* nonascii.texi (Text Representations):
	* loading.texi (Loading Non-ASCII):
	* compile.texi (Byte Compilation): Don't mention obsolete
	--unibyte command-line argument.

2010-08-22  Chong Yidong  <cyd@stupidchicken.com>

	* modes.texi (Defining Minor Modes): Doc fix (Bug#6880).

2010-08-22  Chong Yidong  <cyd@stupidchicken.com>

	* objects.texi (Bool-Vector Type): Minor definition tweak (Bug#6878).

2010-08-20  Eli Zaretskii  <eliz@gnu.org>

	* commands.texi (Misc Events): Add cross-references to where
	POSITION of a mouse event is described in detail.

2010-08-08  Christoph Scholtes  <cschol2112@googlemail.com>

	* control.texi (Handling Errors)  <error-message-string>: Fix arg name.

2010-08-08  Juanma Barranquero  <lekktu@gmail.com>

	* modes.texi (Defining Minor Modes): Use C-backspace, not C-delete.
	Suggested by Štěpán Němec <stepnem@gmail.com>.

2010-08-08  Juanma Barranquero  <lekktu@gmail.com>

	* minibuf.texi (High-Level Completion): Document args of
	`read-buffer-function' (bug#5625).

2010-07-29  Jan Djärv  <jan.h.d@swipnet.se>

	* frames.texi (Layout Parameters): Add doc for tool-bar-position.

2010-07-29  Michael Albinus  <michael.albinus@gmx.de>

	* processes.texi (Process Information): Explain process property
	`remote-tty'.

2010-07-27  Juanma Barranquero  <lekktu@gmail.com>

	* modes.texi (Defining Minor Modes): Use C-delete in examples,
	instead of "\C-\^?" (bug#6334).

	* text.texi (Special Properties): Fix typo.

2010-07-09  Eli Zaretskii  <eliz@gnu.org>

	* internals.texi (Writing Emacs Primitives): Adapt to ANSI C
	calling sequences, which are now the standard.

2010-06-24  Chong Yidong  <cyd@stupidchicken.com>

	* text.texi (Undo): Clarify command loop behavior (Bug#2433).

	* commands.texi (Command Overview): Mention undo-boundary call.

2010-06-23  Glenn Morris  <rgm@gnu.org>

	* abbrevs.texi, commands.texi, compile.texi, debugging.texi:
	* display.texi, edebug.texi, elisp.texi, eval.texi, files.texi:
	* frames.texi, functions.texi, internals.texi, keymaps.texi:
	* loading.texi, minibuf.texi, numbers.texi, os.texi, processes.texi:
	* searching.texi, sequences.texi, strings.texi, syntax.texi:
	* text.texi, tips.texi, vol1.texi, vol2.texi, windows.texi:
	Untabify Texinfo files.

2010-06-20  Chong Yidong  <cyd@stupidchicken.com>

	* modes.texi (Minor Mode Conventions): Fix typo (Bug#6477).

2010-06-19  Chong Yidong  <cyd@stupidchicken.com>

	* errors.texi (Standard Errors): Remove unnecessary markup (Bug#6461).

2010-06-02  Chong Yidong  <cyd@stupidchicken.com>

	* searching.texi (Regexp Special): Remove obsolete information
	about matching non-ASCII characters, and suggest using char
	classes (Bug#6283).

2010-05-30  Juanma Barranquero  <lekktu@gmail.com>

	* minibuf.texi (Basic Completion): Add missing "@end defun".

2010-05-30  Stefan Monnier  <monnier@iro.umontreal.ca>

	* minibuf.texi (Basic Completion): Document completion-boundaries.
	(Programmed Completion): Document the new fourth method for boundaries.

2010-05-22  Chong Yidong  <cyd@stupidchicken.com>

	* display.texi (Image Cache): Update documentation about image caching.

2010-05-08  Štěpán Němec  <stepnem@gmail.com>  (tiny change)

	* windows.texi (Textual Scrolling):
	* tips.texi (Coding Conventions):
	* minibuf.texi (Minibuffer History):
	* maps.texi (Standard Keymaps):
	* loading.texi (Where Defined):
	* edebug.texi (Instrumenting): Fix typos.

2010-05-08  Chong Yidong  <cyd@stupidchicken.com>

	* keymaps.texi (Menu Bar): Document :advertised-binding property.

	* functions.texi (Obsolete Functions):
	Document set-advertised-calling-convention.

	* minibuf.texi (Basic Completion): Document completion-in-region.
	(Programmed Completion): Document completion-annotate-function.

	* commands.texi (Reading One Event): Document read-key.
	(Distinguish Interactive): Document KIND arg to
	called-interactively-p.  Delete obsolete interactive-p.

	* elisp.texi (Top): Update node description.

2010-05-08  Eli Zaretskii  <eliz@gnu.org>

	* nonascii.texi (Character Properties):
	Document unicode-category-table.  Add an index entry for Unicode
	general category.

2010-05-07  Chong Yidong  <cyd@stupidchicken.com>

	* Version 23.2 released.

2010-04-20  Juanma Barranquero  <lekktu@gmail.com>

	* locals.texi (Standard Buffer-Local Variables):
	Remove @ignore'd reference to `direction-reversed'.

2010-04-14  Juri Linkov  <juri@jurta.org>

	Fix @deffn without category.

	* abbrevs.texi (Abbrev Expansion): Replace @deffn with @defun
	for `abbrev-insert'.

	* buffers.texi (Indirect Buffers): Add category `Command'
	to @deffn of `clone-indirect-buffer'.

	* windows.texi (Cyclic Window Ordering): Replace @deffn with @defun
	for `next-window' and `previous-window'.  Add category `Command'
	to @deffn of `pop-to-buffer'.

2010-04-01  Chong Yidong  <cyd@stupidchicken.com>

	* nonascii.texi (Text Representations): Don't mark
	enable-multibyte-characters as a user option.

2010-03-31  Eli Zaretskii  <eliz@gnu.org>

	* control.texi (Handling Errors): How to re-throw a signal caught
	by condition-case.

2010-03-26  Chong Yidong  <cyd@stupidchicken.com>

	* loading.texi (Hooks for Loading): Document after-load-functions.
	Copyedits.

2010-03-24  Arni Magnusson  <arnima@hafro.is>  (tiny change)

	* frames.texi (Cursor Parameters): Fix typo.  (Bug#5760)

2010-03-24  Chong Yidong  <cyd@stupidchicken.com>

	* processes.texi (Network Processes): Document seqpacket type.

2010-03-20  Dan Nicolaescu  <dann@ics.uci.edu>

	* os.texi (System Environment): Do not mention lynxos.

2010-03-10  Chong Yidong  <cyd@stupidchicken.com>

	* Branch for 23.2.

2010-03-06  Chong Yidong  <cyd@stupidchicken.com>

	* objects.texi (Integer Type): Take note of the read syntax
	exception for numbers that cannot fit in the integer type.

2010-03-03  Glenn Morris  <rgm@gnu.org>

	* numbers.texi (Integer Basics, Bitwise Operations):
	* objects.texi (Integer Type): Update for integers now being 30-bit.

2010-02-27  Chong Yidong  <cyd@stupidchicken.com>

	* display.texi (Low-Level Font): Document :otf font-spec property.

2010-02-01  Stefan Monnier  <monnier@iro.umontreal.ca>

	* display.texi (Line Height): Avoid obsolete special default variables
	like default-major-mode.

2010-01-28  Alan Mackenzie  <acm@muc.de>

	* display.texi (Auto Faces): Say fontification-functions is called
	whether or not Font Lock is enabled.  Tidy up the wording a bit.

2010-01-17  Chong Yidong  <cyd@stupidchicken.com>

	* elisp.texi: Remove duplicate edition information (Bug#5407).

2010-01-17  Juanma Barranquero  <lekktu@gmail.com>

	* two.el (volume-header-toc-markup): Fix typos in docstring.

2010-01-04  Stefan Monnier  <monnier@iro.umontreal.ca>

	Avoid dubious uses of save-excursions.
	* positions.texi (Excursions): Recommend the use of
	save-current-buffer if applicable.
	* text.texi (Clickable Text): Fix the example code which used
	save-excursion in a naive way which sometimes preserves point and
	sometimes not.
	* variables.texi (Creating Buffer-Local):
	* os.texi (Session Management):
	* display.texi (GIF Images):
	* control.texi (Cleanups): Use (save|with)-current-buffer.

2010-01-02  Eli Zaretskii  <eliz@gnu.org>

	* modes.texi (Example Major Modes): Fix indentation.  (Bug#5195)

2010-01-02  Chong Yidong  <cyd@stupidchicken.com>

	* nonascii.texi (Text Representations, Character Codes)
	(Converting Representations, Explicit Encoding)
	(Translation of Characters): Use hex notation consistently.
	(Character Sets): Fix map-charset-chars doc (Bug#5197).

2010-01-01  Chong Yidong  <cyd@stupidchicken.com>

	* loading.texi (Where Defined): Make it clearer that these are
	loaded files (Bug#5068).

2009-12-29  Chong Yidong  <cyd@stupidchicken.com>

	* minibuf.texi (Completion Styles): Document `initials' style.

2009-12-25  Chong Yidong  <cyd@stupidchicken.com>

	* frames.texi (Resources): Describe inhibit-x-resources.
	(Size Parameters): Copyedit.

	* hash.texi (Creating Hash):
	* objects.texi (Hash Table Type): Document the new hash table
	printed representation.

	* minibuf.texi (Basic Completion): 4th arg to all-completions is
	obsolete.

	* processes.texi (Process Buffers):
	Document process-kill-buffer-query-function.

2009-12-05  Glenn Morris  <rgm@gnu.org>

	* hooks.texi (Standard Hooks): Remove diary-display-hook, replaced by
	diary-display-function, and no longer recommended to be a hook.
	Update for changes in the names of calendar and diary hooks.
	diary-print-entries-hook has changed section.

2009-11-28  Eli Zaretskii  <eliz@gnu.org>

	* text.texi (Special Properties): More accurate description of
	what the `cursor' property does.

2009-11-26  Kevin Ryde  <user42@zip.com.au>

	* commands.texi (Misc Events): vindex mouse-wheel-up-event and
	mouse-wheel-down-event, the closest thing to a definition for them.
	* os.texi (Startup Summary): vindex inhibit-startup-message and
	inhibit-splash-screen.
	(Command-Line Arguments): vindex argv.
	(Suspending Emacs): vindex suspend-tty-functions and
	resume-tty-functions.  Don't want to index every hook, but having
	the programming ones is helpful.

2009-11-14  Chong Yidong  <cyd@stupidchicken.com>

	* commands.texi (Motion Events): Fix typo (Bug#4907).

2009-11-08  Chong Yidong  <cyd@stupidchicken.com>

	* searching.texi (Char Classes): Note that [:upper:] and [:lower:]
	are affected by case-fold-search (Bug#4483).

2009-11-02  Chong Yidong  <cyd@stupidchicken.com>

	* minibuf.texi (Reading File Names): Note that read-file-name may
	use a graphical file dialog.

2009-10-31  Glenn Morris  <rgm@gnu.org>

	* nonascii.texi (User-Chosen Coding Systems): Minor reword.  (Bug#4817)

2009-10-16  Kevin Ryde  <user42@zip.com.au>

	* files.texi (Magic File Names): Add @vindex file-name-handler-alist,
	in particular so `info-lookup-symbol' can find its docs.

2009-10-16  Chong Yidong  <cyd@stupidchicken.com>

	* variables.texi (Constant Variables): Distinguish from defconst
	variables.
	(Defining Variables): Add cindex.

2009-10-15  Chong Yidong  <cyd@stupidchicken.com>

	* os.texi (Time of Day): Clarify that the microsecond part is
	ignored (Bug#4637).

2009-10-11  Glenn Morris  <rgm@gnu.org>

	* frames.texi (Size and Position): Clarify what is included in the frame
	height.  (Bug#4535)

2009-10-10  Glenn Morris  <rgm@gnu.org>

	* windows.texi (Size of Window): The relationship between window and
	frame heights is not so simple.  (Bug#4535)
	Mention window-full-height-p.

2009-10-07  Stefan Monnier  <monnier@iro.umontreal.ca>

	* positions.texi (Text Lines): Remove goto-line, since it shouldn't be
	used from Lisp.

2009-10-07  Eli Zaretskii  <eliz@gnu.org>

	* files.texi (Directory Names) <abbreviate-file-name>:
	Document that root home directories are not replaced with "~".

2009-10-06  Eli Zaretskii  <eliz@gnu.org>

	* text.texi (Special Properties): Document the meaning of the
	`cursor' text property whose value is an integer.

2009-10-05  Michael Albinus  <michael.albinus@gmx.de>

	* files.texi (Magic File Names): Add `copy-directory'.

2009-10-05  Eli Zaretskii  <eliz@gnu.org>

	* files.texi (File Attributes): Fix description of file
	attributes.  (Bug#4638) Update attributes of files.texi example to
	be more representative.

2009-10-05  Michael Albinus  <michael.albinus@gmx.de>

	* files.texi (Create/Delete Dirs): New command copy-directory.

2009-10-04  Juanma Barranquero  <lekktu@gmail.com>

	* anti.texi (Antinews):
	* macros.texi (Indenting Macros):
	* strings.texi (Creating Strings, Case Conversion):
	Remove duplicate words.

2009-10-01  Michael Albinus  <michael.albinus@gmx.de>

	* files.texi (Create/Delete Dirs): delete-directory has an
	optional parameter RECURSIVE.

2009-10-01  Stefan Monnier  <monnier@iro.umontreal.ca>

	* buffers.texi (Swapping Text): Minor clarification.

2009-10-01  Glenn Morris  <rgm@gnu.org>

	* functions.texi (Declaring Functions): Mention that we also search for
	".m" files in the src/ directory.

2009-09-25  David Engster  <deng@randomsample.de>

	* display.texi (Managing Overlays): Document copy-overlay (Bug#4549).

2009-09-22  Glenn Morris  <rgm@gnu.org>

	* internals.texi (Building Emacs): Mention preloaded-file-list.

2009-09-14  Alan Mackenzie  <acm@muc.de>

	* os.texi (Terminal Output): Put "@code{}" around "stdout".

2009-09-13  Chong Yidong  <cyd@stupidchicken.com>

	* functions.texi (Anonymous Functions): Rearrange discussion,
	giving usage of unquoted lambda forms first.  Mention that
	`function' and `#'' are no longer required (Bug#4290).

2009-09-11  Alan Mackenzie  <acm@muc.de>

	* os.texi (Terminal Output): Document `send-string-to-terminal' in
	batch mode.

2009-09-01  Glenn Morris  <rgm@gnu.org>

	* display.texi (Face Functions): Mention define-obsolete-face-alias.

2009-08-26  Ulrich Mueller  <ulm@gentoo.org>

	* nonascii.texi (Character Codes): Fix typos.

2009-08-25  Michael Albinus  <michael.albinus@gmx.de>

	* processes.texi (Synchronous Processes): New defvar
	process-file-side-effects.

2009-08-25  Glenn Morris  <rgm@gnu.org>

	* display.texi (Fontsets): Fix typo.

	* files.texi (Format Conversion Round-Trip): Mention nil regexp.

2009-08-19  Stefan Monnier  <monnier@iro.umontreal.ca>

	* processes.texi (Asynchronous Processes): Adjust arglist of
	start-process-shell-command and start-file-process-shell-command.

2009-08-15  Chong Yidong  <cyd@stupidchicken.com>

	* advice.texi (Argument Access in Advice): Note that argument
	positions are zero-based (Bug#3932).

	* commands.texi (Distinguish Interactive): Minor copyedit.

	* display.texi (Face Attributes): Add xref to Displaying Faces for
	explanation of "underlying face".

	* customize.texi (Common Keywords): Add xref to Loading.

	* loading.texi (How Programs Do Loading): Add xref to Lisp
	Libraries node in the Emacs manual.

2009-08-13  Chong Yidong  <cyd@stupidchicken.com>

	* objects.texi (Meta-Char Syntax): Add xref to Strings of Events.

2009-07-18  Chong Yidong  <cyd@stupidchicken.com>

	* processes.texi (Shell Arguments): Copyedits.

2009-07-18  Glenn Morris  <rgm@gnu.org>

	* loading.texi (Repeated Loading): Fix typo.

2009-07-16  Richard Stallman  <rms@gnu.org>

	* buffers.texi (Swapping Text): Recommend setting
	write-region-annotate-functions and buffer-saved-size.

	* backups.texi (Auto-Saving): Document buffer-saved-size = -2.

2009-07-15  Glenn Morris  <rgm@gnu.org>

	* edebug.texi: Minor re-phrasings throughout.
	(Edebug Execution Modes): Sit-for affects continue mode too.
	(Jumping): Use `forward-sexp' rather than its keybinding.
	(Edebug Misc): Fix Q binding.
	(Edebug Eval): Remove cl version.
	(Printing in Edebug): Clarify print-length etc.
	(Instrumenting Macro Calls): Defopt edebug-eval-macro-args.
	(Specification List): Remove edebug-unwrap findex entry.
	(Specification Examples): defmacro is actually not the same as defun.
	Escape "`" in example.

2009-07-15  Chong Yidong  <cyd@stupidchicken.com>

	* markers.texi (The Mark): Document optional arg to
	deactivate-mark.

2009-07-11  Kevin Ryde  <user42@zip.com.au>

	* hooks.texi (Standard Hooks): Fix cross-references.

	* loading.texi (Named Features): Refer to eval-after-load.

2009-07-11  Glenn Morris  <rgm@gnu.org>

	* Makefile.in (TEXI2PDF): New.
	(elisp.pdf): New target.

	* searching.texi (Regexp Backslash): Fix typo.

	* elisp.texi (Top): Display copyright notice at start of non-TeX.

2009-07-10  Glenn Morris  <rgm@gnu.org>

	* elisp.texi, vol1.texi, vol2.texi: Update @detailmenu.

	* customize.texi (Customization Types):
	* display.texi (Abstract Display):
	* objects.texi (Character Type, String Type):
	Merge in some menu descriptions from elisp.texi.

	* hash.texi (Hash Tables):
	* modes.texi (Multiline Font Lock):
	End menu description with period.

2009-07-09  Glenn Morris  <rgm@gnu.org>

	* back.texi: Don't hard-code texinfo location.

	* two-volume.make (texinfodir): New, with location of texinfo.tex.
	(tex): Add texinfodir to TEXINPUTS.
	(elisp1med-init, elisp2med-init): Use texinfodir.

	* Makefile.in (texinfodir): Rename from usermanualdir, and update.
	(clean): Add two-volume.make intermediate files.

	* elisp.texi, vol1.texi, vol2.texi:
	Use a DATE variable with the publication date, and update it.
	Fix antinews menu description.

	* vol1.texi, vol2.texi: Update VERSION to match elisp.texi.
	Update the detailed node listing to match elisp.texi.

	* README: Update edition to match elisp.texi.

	* objects.texi (General Escape Syntax):
	* nonascii.texi (Character Sets):
	Use consistent case for "Unicode Standard".

	* anti.texi (Antinews):
	* customize.texi (Variable Definitions):
	* functions.texi (Declaring Functions):
	* nonascii.texi (Character Properties):
	* processes.texi (Serial Ports):
	* text.texi (Special Properties):
	* tips.texi (Coding Conventions):
	Minor rearrangements to improve TeX line-filling.

	* commands.texi (Using Interactive): Fix cross-reference.

2009-07-01  Jan Djärv  <jan.h.d@swipnet.se>

	* frames.texi (Management Parameters): Mention sticky.

2009-07-01  Andreas Schwab  <aschwab@redhat.com>

	* help.texi (Help Functions): Fix description of help-buffer and
	help-setup-xref to use @defun instead of @deffn.

2009-07-01  Jan Djärv  <jan.h.d@swipnet.se>

	* frames.texi (Size Parameters): Mention maximized for fullscreen.

2009-06-24  Chong Yidong  <cyd@stupidchicken.com>

	* display.texi (Window Systems): Add ns to the list.

2009-06-21  Chong Yidong  <cyd@stupidchicken.com>

	* Branch for 23.1.

2009-06-17  Martin Rudalics  <rudalics@gmx.at>

	* windows.texi (Dedicated Windows): Fix typo.
	(Resizing Windows): Replace @defun by @deffn.

2009-06-17  Glenn Morris  <rgm@gnu.org>

	* variables.texi (Directory Local Variables):
	Update for 2009-04-11 name-change of dir-locals-directory-alist.

2009-06-09  Kenichi Handa  <handa@m17n.org>

	* nonascii.texi (Character Sets): State clearly that FROM and TO
	are codepoints of CHARSET.

2009-06-07  Chong Yidong  <cyd@stupidchicken.com>

	* minibuf.texi (Reading File Names): Fix introductory text.
	Suggested by stan@derbycityprints.com.
	(High-Level Completion): Fix typo.

2009-05-28  Chong Yidong  <cyd@stupidchicken.com>

	* frames.texi (Text Terminal Colors): Multi-tty is already
	implemented, but tty-local colors are not.

2009-05-27  Chong Yidong  <cyd@stupidchicken.com>

	* hooks.texi (Standard Hooks): Remove mention of obsolete
	redisplay-end-trigger-functions.

	* internals.texi (Window Internals): Remove mention of obsolete
	redisplay-end-trigger-functions.

2009-05-21  Martin Rudalics  <rudalics@gmx.at>

	* abbrevs.texi (Abbrev Mode): abbrev-mode is an option.

	* backups.texi (Making Backups): backup-directory-alist and
	make-backup-file-name-function are options.
	(Auto-Saving): auto-save-list-file-prefix is an option.

	* buffers.texi (Killing Buffers): buffer-offer-save is an
	option.

	* display.texi (Refresh Screen): no-redraw-on-reenter is an
	option.
	(Echo Area Customization): echo-keystrokes is an option.
	(Selective Display): selective-display-ellipses is an option.
	(Temporary Displays): temp-buffer-show-function is an option.
	(Face Attributes): underline-minimum-offset and x-bitmap-file-path
	are options.
	(Font Selection): face-font-family-alternatives,
	face-font-selection-order, face-font-registry-alternatives, and
	scalable-fonts-allowed are options.
	(Fringe Indicators): indicate-buffer-boundaries is an option.
	(Fringe Cursors): overflow-newline-into-fringe is an option.
	(Scroll Bars): scroll-bar-mode is an option.

	* eval.texi (Eval): max-lisp-eval-depth is an option.

	* files.texi (Visiting Functions): find-file-hook is an option.
	(Directory Names): directory-abbrev-alist is an option.
	(Unique File Names): temporary-file-directory and
	small-temporary-file-directory are options.

	* frames.texi (Initial Parameters): initial-frame-alist,
	minibuffer-frame-alist and default-frame-alist are options.
	(Cursor Parameters): blink-cursor-alist and
	cursor-in-non-selected-windows ar options.
	(Window System Selections): selection-coding-system is an
	option.
	(Display Feature Testing): display-mm-dimensions-alist is an
	option.

	* help.texi (Help Functions): help-char and help-event-list are
	options.

	* keymaps.texi (Functions for Key Lookup): meta-prefix-char is
	an option.

	* minibuf.texi (Minibuffer History): history-length and
	history-delete-duplicates are options.
	(High-Level Completion): read-buffer-function and
	read-buffer-completion-ignore-case are options.
	(Reading File Names): read-file-name-completion-ignore-case is
	an option.

	* modes.texi (Mode Line Top): mode-line-format is an option.
	(Mode Line Variables): mode-line-position and mode-line-modes
	are options.

	* nonascii.texi (Text Representations):
	enable-multibyte-characters is an option.
	(Default Coding Systems): auto-coding-regexp-alist,
	file-coding-system-alist, auto-coding-alist and
	auto-coding-functions are options.
	(Specifying Coding Systems): inhibit-eol-conversion is an
	option.

	* os.texi (Init File): site-run-file is an option.
	(System Environment): mail-host-address is an option.
	(User Identification): user-mail-address is an option.
	(Terminal Output): baud-rate is an option.

	* positions.texi (Word Motion): words-include-escapes is an
	option.

	* searching.texi (Standard Regexps): page-delimiter,
	paragraph-separate, paragraph-separate and sentence-end are
	options.

	* text.texi (Margins): left-margin and fill-nobreak-predicate
	are options.

	* variables.texi (Local Variables): max-specpdl-size is an
	option.

	* windows.texi (Choosing Window):
	split-window-preferred-function, special-display-function and
	display-buffer-function are options.

2009-05-20  Chong Yidong  <cyd@stupidchicken.com>

	Fix errors spotted by Martin Rudalics.

	* syntax.texi (Position Parse): Document rationale for ignored
	arguments to syntax-ppss-flush-cache.

	* processes.texi (Input to Processes): Mark PROCESS arg to
	process-running-child-p as optional.
	(Network Options): Document NO-ERROR arg to
	set-network-process-option.

	* buffers.texi (Indirect Buffers): Mark clone-indirect-buffer as a
	command.

	* searching.texi (POSIX Regexps): Mark posix-search-forward and
	posix-search-backward as commands.

	* os.texi (Killing Emacs): Mark kill-emacs as a command.
	(Suspending Emacs): Mark suspend-emacs as a command.
	(Processor Run Time): Mark emacs-uptime and emacs-init-time as
	commands.
	(Terminal Output): Remove obsolete function baud-rate.
	Document TERMINAL arg for send-string-to-terminal.

	* nonascii.texi (Terminal I/O Encoding): Document TERMINAL arg for
	terminal-coding-system and set-terminal-coding-system.
	(Explicit Encoding): Mark DESTINATION arg of decode-coding-region
	as optional.
	(Character Sets): Document RESTRICTION arg of char-charset.
	(Character Codes): Mark POS argument to get-byte as optional.

	* minibuf.texi (Minibuffer Misc): Document ARGS arg for
	minibuffer-message.

	* files.texi (Create/Delete Dirs): Mark make-directory and
	delete-directory as commands.

	* abbrevs.texi (Abbrev Tables): Fix arglist for make-abbrev-table.

	* text.texi (Base 64): Mark base64-decode-string and
	base64-encode-string as commands.
	(Columns): Mark move-to-column as a command.
	(Mode-Specific Indent): Document RIGID arg to
	indent-for-tab-command.
	(Region Indent): Mark TO-COLUMN arg to indent-region as optional.
	Mark indent-code-rigidly as a command.
	(Substitution): Mark translate-region as a command.

	* frames.texi (Size and Position): Remove obsolete functions
	screen-height and screen-width.

2009-05-19  Chong Yidong  <cyd@stupidchicken.com>

	* windows.texi (Cyclic Window Ordering, Cyclic Window Ordering)
	(Displaying Buffers, Resizing Windows): Correct mistakes;
	next-window, previous-window, and pop-to-buffer are not commands,
	and fit-window-to-buffer" is a command.  (Pointed out by Martin
	Rudalics.)

2009-05-17  Richard M Stallman  <rms@gnu.org>

	* modes.texi (Precalculated Fontification): Clarify text.

2009-05-17  Martin Rudalics  <rudalics@gmx.at>

	* windows.texi (Selecting Windows): Clarify descriptions of
	with-selected-window and get-lru-window.
	(Cyclic Window Ordering): Refer to particular frame when talking
	about how splitting affects the ordering.
	(Displaying Buffers): Fix descriptions of switch-to-buffer and
	switch-to-buffer-other-window.  Explain how setting of
	display-buffer-reuse-frames affects pop-to-buffer.
	(Choosing Window): Clarify some details in descriptions of
	display-buffer-reuse-frames, pop-up-frames, and
	pop-up-frame-function.
	(Dedicated Windows): Clarify some details.
	(Textual Scrolling): Replace term vscroll by term vertical
	scroll position.
	(Vertical Scrolling): Fix typo.
	(Window Hooks): Relate text on jit-lock-register to window
	scrolling and size changes.

2009-05-14  Chong Yidong  <cyd@stupidchicken.com>

	* frames.texi (Initial Parameters): Clarify what the initial
	minibuffer frame is.
	(Buffer Parameters): Note that the minibuffer parameter can not be
	altered.

	* anti.texi (Antinews): Copyedits.  Rearrange some entries.
	Document display-buffer changes.

2009-05-13  Chong Yidong  <cyd@stupidchicken.com>

	* anti.texi (Antinews): Rewrite for Emacs 22.

	* abbrevs.texi (Abbrevs): Add xref to Creating Symbols when
	obarrays are first mentioned.  Define "system abbrev" more
	prominently, and add it to the index.
	(Abbrev Mode, Abbrev Tables, Defining Abbrevs, Abbrev Properties):
	Copyedits.
	(Abbrev Expansion): Document abbrev-insert.

2009-05-12  Chong Yidong  <cyd@stupidchicken.com>

	* frames.texi (Font and Color Parameters): Rename from Color
	Parameters.  Document font-backend parameter.

	* vol2.texi (Top): Update node listing.
	* vol1.texi (Top): Update node listing.
	* elisp.texi (Top): Update node listing.

2009-05-11  Martin Rudalics  <rudalics@gmx.at>

	* windows.texi (Choosing Window): Don't explicitly refer to
	split-window-sensibly's window argument in descriptions of
	split-height-threshold and split-width-threshold.

2009-05-10  Martin Rudalics  <rudalics@gmx.at>

	* windows.texi (Choosing Window): Fix rewrite of window
	splitting section.

2009-05-09  Eli Zaretskii  <eliz@gnu.org>

	* nonascii.texi (Default Coding Systems):
	Document find-auto-coding, set-auto-coding, and auto-coding-alist.
	Add indexing.
	(Lisp and Coding Systems): Add index entries.

2009-05-09  Martin Rudalics  <rudalics@gmx.at>

	* windows.texi (Choosing Window): Describe split-window-sensibly
	and rewrite section on window splitting accordingly.
	(Textual Scrolling): Replace `...' by @code{...}.

2009-05-04  Chong Yidong  <cyd@stupidchicken.com>

	* hooks.texi (Standard Hooks): Add abbrev-expand-functions.
	Remove obsoleted pre-abbrev-expand-hook.

	* locals.texi (Standard Buffer-Local Variables): Consolidate table
	entries.

	* internals.texi (Object Internals): Don't assume 32-bit machines
	are the norm.
	(Buffer Internals): Consolidate table entries for readability.
	(Window Internals): Synch field names to window.h.
	(Process Internals): Synch field names to process.h.

2009-04-29  Chong Yidong  <cyd@stupidchicken.com>

	* variables.texi (File Local Variables): Note that read-circle is
	bound to nil when reading file-local variables.

	* streams.texi (Input Functions): Document read-circle.
	(Output Variables): Add xref to Circular Objects.

2009-04-25  Chong Yidong  <cyd@stupidchicken.com>

	* tips.texi (Coding Conventions): Copyedits.  Add xref to Named
	Features and Coding System Basics.  Node that "p" stands for
	"predicate".  Recommend utf-8-emacs instead of emacs-mule.
	(Key Binding Conventions): Emacs does use S-down-mouse-1, for
	mouse-appearance-menu.
	(Programming Tips): Add xref to Progress.

2009-04-22  Chong Yidong  <cyd@stupidchicken.com>

	* os.texi (Command-Line Arguments):
	Document command-line-args-left.
	(Suspending Emacs): Adapt text to multi-tty case.  Document use of
	terminal objects for tty arguments.
	(Startup Summary): Add xref to Session Management.
	(Session Management): Mention emacs-session-restore.  Copyedits.

2009-04-20  Chong Yidong  <cyd@stupidchicken.com>

	* os.texi (Startup Summary): Copyedits.  The init file is not
	necessarily named .emacs now.  Document initial-buffer-choice and
	initial-scratch-message.  Note where Emacs exits in batch mode.
	Document inhibit-splash-screen as an alias.
	(Init File): Be neutral about which init file name to use.

2009-04-16  Chong Yidong  <cyd@stupidchicken.com>

	* os.texi (System Interface): Fix Texinfo usage.

2009-04-15  Chong Yidong  <cyd@stupidchicken.com>

	* searching.texi (Regexp Backslash): Also refer to shy groups as
	non-capturing or unnumbered groups.
	(Regexp Functions): Add cross-reference to Regexp Backslash.

	* display.texi (Truncation): Overlays can use line-prefix and
	wrap-prefix too.
	(Overlay Properties): Document wrap-prefix and line-prefix.
	(Face Attributes): Document underline-minimum-offset.
	(Face Remapping): Copyedits.
	(Low-Level Font): Copyedits.
	(Image Cache): Note that the image cache is shared between frames.
	(Line Height): Emphasize that line-spacing only takes effect on
	graphical terminals.

2009-04-13  Chong Yidong  <cyd@stupidchicken.com>

	* display.texi (Refresh Screen): Note that a passage about screen
	refreshing is text terminal only.
	(Forcing Redisplay): Delete misleading comment---sit-for calls
	redisplay, not the other way around.
	(Truncation): Note new values of truncate-partial-width-windows.
	Copyedits.
	(Invisible Text): Document invisible-p.

2009-04-11  Eli Zaretskii  <eliz@gnu.org>

	* display.texi (Overlays): Overlays don't scale well.  See
	http://lists.gnu.org/archive/html/emacs-devel/2009-04/msg00243.html.

2009-04-10  Chong Yidong  <cyd@stupidchicken.com>

	* syntax.texi (Syntax Table Functions): Document cons cell
	argument for modify-syntax-entry.
	(Categories): Document cons cell argument for
	modify-category-entry.

	* searching.texi (String Search): Document word-search-forward-lax
	and word-search-backward-lax.
	(Searching and Case): Describe isearch behavior more precisely.

	* keymaps.texi (Tool Bar): Mention that some platforms do not
	support multi-line toolbars.  Suggested by Stephen Eglen.

	* frames.texi (Layout Parameters): Mention that Nextstep also
	allows only one tool-bar line.  Suggested by Stephen Eglen.

	* nonascii.texi (Text Representations): Copyedits.
	(Coding System Basics): Also mention utf-8-emacs.
	(Converting Representations, Selecting a Representation)
	(Scanning Charsets, Translation of Characters, Encoding and I/O):
	Copyedits.
	(Character Codes): Mention role of codepoints 1114112 to 4194175.

2009-04-09  Chong Yidong  <cyd@stupidchicken.com>

	* text.texi (Yank Commands): Note that yank uses push-mark.
	(Filling): Clarify REGION argument of fill-paragraph.
	Document fill-forward-paragraph-function.
	(Special Properties): Remove "new in Emacs 22" declaration.
	(Clickable Text): Merge with Links and Mouse-1 node.

	* display.texi (Button Properties, Button Buffer Commands):
	Change xref to Clickable Text.

	* tips.texi (Key Binding Conventions): Change xref to Clickable
	Text.

	* elisp.texi (Top): Update node listing.

2009-04-05  Chong Yidong  <cyd@stupidchicken.com>

	* markers.texi (The Mark): Copyedits.  Improve description of
	handle-shift-selection.
	(The Region): Move use-region-p here from The Mark.

	* positions.texi (Screen Lines): Document (cols . lines) argument
	for vertical-motion.

2009-04-04  Chong Yidong  <cyd@stupidchicken.com>

	* frames.texi (Frames): Clean up introduction.  Document `ns'
	return value for framep.
	(Creating Frames): Note how the terminal is chosen.
	(Multiple Terminals, Multiple Displays): Merge into a single node.
	(Color Parameters): Fix typo.

	* variables.texi (Local Variables, Buffer-Local Variables)
	(Creating Buffer-Local): Change link to Multiple Terminals.

	* os.texi (X11 Keysyms): Change link to Multiple Terminals.

	* keymaps.texi (Controlling Active Maps): Change link to Multiple
	Terminals.

	* commands.texi (Command Loop Info, Keyboard Macros): Change link
	to Multiple Terminals.

	* elisp.texi (Top): Update node listing.
	* vol2.texi (Top): Update node listing.
	* vol1.texi (Top): Update node listing.

	* buffers.texi (Current Buffer): Note that the append-to-buffer
	example is no longer in synch with the latest code.  Tie the two
	examples together.

	* files.texi (File Attributes): Move note about MS-DOS from
	Changing Files to File Attributes.
	(Create/Delete Dirs): Note that mkdir is an alias for this.

2009-04-01  Markus Triska  <triska@gmx.at>

	* processes.texi (Filter Functions): Suggest how to handle output
	batches.

2009-03-30  Chong Yidong  <cyd@stupidchicken.com>

	* help.texi (Accessing Documentation): Update example to use
	help-setup-xref and with-help-window.
	(Help Functions): Remove print-help-return-message, which is
	semi-obsolete due to with-help-window.  Document help-buffer and
	help-setup-xref.

2009-03-29  Chong Yidong  <cyd@stupidchicken.com>

	* help.texi (Accessing Documentation, Help Functions):
	Remove information about long-obsolete Emacs versions.

	* modes.texi (Mode Line Variables): The default values of the mode
	line variables are now more complicated.

2009-03-28  Chong Yidong  <cyd@stupidchicken.com>

	* modes.texi (Major Mode Conventions): Note that specialness is
	inherited.
	(Derived Modes): Note that define-derive-mode sets the mode-class
	property.

	* keymaps.texi (Prefix Keys): The M-g prefix key is now named
	goto-map.  Add search-map to the list.

2009-03-27  Eli Zaretskii  <eliz@gnu.org>

	* os.texi (System Environment): Update the list of system-type
	values.

	* markers.texi (The Mark) <handle-shift-selection>: Update for
	removal of the optional argument DEACTIVATE.

2009-03-25  Chong Yidong  <cyd@stupidchicken.com>

	* commands.texi (Focus Events): Most X window managers don't use
	focus-follows-mouse nowadays.

2009-03-24  Chong Yidong  <cyd@stupidchicken.com>

	* commands.texi (Defining Commands): Clarify introduction.
	(Using Interactive): Not that interactive can be put in a symbol
	property.
	(Interactive Call): Note that a symbol with a non-nil
	interactive-form property satisfies commandp.

2009-03-23  Juanma Barranquero  <lekktu@gmail.com>

	* minibuf.texi (Intro to Minibuffers): Fix typos.

2009-03-23  Chong Yidong  <cyd@stupidchicken.com>

	* minibuf.texi (Intro to Minibuffers): Remove long-obsolete info
	about minibuffers in old Emacs versions.  Copyedits.
	Emphasize that enable-recursive-minibuffers defaults to nil.
	(Text from Minibuffer): Simplify introduction.

2009-03-22  Alan Mackenzie  <acm@muc.de>

	* commands.texi (Using Interactive): Clarify string argument to
	`interactive' - even promptless elements need \n separators.

2009-03-18  Chong Yidong  <cyd@stupidchicken.com>

	* minibuf.texi (Completion Styles): New node.

	* elisp.texi (Top): Update node listing.

2009-03-17  Chong Yidong  <cyd@stupidchicken.com>

	* minibuf.texi (Basic Completion): Note that
	read-file-name-completion-ignore-case and
	read-buffer-completion-ignore-case can override
	completion-ignore-case.
	(Minibuffer Completion): Document completing-read changes.
	(Completion Commands): Avoid mentioning partial completion mode.
	Document minibuffer-completion-confirm changes, and
	minibuffer-confirm-exit-commands.
	(High-Level Completion): Document new require-match behavior for
	read-buffer.  Document read-buffer-completion-ignore-case.
	(Reading File Names): Document new require-match behavior for
	read-file-name.

2009-03-14  Chong Yidong  <cyd@stupidchicken.com>

	* debugging.texi (Error Debugging): Don't mislead the reader into
	thinking that debug-on-error enters debugger for C-f at EOB.
	(Error Debugging): Setting debug-on-init within the init file
	works, and has for some time.

2009-03-13  Kenichi Handa  <handa@m17n.org>

	* display.texi (Fontsets): Update the description.

2009-03-13  Chong Yidong  <cyd@stupidchicken.com>

	* advice.texi (Advising Primitives): Link to What Is a Function.

2009-03-12  Chong Yidong  <cyd@stupidchicken.com>

	* compile.texi (Speed of Byte-Code): Update example.
	(Disassembly): Update examples.

	* loading.texi (Repeated Loading): Simplify examples.

	* customize.texi (Common Keywords): It's not necessary to use :tag
	to remove hyphens, as custom-unlispify-tag-name does it
	automatically.
	(Variable Definitions): Link to File Local Variables.
	Document customized-value symbol property.
	(Customization Types): Move menu to end of node.

2009-03-10  Chong Yidong  <cyd@stupidchicken.com>

	* macros.texi (Compiling Macros): Omit misleading sentence, which
	implied that macros can only be used in the same file they are
	defined.
	(Backquote): Remove obsolete information about Emacs 19.

2009-03-05  John Foerch  <jjfoerch@earthlink.net>  (tiny change)

	* display.texi (Display Margins): Fix paren typo.

2009-02-27  Chong Yidong  <cyd@stupidchicken.com>

	* elisp.texi (Top): Update node listing.

	* variables.texi (Variables): Clarify introduction.
	(Global Variables): Mention that setq is a special form.
	(Local Variables): Use active voice.
	(Tips for Defining): Mention marking variables as safe.
	(Buffer-Local Variables): Mention terminal-local and frame-local
	variables together.
	(File Local Variables): Copyedits.
	(Frame-Local Variables): Note that they are not really useful.
	(Future Local Variables): Node deleted.

	* objects.texi (General Escape Syntax): Update explanation of
	Unicode escape syntax.

2009-02-23  Chong Yidong  <cyd@stupidchicken.com>

	* control.texi (Control Structures): Add cindex entry for "textual
	order".

	* eval.texi (Intro Eval): Copyedits.  Standardize on "form"
	instead of "expression" throughout.
	(Function Indirection): Copyedits.  Use active voice.
	(Eval): The default value of max-lisp-eval-depth is now 400.

2009-02-23  Miles Bader  <miles@gnu.org>

	* processes.texi (System Processes): Rename `system-process-attributes'
	to `process-attributes'.

2009-02-22  Chong Yidong  <cyd@stupidchicken.com>

	* symbols.texi (Property Lists): Emphasize that property lists are
	not restricted to symbol cells.
	(Other Plists): Copyedit.

	* sequences.texi (Sequences Arrays Vectors): Make introduction
	more concise.
	(Arrays): Mention char-tables and bool-vectors too.
	(Vectors): Don't repeat information given in Arrays node.  Link to
	nodes that explain the vector usage examples.
	(Char-Tables): Note that char-table elements can have arbitrary
	type.  Explain effect of omitted char-table-extra-slots property.
	Link to Property Lists node.

2009-02-22  Chong Yidong  <cyd@stupidchicken.com>

	* lists.texi (Building Lists): Remove obsolete Emacs 20 usage of
	`append'.
	(List Elements): Copyedits.

	* sequences.texi (Vector Functions): Remove obsolete Emacs 20 use
	of `vconcat'.

	* strings.texi (Creating Strings): Copyedits.  Remove obsolete
	Emacs 20 usage of `concat'.
	(Case Conversion): Copyedits.

2009-02-21  Chong Yidong  <cyd@stupidchicken.com>

	* objects.texi (Lisp Data Types, Syntax for Strings, Buffer Type):
	Minor edits.
	(Frame Configuration Type): Emphasize that it is not primitive.
	(Font Type): New node.
	(Type Predicates): Add fontp; type-of now recognizes font object
	types.

	* intro.texi (Version Info): Update version numbers in examples.
	(Acknowledgements): List more contributors.

	* elisp.texi: Bump version number to 3.0.
	(Top): Link to Font Type node.

2009-02-20  Juanma Barranquero  <lekktu@gmail.com>

	* modes.texi (Major Mode Conventions): Remove duplicate words.
	(Customizing Keywords): Fix typo.

2009-02-14  Eli Zaretskii  <eliz@gnu.org>

	* nonascii.texi (User-Chosen Coding Systems): Document that
	select-safe-coding-system suggests raw-text if there are raw bytes
	in the region.
	(Explicit Encoding): Warn not to use `undecided' when encoding.

2009-02-11  Glenn Morris  <rgm@gnu.org>

	* frames.texi (Visibility of Frames): Mention the effect multiple
	workspaces/desktops can have on visibility.

2009-02-07  Eli Zaretskii  <eliz@gnu.org>

	* text.texi (Commands for Insertion):
	* commands.texi (Event Mod):
	* keymaps.texi (Searching Keymaps):
	* nonascii.texi (Translation of Characters):
	Reinstate documentation of translation-table-for-input.
	(Explicit Encoding): Document the `charset' text property produced
	by decode-coding-region and decode-coding-string.

2009-01-27  Alan Mackenzie  <acm@muc.de>

	* modes.texi (Search-based Fontification): Correct a typo.

2009-01-25  Juanma Barranquero  <lekktu@gmail.com>

	* abbrevs.texi (Abbrev Table Properties): Fix typo.
	Reported by Seweryn Kokot <sewkokot@gmail.com>.  (Bug#2039)

2009-01-24  Eli Zaretskii  <eliz@gnu.org>

	* display.texi (Window Systems): Document the value of
	`initial-window-system' under --daemon.

	* os.texi (System Environment): Remove description of the
	`environment' function which has been deleted.

2009-01-22  Dan Nicolaescu  <dann@ics.uci.edu>

	* frames.texi (Multiple Displays): Remove documentation for
	removed function make-frame-on-tty.

2009-01-22  Chong Yidong  <cyd@stupidchicken.com>

	* files.texi (Format Conversion Piecemeal): Clarify behavior of
	write-region-annotate-functions.
	Document write-region-post-annotation-function.

2009-01-19  Chong Yidong  <cyd@stupidchicken.com>

	* display.texi (Font Lookup): Document WIDTH argument of
	x-list-fonts.

2009-01-17  Eli Zaretskii  <eliz@gnu.org>

	* maps.texi (Standard Keymaps): Rename function-key-map to
	local-function-key-map.

	* keymaps.texi (Translation Keymaps): Rename function-key-map to
	local-function-key-map.

	* nonascii.texi (Terminal I/O Encoding): `keyboard-coding-system'
	and `set-keyboard-coding-system' now accept an optional terminal
	argument.

	* commands.texi (Event Mod): `keyboard-translate-table' is now
	terminal-local.
	(Function Keys): Rename function-key-map to
	local-function-key-map.

	* elisp.texi (Top): Make @detailmenu be consistent with changes in
	frames.texi.

	* hooks.texi (Standard Hooks): Document `delete-frame-functions'
	`delete-terminal-functions', `suspend-tty-functions' and
	`resume-tty-functions'.

	* frames.texi (Frames): Document `frame-terminal' and
	`terminal-live-p'.
	(Multiple Displays): Document `make-frame-on-tty'.
	(Multiple Terminals): Document `terminal-list', `delete-terminal',
	`terminal-name', and `get-device-terminal'.
	(Terminal Parameters): Document `terminal-parameters',
	`terminal-parameter', and `set-terminal-parameter'.

	* os.texi (System Environment): Document `environment' and
	`initial-environment'.
	(Suspending Emacs): Update for multi-tty; document
	`suspend-tty', `resume-tty', and `controlling-tty-p'.

	* nonascii.texi (Coding System Basics): More accurate description
	of `raw-text'.

2009-01-12  Juanma Barranquero  <lekktu@gmail.com>

	* display.texi (Low-Level Font): Fix typo.

2009-01-10  Chong Yidong  <cyd@stupidchicken.com>

	* elisp.texi (Top): Update node listing.

	* display.texi (PostScript Images): Node deleted.

2009-01-10  Eli Zaretskii  <eliz@gnu.org>

	* processes.texi (Decoding Output): Document that null bytes force
	no-conversion for reading process output.

	* files.texi (Reading from Files): Document that null bytes force
	no-conversion when visiting files.

	* processes.texi (Serial Ports): Improve wording, suggested by RMS.

	* nonascii.texi (Lisp and Coding Systems):
	Document inhibit-null-byte-detection and inhibit-iso-escape-detection.
	(Character Properties): Improve wording.

2009-01-09  Chong Yidong  <cyd@stupidchicken.com>

	* display.texi (Font Lookup): Remove obsolete function
	x-font-family-list.  x-list-fonts accepts Fontconfig/GTK syntax.
	(Low-Level Font): Rename from Fonts, move to end of Faces section.
	(Font Selection): Reorder order of variable descriptions.
	Minor clarifications.

	* elisp.texi (Top): Update node listing.

2009-01-09  Glenn Morris  <rgm@gnu.org>

	* commands.texi (Command Loop Info): Say that last-command-char and
	last-input-char are obsolete aliases.

	* edebug.texi (Edebug Recursive Edit): Remove separate references to
	last-input-char and last-command-char, since they are just aliases for
	last-input-event and last-command-event.

	* minibuf.texi (Minibuffer Commands): Use last-command-event rather than
	last-command-char.

2009-01-08  Chong Yidong  <cyd@stupidchicken.com>

	* elisp.texi: Update node listing.

	* display.texi (Faces): Put Font Selection node after Auto Faces.
	(Face Attributes): Don't link to Font Lookup.
	Document font-family-list.
	(Fonts): New node.

2009-01-08  Jason Rumney  <jasonr@gnu.org>

	* frames.texi (Pointer Shape): Clarify that only X supports
	changing the standard pointer shapes.  (Bug#1485)

2009-01-08  Chong Yidong  <cyd@stupidchicken.com>

	* display.texi (Attribute Functions): Note that a function value
	:height is relative, and that compatibility functions work by
	calling set-face-attribute.
	(Displaying Faces): Reorder list in order of increasing priority.
	(Face Remapping): New node.  Content moved here from Displaying
	Faces.
	(Glyphs): Link to Face Functions.

2009-01-08  Chong Yidong  <cyd@stupidchicken.com>

	* display.texi (Faces): Don't discuss face id here.  facep does
	not return t.
	(Defining Faces): Minor clarification.
	(Face Attributes): Rearrange items to match docstring of
	set-face-attribute.  Add :foundry attribute.  Document new role of
	:font attribute.  Texinfo usage fix.
	(Attribute Functions): Copyedits.
	(Face Functions): Note that face number is seldom used.

2009-01-05  Richard M Stallman  <rms@gnu.org>

	* strings.texi (Predicates for Strings): Minor clarification.

	* functions.texi (Function Safety): Texinfo usage fix.

2009-01-04  Eduard Wiebe  <usenet@pusto.de>  (tiny change)

	* objects.texi (General Escape Syntax): Fix typo.

2009-01-03  Martin Rudalics  <rudalics@gmx.at>

	* windows.texi (Choosing Window): Say that pop-up-frame-alist
	works via the default value of pop-up-frame-function.

2009-01-02  Eli Zaretskii  <eliz@gnu.org>

	* processes.texi (System Processes): Document the `time' and
	`ctime' attributes of `system-process-attributes'.

2009-01-01  Chong Yidong  <cyd@stupidchicken.com>

	* display.texi (Face Attributes): Clarify :height attribute.

2008-12-31  Martin Rudalics  <rudalics@gmx.at>

	* buffers.texi (The Buffer List): Clarify what moves a buffer to
	the front of the buffer list.  Add entries for `last-buffer' and
	`unbury-buffer'.

2008-12-27  Eli Zaretskii  <eliz@gnu.org>

	* elisp.texi (Top): Add @detailmenu items for "Multiple Terminals"
	and its subsections.

	* frames.texi (Multiple Terminals, Low-level Terminal)
	(Terminal Parameters, Frames on Other TTY devices): New sections.
	(Frames): Add an xref to "Multiple Terminals".

	* elisp.texi (Top): Add @detailmenu item for "Terminal Type".

	* objects.texi (Terminal Type): New node.
	(Editing Types): Add it to the menu.

	* elisp.texi (Top): Add a @detailmenu item for "Directory Local
	Variables".

	* variables.texi (Directory Local Variables): New node.
	(Variables): Add a menu item for it.

	* loading.texi (Autoload): Document `generate-autoload-cookie' and
	`generated-autoload-file'.

2008-12-20  Eli Zaretskii  <eliz@gnu.org>

	* os.texi (Startup Summary): Add xref to documentation of
	`initial-window-system'.

	* display.texi (Window Systems): Document `window-system' the
	function.  The variable `window-system' is now frame-local.
	Document `initial-window-system'.

2008-12-19  Martin Rudalics  <rudalics@gmx.at>

	* windows.texi (Windows): Rewrite description of
	fit-window-to-buffer.

2008-12-13  Glenn Morris  <rgm@gnu.org>

	* modes.texi (Font Lock Basics): Fix level description.  (Bug#1534)
	(Levels of Font Lock): Refer to font-lock-maximum-decoration.

2008-12-12  Glenn Morris  <rgm@gnu.org>

	* debugging.texi (Error Debugging): Refer forwards to
	eval-expression-debug-on-error.

2008-12-05  Eli Zaretskii  <eliz@gnu.org>

	* strings.texi (String Basics): Only unibyte strings that
	represent key sequences hold 8-bit raw bytes.

	* nonascii.texi (Coding System Basics): Rewrite @ignore'd
	paragraph to speak about `undecided'.
	(Character Properties): Don't explain the meaning of each
	property; instead, identify their Unicode Standard names.
	(Character Sets): Document `map-charset-chars'.

2008-12-02  Glenn Morris  <rgm@gnu.org>

	* files.texi (Format Conversion Round-Trip): Rewrite format-write-file
	section yet again.

2008-11-29  Eli Zaretskii  <eliz@gnu.org>

	* nonascii.texi (Character Properties): New Section.
	(Specifying Coding Systems): Document
	`coding-system-priority-list', `set-coding-system-priority', and
	`with-coding-priority'.
	(Lisp and Coding Systems): Document `check-coding-systems-region'
	and `coding-system-charset-list'.
	(Coding System Basics): Document `coding-system-aliases'.

	* elisp.texi (Top): Add a @detailmenu entry for "Character
	Properties".

	* objects.texi (Character Type): Correct the range of Emacs
	characters.  Add an @xref to "Character Codes".

	* strings.texi (String Basics): Add an @xref to "Character Codes".

	* numbers.texi (Integer Basics): Add an @xref to `max-char'.

	* nonascii.texi (Explicit Encoding): Update for Emacs 23.
	(Character Codes): Document `max-char'.

2008-11-28  Eli Zaretskii  <eliz@gnu.org>

	* nonascii.texi (Text Representations, Converting Representations)
	(Character Sets, Scanning Charsets, Translation of Characters):
	Make text more accurate.

2008-11-28  Glenn Morris  <rgm@gnu.org>

	* files.texi (Format Conversion Round-Trip): Improve previous change.

2008-11-26  Chong Yidong  <cyd@stupidchicken.com>

	* modes.texi (Auto Major Mode): Fix example.

2008-11-25  Glenn Morris  <rgm@gnu.org>

	* control.texi (Signaling Errors): Fix `wrong-type-argument' name.

	* files.texi (Format Conversion Round-Trip):
	Use active voice for previous change.

2008-11-25  Chong Yidong  <cyd@stupidchicken.com>

	* os.texi (Processor Run Time):
	* processes.texi (Transaction Queues):
	* markers.texi (The Mark):
	* windows.texi (Choosing Window, Selecting Windows):
	* files.texi (Changing Files, Magic File Names):
	* commands.texi (Key Sequence Input):
	* functions.texi (Declaring Functions):
	* strings.texi (Predicates for Strings):
	* intro.texi (nil and t): Fix typos (pointed out by Drew Adams).

2008-11-24  Chong Yidong  <cyd@stupidchicken.com>

	* help.texi (Accessing Documentation): Update example.

	* variables.texi (Defining Variables): Note that `*' is not
	necessary if defcustom is used.

2008-11-22  Eli Zaretskii  <eliz@gnu.org>

	* elisp.texi (Top): Remove "Chars and Bytes" and "Splitting
	Characters" from @detailmenu.

	* nonascii.texi (Character Codes, Character Sets)
	(Scanning Charsets, Translation of Characters): Update for Emacs 23.
	(Chars and Bytes, Splitting Characters): Sections removed.

2008-11-22  Lute Kamstra  <lute@gnu.org>

	* positions.texi (Text Lines): Update goto-line documentation.

2008-11-21  Martin Rudalics  <rudalics@gmx.at>

	* frames.texi (Frames): Fix typo, add cross references, reword.
	(Initial Parameters): Reword special-display-frame-alist text.
	(Frames and Windows): Reword.  Describe argument norecord for
	set-frame-selected-window.
	(Input Focus): Describe argument norecord for select-frame.
	Remove comment on MS-Windows behavior for focus-follows-mouse.
	(Raising and Lowering): Mention windows-frames dichotomy in
	metaphor.

	* windows.texi (Displaying Buffers, Vertical Scrolling)
	(Horizontal Scrolling): Fix indenting and rewording issues
	introduced with 2008-11-07 change.

2008-11-20  Glenn Morris  <rgm@gnu.org>

	* files.texi (Format Conversion Round-Trip): Mention `preserve'
	element of `format-alist'.

2008-11-19  Glenn Morris  <rgm@gnu.org>

	* doclicense.texi: Update to FDL 1.3.
	* elisp.texi, vol1.texi, vol2.texi: Relicense under FDL 1.3 or later.

2008-11-18  Chong Yidong  <cyd@stupidchicken.com>

	* windows.texi (Window Hooks): Remove *-end-trigger-functions
	vars, which are obsolete.  Mention jit-lock-register.

	* modes.texi (Other Font Lock Variables):
	Document jit-lock-register and jit-lock-unregister.

	* frames.texi (Color Parameters): Document alpha parameter.

2008-11-16  Martin Rudalics  <rudalics@gmx.at>

	* windows.texi (Splitting Windows, Deleting Windows)
	(Selecting Windows, Cyclic Window Ordering)
	(Buffers and Windows, Displaying Buffers, Choosing Window)
	(Dedicated Windows, Window Point, Window Start and End)
	(Textual Scrolling, Vertical Scrolling, Horizontal Scrolling)
	(Size of Window, Resizing Windows, Window Configurations)
	(Window Parameters): Avoid @var at beginning of sentences and
	reword accordingly.

2008-11-11  Lute Kamstra  <lute@gnu.org>

	* files.texi (File Name Components): Fix file-name-extension
	documentation.

2008-11-11  Juanma Barranquero  <lekktu@gmail.com>

	* frames.texi (Basic Parameters): Remove display-environment-variable
	and term-environment-variable.

2008-11-08  Eli Zaretskii  <eliz@gnu.org>

	* windows.texi (Basic Windows, Splitting Windows)
	(Deleting Windows, Selecting Windows, Cyclic Window Ordering)
	(Buffers and Windows, Displaying Buffers, Dedicated Windows)
	(Resizing Windows, Window Configurations, Window Parameters):
	Fix wording and markup.

2008-11-07  Martin Rudalics  <rudalics@gmx.at>

	* windows.texi (Windows): Update entries.
	(Basic Windows): Remove listing of attributes.  Reword.
	(Splitting Windows, Deleting Windows): Reword.
	(Selecting Windows, Cyclic Window Ordering): Reword with special
	emphasis on order of recently selected windows and buffer list.
	(Buffers and Windows, Choosing Window): Reword with special
	emphasis on dedicated windows.
	(Displaying Buffers): Reword.  For switch-to-buffer mention that
	it may fall back on pop-to-buffer.  For other-window try to
	explain how it treats the cyclic ordering of windows.
	(Dedicated Windows): New node and section discussing dedicated
	windows and associated functions.
	(Window Point): Add entry for window-point-insertion-type.  Reword.
	(Window Start and End): Rename node and section title.  Reword.
	(Textual Scrolling, Vertical Scrolling, Horizontal Scrolling):
	Minor rewording.
	(Size of Window): Reword, in particular text on window-width.
	(Resizing Windows): Reword.  Add text on balancing windows.
	(Window Configurations): Reword.  Mention window parameters.
	(Window Parameters): New node and section on window parameters.
	(Window Hooks): Reword.  Mention that
	window-configuration-change-hook is run "buffer-locally".
	* elisp.texi (Top): Update Windows entries in @detailmenu
	section.

2008-11-04  Juanma Barranquero  <lekktu@gmail.com>

	* searching.texi (Regexp Search): Fix typo.

2008-11-03  Seweryn Kokot  <sewkokot@gmail.com>  (tiny change)

	* searching.texi (Regexp Search): Document GREEDY arg.
	(Simple Match Data): Fix return value.

2008-11-01  Eli Zaretskii  <eliz@gnu.org>

	* nonascii.texi (Text Representations): Rewrite to make consistent
	with Emacs 23 internal representation of characters.
	Document `unibyte-string'.

2008-10-28  Chong Yidong  <cyd@stupidchicken.com>

	* processes.texi (Process Information): Note that process-status
	does not accept buffer names.

2008-10-27  Seweryn Kokot  <sewkokot@gmail.com>  (tiny change)

	* positions.texi (Skipping Characters): Correct return value of
	skip-chars-forward.

2008-10-25  Martin Rudalics  <rudalics@gmx.at>

	* windows.texi (Deleting Windows): Update documentation of
	delete-windows-on.
	(Buffers and Windows): Update documentations of
	get-buffer-window and get-buffer-window-list.
	(Displaying Buffers): Update documentation of
	replace-buffer-in-windows.

	* buffers.texi (Current Buffer): Reword set-buffer and
	with-current-buffer documentations.
	(Creating Buffers): Reword documentation of get-buffer-create.

2008-10-23  Martin Rudalics  <rudalics@gmx.at>

	* buffers.texi (Current Buffer): Reword documentation of
	set-buffer.
	(Buffer Names): Reword documentation of buffer-name.
	(The Buffer List): For bury-buffer explain what happens with the
	buffer's window.
	(Creating Buffers): Say that get-buffer-create's arg is called
	buffer-or-name.

2008-10-22  Chong Yidong  <cyd@stupidchicken.com>

	* advice.texi (Computed Advice): Explain what DEFINITION is.

	* nonascii.texi (Character Codes): Remove obsolete function
	char-valid-p, and document characterp instead.

2008-10-22  Martin Rudalics  <rudalics@gmx.at>

	* windows.texi (Displaying Buffers): Reword documentation of
	pop-to-buffer.
	(Choosing Window): Rewrite documentation of display-buffer and
	its options.

	* buffers.texi (Killing Buffers): Update documentation of
	kill-buffer.

2008-10-21  Eli Zaretskii  <eliz@gnu.org>

	* processes.texi (Serial Ports): Fix wording and improve markup.

	* searching.texi (Regexp Search): Document `string-match-p' and
	`looking-at-p'.
	(POSIX Regexps): Add an xref for "non-greedy".
	(Regexp Special): Add @cindex entry for "non-greedy".

	* display.texi (Attribute Functions): Document `face-all-attributes'.
	(Image Cache) <image-refresh>: Minor wording fixes.

	* frames.texi (Color Names): Add an xref to `read-color'.

	* minibuf.texi (High-Level Completion): Document `read-color'.

	* elisp.texi (Top): Add "Swapping Text" to @detailmenu.

	* positions.texi (Narrowing): Add an xref to "Swapping Text".

	* buffers.texi (Swapping Text): New section, documents
	`buffer-swap-text'.

2008-10-21  Martin Rudalics  <rudalics@gmx.at>

	* windows.texi (Resizing Windows): Minor wording fix.

2008-10-20  Eli Zaretskii  <eliz@gnu.org>

	* processes.texi (Shell Arguments): Document `split-string-and-unquote'
	and `combine-and-quote-strings'.

	* strings.texi (Creating Strings): Add xrefs for them.

2008-10-19  Eli Zaretskii  <eliz@gnu.org>

	* elisp.texi (Top): Make descriptive text for "Reading File Names"
	match the corresponding menu in minibuf.texi.

	* minibuf.texi (Reading File Names): Document `read-shell-command'
	and `minibuffer-local-shell-command-map'.

2008-10-19  Martin Rudalics  <rudalics@gmx.at>

	* windows.texi (Resizing Windows): Remove var{} around "window" in
	documentation of enlarge-window.
	Rewrite documentation of window-min-height and window-min-width.

2008-10-19  Eli Zaretskii  <eliz@gnu.org>

	* functions.texi (Calling Functions): Document `apply-partially'.

	* hooks.texi (Standard Hooks): Mention
	`before-hack-local-variables-hook' and `hack-local-variables-hook'.

	* variables.texi (File Local Variables): Document
	`file-local-variables-alist', `before-hack-local-variables-hook'
	and `hack-local-variables-hook'.

	* processes.texi (Synchronous Processes): Document `process-lines'.

	* customize.texi (Variable Definitions):
	Document `custom-reevaluate-setting'.

2008-10-18  Martin Rudalics  <rudalics@gmx.at>

	* windows.texi (Choosing Window, Deleting Windows)
	(Displaying Buffers): Expand documentation of dedicated windows.

2008-10-18  Eli Zaretskii  <eliz@gnu.org>

	* files.texi (Changing Files): Document symbolic input of file
	modes to `set-file-modes'.  Document `read-file-modes' and
	`file-modes-symbolic-to-number'.

	* maps.texi (Standard Keymaps): Document `multi-query-replace-map'
	and `search-map'.

	* searching.texi (Search and Replace):
	Document `replace-search-function' and `replace-re-search-function'.
	Document `multi-query-replace-map'.

	* minibuf.texi (Text from Minibuffer): Document `read-regexp'.
	(Completion Commands, Reading File Names):
	Rename `minibuffer-local-must-match-filename-map' to
	`minibuffer-local-filename-must-match-map'.
	(Minibuffer Completion): The `require-match' argument to
	`completing-read' can now have the value `confirm-only'.

	* windows.texi (Displaying Buffers): Minor wording fix.
	(Choosing Window): `split-height-threshold' can now be nil.
	Document `split-width-threshold'.  `pop-up-frames' can have the
	value `graphic-only'.

2008-10-17  Eli Zaretskii  <eliz@gnu.org>

	* os.texi (Startup Summary): Document `before-init-time' and
	`after-init-time'.  Document `initial-window-system' and
	`window-system-initialization-alist'.  Document reading the
	abbrevs file.  Document the call to `server-start' under --daemon.
	Rearrange a bit to be consistent with the code flow.
	(Processor Run Time): Document `emacs-uptime' and `emacs-init-time'.
	(Time Parsing): Document `format-seconds'.

2008-10-17  Martin Rudalics  <rudalics@gmx.at>

	* windows.texi (Basic Windows, Splitting Windows): Fix whitespace
	and reword.

2008-10-16  Eli Zaretskii  <eliz@gnu.org>

	* markers.texi (The Mark): Document use-region-p.

2008-10-15  Eli Zaretskii  <eliz@gnu.org>

	* internals.texi (Writing Emacs Primitives): The interactive spec
	of a primitive can be a Lisp form.

	* markers.texi (The Mark): Document the `lambda' and `(only . OLD)'
	values of transient-mark-mode.  Document handle-shift-selection.

	* commands.texi (Using Interactive, Interactive Codes): Document `^'.
	(Interactive Examples): Show an example of `^'.
	(Key Sequence Input): Document this-command-keys-shift-translated.
	(Defining Commands, Using Interactive): The interactive-form of a
	function can be added via its symbol's property.

	* positions.texi (List Motion): beginning-of-defun-function can
	now accept an argument.

	* text.texi (Low-Level Kill Ring): interprogram-paste-function can
	now return a list of strings.

	* control.texi (Handling Errors): Document ignore-errors.

	* frames.texi (Creating Frames): Document frame-inherited-parameters.
	(Parameter Access): Document set-frame-parameter.

	* variables.texi (Creating Buffer-Local): Add an xref to "Setting
	Hooks" for the effect of kill-all-local-variables on local hook
	functions.

	* modes.texi (Major Mode Conventions, Mode Line Variables):
	`mode-name' need not be a string.  xref to "Mode Line Data" for
	details, and to "Emulating Mode Line" for computing a string
	value.

2008-10-14  Eli Zaretskii  <eliz@gnu.org>

	* processes.texi (System Processes): New section.
	(Processes, Signals to Processes): Add xrefs to it.

	* objects.texi (Editing Types): A `process' is a subprocess of
	Emacs, not just any process running on the OS.

	* elisp.texi (Top): Adjust the @detailmenu for the above two
	changes.

	* sequences.texi (Char-Tables): Remove documentation of
	set-char-table-default, which has no effect since Emacs 23.
	<char-table-range, set-char-table-range>: Don't mention generic
	characters and charsets.  Add a cons cell as a possible argument.

	* nonascii.texi (Splitting Characters)
	(Translation of Characters): Don't mention generic characters.

	* display.texi (Fontsets): Don't mention generic characters.

	* sequences.texi (Char-Tables): `map-char-table' can now call its
	argument FUNCTION with a cons cell as KEY.

2008-10-13  Eli Zaretskii  <eliz@gnu.org>

	* objects.texi (Primitive Function Type): Move "@cindex special
	forms" from here...

	* eval.texi (Special Forms): ...to here.

	* functions.texi (What Is a Function): `functionp' returns nil for
	special forms.  Add an xref.

	* elisp.texi (Top): Add a @detailmenu entry for "Frame-Local
	Variables".

	* variables.texi (Frame-Local Variables): New section.
	(Buffer-Local Variables): Add an xref to it.
	(Intro to Buffer-Local, Creating Buffer-Local): A variable cannot
	have both frame-local and buffer-local binding.

	* frames.texi (Frames): Mention multiple tty frames.
	(Frame Parameters, Parameter Access): Mention frame-local variable
	bindings.

2008-09-20  Glenn Morris  <rgm@gnu.org>

	* display.texi (Defining Faces): Recommend against face variables.

2008-09-16  Juanma Barranquero  <lekktu@gmail.com>

	* display.texi (Echo Area Customization): Fix typo.

2008-09-09  Juanma Barranquero  <lekktu@gmail.com>

	* loading.texi (Where Defined): Add `defface' item.

2008-09-06  Martin Rudalics  <rudalics@gmx.at>

	* loading.texi (Where Defined): Fix description of symbol-file.

2008-08-26  Jason Rumney  <jasonr@gnu.org>

	* display.texi (TIFF Images): New section describing :index property.

2008-08-23  Chong Yidong  <cyd@stupidchicken.com>

	* display.texi (Temporary Displays): Remove unnecessary comment
	about usage of temp-buffer-show-hook.

2008-08-05  Chong Yidong  <cyd@stupidchicken.com>

	* symbols.texi (Other Plists): Fix incorrect example.
	Suggested by Florian Beck.

2008-07-31  Juanma Barranquero  <lekktu@gmail.com>

	* os.texi: Fix previous change.

2008-07-31  Dan Nicolaescu  <dann@ics.uci.edu>

	* os.texi:
	* intro.texi:
	* files.texi: Remove VMS support.

2008-07-27  Dan Nicolaescu  <dann@ics.uci.edu>

	* os.texi:
	* frames.texi:
	* display.texi: Remove mentions of Mac Carbon.

2008-07-01  Miles Bader  <miles@gnu.org>

	* text.texi (Special Properties):
	* display.texi (Truncation): Add wrap-prefix and line-prefix.

2008-06-28  Johan Bockgård  <bojohan@gnu.org>

	* display.texi (Other Image Types): Fix copy/paste error; say
	"PBM", not "XBM".

2008-06-26  Dan Nicolaescu  <dann@ics.uci.edu>

	* os.texi: Remove references to obsolete systems.

2008-06-20  Eli Zaretskii  <eliz@gnu.org>

	* makefile.w32-in (distclean): Remove makefile.

2008-06-17  Glenn Morris  <rgm@gnu.org>

	* Makefile.in (emacsver, miscmanualdir, VERSION, manual, install)
	(elisp, dist): Remove rules and variables that are obsolete now
	the lisp manual is no longer distributed separately.

2008-06-16  Glenn Morris  <rgm@gnu.org>

	* configure, configure.in, mkinstalldirs: Remove unused files.

	* book-spine.texinfo: Set version to 23.0.60.
	* vol1.texi (EMACSVER):
	* vol2.texi (EMACSVER): Set to 23.0.60.

	* elisp.texi, vol1.texi, vol2.texi: Update Back-Cover Text
	as per maintain.info.

2008-06-15  Glenn Morris  <rgm@gnu.org>

	* makefile.w32-in (manual): Use "23" rather than "21".

	* Makefile.in (emacsver): New, set by configure.
	(manual): Use emacsver.

	* intro.texi: Report bugs using M-x report-emacs-bug.

	* elisp.texi (EMACSVER): Remove duplicate, outdated setting.

2008-06-13  Daniel Engeler  <engeler@gmail.com>

	* elisp.texi, internals.texi, processes.texi: Add documentation
	about serial port access.

2008-06-05  Miles Bader  <miles@gnu.org>

	* display.texi (Displaying Faces): Update to reflect function
	renamings in face-remap.el.

2008-06-05  Juanma Barranquero  <lekktu@gmail.com>

	* display.texi (Fontsets): Fix typos.

2008-06-03  Miles Bader  <miles@gnu.org>

	* display.texi (Displaying Faces): Add add-relative-face-remapping,
	remove-relative-face-remapping, set-base-face-remapping,
	and set-default-base-face-remapping.

2008-06-01  Miles Bader  <miles@gnu.org>

	* display.texi (Displaying Faces): Add face-remapping-alist.

2008-05-30  Stefan Monnier  <monnier@iro.umontreal.ca>

	* tips.texi (Coding Conventions): Do not encourage the use of "-flag"
	variable names.

2008-05-03  Eric S. Raymond  <esr@golux>

	* keymaps.texi: Clarify that (current-local-map) and
	(current-global-map) return references, not copies.

2008-05-02  Juri Linkov  <juri@jurta.org>

	* minibuf.texi (Text from Minibuffer): Document a list of
	default values for `read-from-minibuffer'.

2008-04-24  Juanma Barranquero  <lekktu@gmail.com>

	* nonascii.texi (Translation of Characters): Fix previous change.

2008-04-20  Chong Yidong  <cyd@stupidchicken.com>

	* display.texi (Overlay Properties): Clarify role of underlying
	textprop and overlay keymaps for display strings.

	* keymaps.texi (Active Keymaps): Ditto.

2008-04-19  Stefan Monnier  <monnier@iro.umontreal.ca>

	* minibuf.texi (Programmed Completion):
	Replace dynamic-completion-table with the new completion-table-dynamic.

2008-04-07  Chong Yidong  <cyd@stupidchicken.com>

	* intro.texi (Some Terms): Change "fonts in this manual" index
	entry to "typographic conventions".

2008-04-05  Eli Zaretskii  <eliz@gnu.org>

	* objects.texi (Text Props and Strings): Add indexing for read
	syntax of text properties.

2008-03-25  Stefan Monnier  <monnier@iro.umontreal.ca>

	* processes.texi (Decoding Output): Remove process-filter-multibyte
	functions.

2008-03-15  Martin Rudalics  <rudalics@gmx.at>

	* display.texi (Finding Overlays): Say that empty overlays at
	the end of the buffer are reported too.

2008-03-13  Glenn Morris  <rgm@gnu.org>

	* elisp.texi (EMACSVER): Set to 23.0.60.

2008-02-26  Chong Yidong  <cyd@stupidchicken.com>

	* strings.texi (Formatting Strings): Treat - and 0 as flag characters.

2008-02-22  Glenn Morris  <rgm@gnu.org>

	* frames.texi (Position Parameters): Clarify the description of
	`left' and `top', using information from "Geometry".
	(Geometry): Give a pointer to "Position Parameters", rather than
	repeating information.

2008-02-11  Glenn Morris  <rgm@gnu.org>

	* objects.texi (Equality Predicates): No longer talk about "two"
	functions.

2008-02-11  Lawrence Mitchell  <wence@gmx.li>  (tiny change)

	* objects.texi (Equality Predicates): Add defun for
	equal-including-properties.

2008-02-10  Glenn Morris  <rgm@gnu.org>

	* objects.texi (Equality Predicates):
	Mention equal-including-properties.

2008-02-07  Richard Stallman  <rms@gnu.org>

	* windows.texi (Window Start): Mention the feature of moving
	window-start to start of line.

2008-02-07  Jan Djärv  <jan.h.d@swipnet.se>

	* keymaps.texi (Tool Bar): Document rtl property.

2008-01-27  Thien-Thi Nguyen  <ttn@gnuvola.org>

	* display.texi (Button Types):
	For define-button-type, clarify type of NAME.

2008-01-19  Martin Rudalics  <rudalics@gmx.at>

	* buffers.texi (Buffer Modification): Fix typo.

2008-01-06  Dan Nicolaescu  <dann@ics.uci.edu>

	* os.texi (System Environment): Remove references to OSes that are
	not supported anymore.

2008-01-05  Dan Nicolaescu  <dann@ics.uci.edu>

	* os.texi (System Environment): Remove mention for Masscomp.

2008-01-04  Richard Stallman  <rms@gnu.org>

	* display.texi (Faces): Don't talk about internal face vector as arg
	to facep.

	* customize.texi (Type Keywords): Fix previous change.

	* text.texi (Links and Mouse-1): Fix xref for commands.texi change.
	* elisp.texi (Top): Fix menu for commands.texi change.

2007-12-30  Richard Stallman  <rms@gnu.org>

	* commands.texi (Accessing Mouse): Rename from Accessing Events.
	(Accessing Scroll): New node broken out of Accessing Mouse.

2007-12-28  Richard Stallman  <rms@gnu.org>

	* frames.texi (Size Parameters): Fix typo.
	(Basic Parameters): For `title', refer to title bar.
	(Size and Position): Explain meaning of frame pixel width and height.

2007-12-23  Richard Stallman  <rms@gnu.org>

	* customize.texi (Type Keywords): Uncomment :validate and clarify it.
	Improve some of the commented-out keywords' text too.

2007-12-14  Martin Rudalics  <rudalics@gmx.at>

	* nonascii.texi (Encoding and I/O): Reword to avoid saying
	"visit the current buffer".

	* os.texi (System Interface): Fix typo.

2007-12-04  Richard Stallman  <rms@gnu.org>

	* objects.texi (Symbol Type): Fix typo.

2007-12-03  Richard Stallman  <rms@gnu.org>

	* hooks.texi (Standard Hooks): Add link to Hooks for Loading.

2007-12-01  Glenn Morris  <rgm@gnu.org>

	* functions.texi (Declaring Functions): Improve previous change.

2007-11-30  Glenn Morris  <rgm@gnu.org>

	* functions.texi (Declaring Functions): Add optional fourth
	argument of declare-function, and setting third argument to `t'.

2007-11-29  Richard Stallman  <rms@gnu.org>

	* customize.texi (Composite Types): Document `group' type.

2007-11-29  Glenn Morris  <rgm@gnu.org>

	* functions.texi (Declaring Functions): Add findex.
	Mention `external' files.

2007-11-26  Juanma Barranquero  <lekktu@gmail.com>

	* functions.texi (Declaring Functions): Fix directive.

2007-11-25  Richard Stallman  <rms@gnu.org>

	* help.texi (Help Functions): Clean up last change.

	* advice.texi (Preactivation, Activation of Advice): Minor cleanup.

	* loading.texi (Named Features): Minor cleanup.

	* macros.texi (Eval During Expansion): Minor cleanup.

	* variables.texi (Variable Aliases): Minor cleanup.

2007-11-24  Richard Stallman  <rms@gnu.org>

	* functions.texi (Declaring Functions): Clarify previous change.

	* compile.texi (Compiler Errors): Clarify previous change.

2007-11-24  Richard Stallman  <rms@gnu.org>

	* display.texi (Refresh Screen, Forcing Redisplay):
	Clarify the text and move items around.

2007-11-24  Glenn Morris  <rgm@gnu.org>

	* functions.texi (Declaring Functions): New section.
	* compile.texi (Compiler Errors): Mention declaring functions,
	defvar with no initvalue, and byte-compile-warnings.

2007-11-15  Martin Rudalics  <rudalics@gmx.at>

	* vol1.texi (Top): Remove Frame-Local Variables from Node Listing.
	* vol2.texi (Top): Remove Frame-Local Variables from Node Listing.

2007-11-13  Martin Rudalics  <rudalics@gmx.at>

	* help.texi (Help Functions): Document new macro `with-help-window'.

2007-11-10  Paul Pogonyshev  <pogonyshev@gmx.net>

	* searching.texi (Replacing Match): Describe new
	`match-substitute-replacement'.

2007-10-31  Richard Stallman  <rms@gnu.org>

	* strings.texi (Creating Strings): Null strings from concat not unique.

2007-10-26  Richard Stallman  <rms@gnu.org>

	* objects.texi (Equality Predicates): Null strings are uniquified.

	* minibuf.texi: Minor clarifications in previous change.

2007-10-25  Glenn Morris  <rgm@gnu.org>

	* customize.texi (Variable Definitions): Add :risky and :safe keywords.

2007-10-24  Richard Stallman  <rms@gnu.org>

	* elisp.texi (Top): Delete Frame-Local Variables from subnode menu.

	* variables.texi (Frame-Local Variables): Node deleted.
	(Variables): Delete Frame-Local Variables from menu.
	(Local Variables, Buffer-Local Variables, Intro to Buffer-Local)
	(Default Value): Don't mention frame-local vars.

	* os.texi (Idle Timers): current-idle-time returns nil if not idle.

	* loading.texi (Unloading): Document FEATURE-unload-function
	instead of FEATURE-unload-hook.

	* frames.texi (Multiple Displays): Don't mention frame-local vars.

2007-10-22  Juri Linkov  <juri@jurta.org>

	* minibuf.texi (Text from Minibuffer, Minibuffer Completion)
	(High-Level Completion): Document a list of default value strings
	in the DEFAULT argument, for which minibuffer functions return the
	first element.

2007-10-17  Juri Linkov  <juri@jurta.org>

	* text.texi (Filling): Update arguments of fill-paragraph.
	fill-paragraph operates on the active region in Transient Mark mode.
	Remove fill-paragraph-or-region.

2007-10-13  Karl Berry  <karl@gnu.org>

	* elisp.texi (@dircategory): Move to after @copying,
	since we want @copying as close as possible to the beginning of
	the output.

2007-10-12  Richard Stallman  <rms@gnu.org>

	* elisp.texi (Top): Add Distinguish Interactive to subnode menu.

	* commands.texi (Distinguish Interactive): New node,
	broken out from Interactive Call and rewritten.
	(Command Loop): Put Distinguish Interactive in menu.

2007-10-09  Richard Stallman  <rms@gnu.org>

	* text.texi (Examining Properties): Mention overlay priority.

	* display.texi (Display Margins): Correct the description
	of margin display specifications.
	(Replacing Specs): New subnode broken out of Display Property.

2007-10-06  Juri Linkov  <juri@jurta.org>

	* text.texi (Filling): Document fill-paragraph-or-region.

2007-10-05  Juanma Barranquero  <lekktu@gmail.com>

	* display.texi (Auto Faces): Fix typo.

2007-10-02  Richard Stallman  <rms@gnu.org>

	* display.texi (Display Property): Explain some display specs
	don't let you move point in.

	* frames.texi (Cursor Parameters):
	Describe cursor-in-non-selected-windows here.  Explain more values.

	* windows.texi (Basic Windows): Don't describe
	cursor-in-non-selected-windows here.

2007-10-01  Eli Zaretskii  <eliz@gnu.org>

	* processes.texi (Misc Network): Note that these functions are
	supported only on some systems.

2007-10-01  Richard Stallman  <rms@gnu.org>

	* display.texi (Overlay Properties): Explain nil as priority.
	Explain that conflicts are unpredictable if not resolved by
	priorities.

2007-09-23  Richard Stallman  <rms@gnu.org>

	* macros.texi (Backquote): Minor clarification.

2007-09-19  Richard Stallman  <rms@gnu.org>

	* display.texi (Display Property): Explain multiple display specs.
	Clarify when they work in parallel and when one overrides.
	Fix error in example.

2007-09-06  Glenn Morris  <rgm@gnu.org>

	Move from lispref/ to doc/lispref/.  Change all setfilename
	commands to use ../../info.
	* Makefile.in (infodir): Go up one more level.
	(usermanualdir): Change from ../man to ../emacs.
	(miscmanualdir): New.
	(dist): Use new variable miscmanualdir.
	* makefile.w32-in (infodir, texinputdir): Go up one more level.
	(usermanualdir): Change from ../man to ../emacs.

2007-08-30  Martin Rudalics  <rudalics@gmx.at>

	* commands.texi (Command Loop Info): Advise against changing
	most variables described here.  Explain new variable
	last-repeatable-command.

2007-08-29  Glenn Morris  <rgm@gnu.org>

	* elisp.texi (EMACSVER): Increase to 23.0.50.

2007-08-29  Dan Nicolaescu  <dann@ics.uci.edu>

	* frames.texi (Basic Parameters): Add display-environment-variable
	and term-environment-variable.

2007-08-28  Juri Linkov  <juri@jurta.org>

	* display.texi (Image Formats, Other Image Types): Add SVG.

2007-08-28  Juri Linkov  <juri@jurta.org>

	* display.texi (Images): Move formats-related text to new node
	"Image Formats".
	(Image Formats): New node.

2007-08-27  Richard Stallman  <rms@gnu.org>

	* windows.texi (Window Configurations): Clarify what
	a window configuration saves.

2007-08-25  Richard Stallman  <rms@gnu.org>

	* display.texi (Images): Delete redundant @findex.

2007-08-16  Stefan Monnier  <monnier@iro.umontreal.ca>

	* text.texi (Change Hooks): (after|before)-change-functions are no
	longer bound to nil while running; rather inhibit-modification-hooks
	is t.

2007-08-16  Richard Stallman  <rms@gnu.org>

	* processes.texi (Asynchronous Processes):
	Clarify doc of start-file-process.

2007-08-08  Martin Rudalics  <rudalics@gmx.at>

	* modes.texi (Example Major Modes): Fix typo.

2007-08-08  Glenn Morris  <rgm@gnu.org>

	* intro.texi (nil and t): Do not use `iff' in documentation.

	* tips.texi (Documentation Tips): Recommend against `iff'.

2007-08-07  Chong Yidong  <cyd@stupidchicken.com>

	* display.texi (Image Cache): Document image-refresh.

2007-08-06  Martin Rudalics  <rudalics@gmx.at>

	* windows.texi (Size of Window): Document window-full-width-p.

2007-07-25  Glenn Morris  <rgm@gnu.org>

	* gpl.texi (GPL): Replace license with GPLv3.

	* Relicense all FSF files to GPLv3 or later.

2007-07-24  Michael Albinus  <michael.albinus@gmx.de>

	* processes.texi (Synchronous Processes):
	Add `process-file-shell-command'.
	(Asynchronous Processes): Mention restricted use of
	`process-filter' and `process-sentinel' in
	`start-file-process'.  Add `start-file-process-shell-command'.

2007-07-17  Michael Albinus  <michael.albinus@gmx.de>

	* files.texi (Magic File Names): Introduce optional parameter
	IDENTIFICATION for `file-remote-p'.

2007-07-16  Richard Stallman  <rms@gnu.org>

	* display.texi (Defining Faces): Fix previous change.

2007-07-14  Richard Stallman  <rms@gnu.org>

	* control.texi (Handling Errors): Document `debug' in handler list.

2007-07-10  Richard Stallman  <rms@gnu.org>

	* display.texi (Defining Faces): Explain C-M-x feature for defface.

2007-07-09  Richard Stallman  <rms@gnu.org>

	* files.texi (Magic File Names): Rewrite previous change.

2007-07-08  Michael Albinus  <michael.albinus@gmx.de>

	* files.texi (Magic File Names): Introduce optional parameter
	CONNECTED for `file-remote-p'.

2007-07-07  Michael Albinus  <michael.albinus@gmx.de>

	* processes.texi (Asynchronous Processes):
	* files.texi (Magic File Names): Add `start-file-process'.

2007-06-27  Richard Stallman  <rms@gnu.org>

	* files.texi (Format Conversion Piecemeal):
	Clarify `after-insert-file-functions' calling convention.

2007-06-27  Michael Albinus  <michael.albinus@gmx.de>

	* files.texi (Magic File Names): Remove `dired-call-process'.
	Add `process-file'.

2007-06-27  Kenichi Handa  <handa@m17n.org>

	* text.texi (Special Properties): Fix description about
	`composition' property.

2007-06-26  Kenichi Handa  <handa@m17n.org>

	* nonascii.texi (Default Coding Systems): Document about the
	return value `undecided'.

2007-06-25  David Kastrup  <dak@gnu.org>

	* keymaps.texi (Active Keymaps): Document new POSITION argument of
	`current-active-maps'.

2007-06-24  Karl Berry  <karl@gnu.org>

	* elisp.texi, vol1.texi, vol2.texi: New Back-Cover Text.

2007-06-15  Juanma Barranquero  <lekktu@gmail.com>

	* display.texi (Overlay Arrow): Doc fix.

2007-06-14  Karl Berry  <karl@tug.org>

	* anti.texi (Antinews): Typo.

2007-06-14  Chong Yidong  <cyd@stupidchicken.com>

	* display.texi (Image Cache): Document image-refresh.

2007-06-12  Karl Berry  <karl@gnu.org>

	* vol1.texi, vol2.texi, two-volume-cross-refs.txt: Update.
	* two-volume.make: New file.
	* .cvsignore: Ignore two-volume files.

2007-06-12  Tom Tromey  <tromey@redhat.com>

	* os.texi (Init File): Document user-emacs-directory.

2007-06-03  Nick Roberts  <nickrob@snap.net.nz>

	* commands.texi (Click Events): Describe width and height when
	object is nil.

2007-05-30  Nick Roberts  <nickrob@snap.net.nz>

	* commands.texi (Click Events): Layout more logically.
	Describe width and height.
	(Drag Events, Motion Events): Update to new format for position.

2007-06-02  Richard Stallman  <rms@gnu.org>

	* frames.texi (Color Parameters): Add xref to (emacs)Standard Faces.

2007-06-02  Chong Yidong  <cyd@stupidchicken.com>

	* Version 22.1 released.

2007-06-01  Stefan Monnier  <monnier@iro.umontreal.ca>

	* text.texi (Special Properties): Correct meaning of fontified face.

2007-05-30  Richard Stallman  <rms@gnu.org>

	* text.texi (Special Properties): Add link to Adjusting Point.

2007-05-12  Richard Stallman  <rms@gnu.org>

	* text.texi (Margins): indent-to-left-margin is not the default.
	(Mode-Specific Indent): For indent-line-function, the default
	is indent-relative.

	* modes.texi (Example Major Modes): Explain last line of text-mode
	is redundant.

2007-05-10  Richard Stallman  <rms@gnu.org>

	* keymaps.texi (Scanning Keymaps): Update where-is-internal example.

	* help.texi (Keys in Documentation): Add reference to
	Documentation Tips.

	* files.texi (Format Conversion): TO-FN gets three arguments.

	* modes.texi (Auto Major Mode): Document file-start-mode-alist.

2007-05-10  Thien-Thi Nguyen  <ttn@gnuvola.org>

	* elisp.texi (Top): Remove "Saving Properties" from detailed menu.
	* files.texi (Format Conversion): Expand intro; add menu.
	(Format Conversion Overview, Format Conversion Round-Trip)
	(Format Conversion Piecemeal): New nodes/subsections.
	* hooks.texi: Xref "Format Conversion" , not "Saving Properties".
	* text.texi (Text Properties): Remove "Saving Properties" from menu.
	(Saving Properties): Delete node/subsection.

2007-05-07  Karl Berry  <karl@gnu.org>

	* elisp.texi (EMACSVER): Back to 22.

2007-05-06  Richard Stallman  <rms@gnu.org>

	* processes.texi (Accepting Output): Revert most of previous change.

2007-05-05  Richard Stallman  <rms@gnu.org>

	* processes.texi (Accepting Output): accept-process-output
	uses microseconds, not milliseconds.  But that arg is obsolete.

2007-05-04  Karl Berry  <karl@tug.org>

	* elisp.texi (EMACSVER) [smallbook]: 22.1, not 22.

2007-05-04  Eli Zaretskii  <eliz@gnu.org>

	* tips.texi (Documentation Tips): Rearrange items to place the
	more important ones first.  Add an index entry for hyperlinks.

2007-05-03  Karl Berry  <karl@gnu.org>

	* elisp.texi (\urlcolor, \linkcolor) [smallbook]: \Black for printing.
	(EMACSVER) [smallbook]: 22 for printed version.

	* control.texi (Signaling Errors) <signal>: texinfo.tex is fixed,
	so restore anchor to normal position after defun.  Found by Kevin Ryde.

2007-04-26  Glenn Morris  <rgm@gnu.org>

	* elisp.texi (EMACSVER): Increase to 22.1.50.

2007-04-28  Karl Berry  <karl@gnu.org>

	* elisp.texi: Improve line breaks on copyright page,
	similar layout to emacs manual, 8.5x11 by default.

2007-04-24  Richard Stallman  <rms@gnu.org>

	* text.texi (Special Properties): Add xref to Overlay Properties.

	* display.texi (Overlay Properties): Add xref to Special Properties.

2007-04-22  Richard Stallman  <rms@gnu.org>

	* keymaps.texi (Extended Menu Items): Move the info about
	format with cached keyboard binding.

2007-04-21  Richard Stallman  <rms@gnu.org>

	* text.texi (Special Properties): Clarify previous change.

	* files.texi (File Name Expansion): Clarify previous change.

	* display.texi (Attribute Functions): Fix example for
	face-attribute-relative-p.

2007-04-19  Kenichi Handa  <handa@m17n.org>

	* text.texi (Special Properties): Document composition property.

2007-04-19  Glenn Morris  <rgm@gnu.org>

	* files.texi (File Name Expansion): Mention "superroot".

2007-04-15  Chong Yidong  <cyd@stupidchicken.com>

	* frames.texi (Multiple Displays): Add note about "multi-monitor"
	setups.
	(Display Feature Testing): Note that display refers to all
	physical monitors for multi-monitor setups.

2007-04-14  Richard Stallman  <rms@gnu.org>

	* lists.texi (Sets And Lists): Clarify `delete' examples.
	Remove spurious xref to same node.
	Clarify xref for add-to-list.

2007-04-12  Nick Roberts  <nickrob@snap.net.nz>

	* keymaps.texi (Format of Keymaps): Remove spurious ")" from
	value of lisp-mode-map.

2007-04-11  Karl Berry  <karl@gnu.org>

	* anti.texi (Antinews):
	* display.texi (Overlay Properties, Defining Images):
	* processes.texi (Synchronous Processes, Sentinels):
	* syntax.texi (Syntax Table Internals):
	* searching.texi (Regexp Special):
	* nonascii.texi (Default Coding Systems):
	* text.texi (Special Properties):
	* minibuf.texi (Basic Completion): Wording to improve breaks in
	8.5x11 format.
	* elisp.texi (smallbook): New @set to more easily switch between
	smallbook and 8.5x11.

2007-04-11  Richard Stallman  <rms@gnu.org>

	* text.texi (Lazy Properties): Minor fix.

2007-04-08  Karl Berry  <karl@gnu.org>

	* symbols.texi (Plists and Alists): Period after "vs" in index entries.
	* macros.texi (Backquote): Downcase Backquote in index entries for
	consistency.

2007-04-08  Richard Stallman  <rms@gnu.org>

	* text.texi (Adaptive Fill): Just describe default,
	don't show it (since it contains non-ASCII chars).

2007-04-07  Karl Berry  <karl@gnu.org>

	* text.texi (Adaptive Fill) [@iftex]: Omit binary characters in
	adaptive-fill-regexp's value, since they are not in the standard
	TeX fonts.

2007-04-07  Guanpeng Xu  <herberteuler@hotmail.com>

	* display.texi (Defining Faces): Fix example.

2007-04-07  Karl Berry  <karl@gnu.org>

	* display.texi (Button Buffer Commands): Improve page break.

2007-04-07  Richard Stallman  <rms@gnu.org>

	* advice.texi (Activation of Advice): Remove redundant index entry.

	* backups.texi: Improve index entries.  Remove redundant ones.

	* compile.texi (Byte Compilation): Improve index entry.

	* hash.texi (Creating Hash): Improve index entry.

	* symbols.texi (Definitions): Improve index entry.

	* edebug.texi: Improve index entries.  Remove redundant/useless ones.

	* maps.texi (Standard Keymaps): Remove useless index entry.

	* help.texi (Documentation Basics): Remove redundant index entries.

	* customize.texi: Improve index entries.
	Remove redundant/useless ones.

	* locals.texi (Standard Buffer-Local Variables): Clarify intro text.

	* streams.texi (Output Variables): Improve index entry.

	* abbrevs.texi (Abbrevs): Remove useless index entry.

	* macros.texi (Expansion): Remove useless index entry.

	* text.texi: Improve index entries.  Remove redundant/useless ones.
	(Text Properties, Examining Properties)
	(Special Properties): Use "property category" instead of "category"
	to refer to the `category' property.

	* positions.texi: Improve index entries.  Remove useless one.

	* lists.texi: Improve index entries.  Remove redundant/useless ones.

	* os.texi: Improve index entries.
	(Timers): Fix previous change.

	* buffers.texi: Improve index entries.
	(Modification Time): Get rid of term "obsolete buffer".

	* debugging.texi: Improve index entries.
	(Test Coverage): Add xref to other test coverage ftr.

	* eval.texi: Improve index entry.  Remove redundant ones.

	* numbers.texi: Improve index entries.  Remove redundant/useless ones.

	* files.texi: Improve index entries.  Remove redundant/useless ones.

	* objects.texi: Improve index entries.

	* processes.texi: Improve index entries.

	* modes.texi: Improve index entry.  Remove redundant one.

	* nonascii.texi: Improve index entries.

	* internals.texi: Improve index entries.

	* syntax.texi: Improve index entries.

	* keymaps.texi (Active Keymaps): Improve index entries.

	* commands.texi: Improve index entries.  Remove redundant/useless ones.

	* frames.texi: Improve index entries.  Remove redundant/useless ones.

	* markers.texi: Improve index entries.  Remove redundant ones.

	* tips.texi: Improve index entries.

	* loading.texi (Unloading): Improve index entry.

	* variables.texi: Improve index entries.  Remove redundant one.

	* sequences.texi: Improve index entry.

	* display.texi: Improve index entries.  Remove redundant ones.

	* windows.texi: Improve index entries.

	* searching.texi: Improve index entries.  Remove redundant one.

	* strings.texi (Case Tables): Improve last change.

2007-04-04  Chong Yidong  <cyd@stupidchicken.com>

	* strings.texi (Case Tables): Document with-case-table and
	ascii-case-table.

2007-04-03  Karl Berry  <karl@gnu.org>

	* processes.texi (Network): Reword to improve page break.

2007-04-03  Eli Zaretskii  <eliz@gnu.org>

	* functions.texi (Inline Functions): Describe more disadvantages
	of defsubst, and make advice against it stronger.

2007-04-02  Karl Berry  <karl@gnu.org>

	* backups.texi (Backup Names): Avoid widow words.
	* modes.texi (Example Major Modes): Align last comment.

2007-04-01  Chong Yidong  <cyd@stupidchicken.com>

	* keymaps.texi (Remapping Commands): Document new arg to
	command-remapping.

2007-04-01  Karl Berry  <karl@gnu.org>

	* processes.texi (Low-Level Network): Typo.
	* loading.texi (Hooks for Loading): Avoid double "the".
	* keymaps.texi (Key Sequences): No double "and".
	(Changing Key Bindings): Shorten to improve line break.

2007-03-31  Glenn Morris  <rgm@gnu.org>

	* os.texi (Timers): Fix description of run-at-time TIME formats.

2007-03-31  Richard Stallman  <rms@gnu.org>

	* display.texi (Invisible Text): Correct buffer-invisibility-spec
	regarding ellipsis.

2007-03-31  Eli Zaretskii  <eliz@gnu.org>

	* intro.texi (nil and t):
	* symbols.texi (Plists and Alists):
	* variables.texi (Variable Aliases, Constant Variables):
	* functions.texi (Defining Functions):
	* advice.texi (Advising Primitives):
	* debugging.texi (Syntax Errors, Compilation Errors):
	* minibuf.texi (Minibuffer Windows):
	* commands.texi (Adjusting Point):
	* modes.texi (Syntactic Font Lock, Faces for Font Lock)
	(Auto Major Mode, Major Mode Conventions):
	* help.texi (Describing Characters):
	* files.texi (Create/Delete Dirs, Information about Files)
	(File Locks, Writing to Files, Reading from Files)
	(Saving Buffers):
	* windows.texi (Resizing Windows, Cyclic Window Ordering):
	* frames.texi (Finding All Frames):
	* positions.texi (Buffer End, Motion):
	* markers.texi (The Region):
	* text.texi (Deletion, Near Point):
	* display.texi (Displaying Messages, Truncation):
	* os.texi (Processor Run Time):
	* tips.texi (Key Binding Conventions, Programming Tips)
	(Warning Tips, Documentation Tips, Comment Tips):
	* internals.texi (Memory Usage): Improve indexing.

	* variables.texi (Frame-Local Variables):
	* functions.texi (Argument List):
	* loading.texi (Library Search):
	* streams.texi (Output Variables):
	* keymaps.texi (Translation Keymaps, Searching Keymaps):
	* searching.texi (Replacing Match, Search and Replace):
	* processes.texi (Byte Packing, Decoding Output)
	(Accepting Output, Network Servers, Shell Arguments):
	* display.texi (Abstract Display, Image Cache, Scroll Bars):
	* windows.texi (Window Point, Window Start):
	* frames.texi (Management Parameters, Frame Parameters, Frame Titles):
	* commands.texi (Reading Input, Keyboard Events):
	* minibuf.texi (Reading File Names, Minibuffer Completion)
	(Recursive Mini):
	* positions.texi (List Motion):
	* hash.texi (Hash Tables, Creating Hash, Defining Hash):
	* numbers.texi (Arithmetic Operations, Math Functions)
	(Predicates on Numbers, Comparison of Numbers, Numeric Conversions):
	* locals.texi (Standard Buffer-Local Variables):
	* maps.texi (Standard Keymaps):
	* os.texi (User Identification, System Environment, Recording Input)
	(X11 Keysyms):
	* nonascii.texi (Non-ASCII Characters, Splitting Characters):
	* backups.texi (Backups and Auto-Saving):
	* customize.texi (Customization, Group Definitions)
	(Variable Definitions):
	* compile.texi (Byte Compilation): Improve index entries.

2007-03-31  Karl Berry  <karl@gnu.org>

	* macros.texi (Defining Macros): Avoid widow syllable.

2007-03-31  Eli Zaretskii  <eliz@gnu.org>

	* elisp.texi (Top): Postscript -> PostScript.

	* display.texi (Images, Postscript Images): Postscript -> PostScript.

2007-03-31  Markus Triska  <markus.triska@gmx.at>

	* internals.texi (Writing Emacs Primitives): Untabify `For'.

2007-03-30  Karl Berry  <karl@gnu.org>

	* lists.texi (List-related Predicates): Remove spurious @need.
	(Setcdr): Use @smallexample to improve page break.
	(Association Lists) <assoc>: Reword to improve page break.

	* strings.texi (String Conversion): Insert blank line to improve
	page break.

	* numbers.texi (Random Numbers): Use @minus{}.
	(Math Functions): Use @minus{}.

	* intro.texi (Acknowledgements): Avoid line breaks before middle
	initials.

2007-03-24  Eli Zaretskii  <eliz@gnu.org>

	* errors.texi (Standard Errors): Add an index entry.

2007-03-19  Richard Stallman  <rms@gnu.org>

	* os.texi (Recording Input): recent-keys now gives 300 keys.

2007-03-12  Glenn Morris  <rgm@gnu.org>

	* os.texi: Replace "daylight savings" with "daylight saving"
	throughout.

2007-03-05  Richard Stallman  <rms@gnu.org>

	* variables.texi (File Local Variables):
	Update enable-local-variables values.

2007-03-04  Richard Stallman  <rms@gnu.org>

	* syntax.texi (Control Parsing): Minor clarification.

	* strings.texi (Formatting Strings): Clarify width, precision, flags.

	* sequences.texi (Sequence Functions): Move string-bytes away,
	add xref.

	* nonascii.texi (Text Representations): Move string-bytes here.

	* modes.texi (Major Mode Conventions): Fundamental mode is exception.

	* minibuf.texi (Basic Completion): Minor clarification.

	* markers.texi (The Mark): Clarify existence vs activation of mark.
	Other cleanup.

	* display.texi (Finding Overlays): Write better example.

	* compile.texi (Eval During Compile): Clarify putting macros
	in eval-when-compile.

2007-02-25  Vinicius Jose Latorre  <viniciusjl@ig.com.br>  (tiny change)

	* loading.texi (How Programs Do Loading): Fix anchor position at
	load-read-function definition doc.

2007-02-21  Kim F. Storm  <storm@cua.dk>

	* strings.texi (Text Comparison): Mention that assoc-string
	converts symbols to strings before testing.

2007-02-17  Kim F. Storm  <storm@cua.dk>

	* processes.texi (Bindat Spec): Vector types can have optional
	element type.
	(Bindat Examples): Fix example.  Add vector with element type.

2007-02-16  Andreas Schwab  <schwab@suse.de>

	* strings.texi (Formatting Strings): Document '+' flag.

2007-02-15  Juanma Barranquero  <lekktu@gmail.com>

	* strings.texi (Modifying Strings): Clarify that `clear-string'
	always converts the string to unibyte.

2007-02-14  Kim F. Storm  <storm@cua.dk>

	* display.texi (Glyphs): Add make-glyph-code, glyph-char, glyph-face.
	Rewrite glyph code description to refer to these functions.
	Remove details of encoding face number and char into integer code.

2007-02-03  Alan Mackenzie  <acm@muc.de>

	* loading.texi (Hooks for Loading): Make the description of
	`eval-after-load' more detailed, and amend the description of
	after-load-alist, in accordance with changes from 2006-05.

2007-02-03  Chong Yidong  <cyd@stupidchicken.com>

	* modes.texi (Defining Minor Modes): Document that a :require
	keyword or similar may be required to make saved customization
	variables work.

2007-02-03  Eli Zaretskii  <eliz@gnu.org>

	* elisp.texi (Top): Make the detailed menu headers compliant with
	Texinfo guidelines and with what texnfo-upd.el expects.
	Add comments to prevent people from inadvertently modifying the key
	parts needed by `texinfo-multiple-files-update'.

2007-02-02  Eli Zaretskii  <eliz@gnu.org>

	* elisp.texi (Top): Update the top-level menus.

	* syntax.texi (Categories): Add index entries.

2007-02-01  Juanma Barranquero  <lekktu@gmail.com>

	* display.texi (Attribute Functions): Fix name and description of
	the UNDERLINE arg of `set-face-underline-p'.

2007-01-29  Eli Zaretskii  <eliz@gnu.org>

	* elisp.texi (Top): Add "Standard Errors", "Standard Buffer-Local
	Variables", and "Standard Keymaps" to the detailed menu.

	* variables.texi (Future Local Variables): Add index entry.

2007-01-28  Richard Stallman  <rms@gnu.org>

	* tips.texi (Coding Conventions): Clarify the tip about macros
	that define a function or a variable.

	* files.texi (File Attributes): UID and GID can be floats.
	(Magic File Names): Explain why deferring all operations to
	the standard handler does not work.

2007-01-23  Martin Rudalics  <rudalics@gmx.at>

	* backups.texi (Reverting): Use "buffer" instead of "file"
	when talking about major and minor modes.

2007-01-21  Richard Stallman  <rms@gnu.org>

	* help.texi (Documentation): Add xref to Documentation Tips.

2007-01-14  Juanma Barranquero  <lekktu@gmail.com>

	* tips.texi (Coding Conventions): Fix typos.

2007-01-05  Richard Stallman  <rms@gnu.org>

	* modes.texi (Defining Minor Modes): Fix previous change.

2007-01-03  Richard Stallman  <rms@gnu.org>

	* customize.texi (Variable Definitions, Customization Types):
	Don't use * in doc string for defcustom.

2007-01-02  Richard Stallman  <rms@gnu.org>

	* variables.texi (Variable Aliases): Clarify that aliases vars
	always have the same value.

	* processes.texi (Bindat Spec): Fix Texinfo usage.

	* modes.texi (Defining Minor Modes): Explain effect of command
	defined with define-global-minor-mode on new buffers.

2006-12-30  Kim F. Storm  <storm@cua.dk>

	* keymaps.texi (Tool Bar): Describe `grow-only' value of
	`auto-resize-tool-bars'.

2006-12-30  Richard Stallman  <rms@gnu.org>

	* keymaps.texi (Active Keymaps): Fix previous change.

2006-12-30  Nick Roberts  <nickrob@snap.net.nz>

	* keymaps.texi (Active Keymaps): Make xref to lookup-key.

2006-12-30  Kim F. Storm  <storm@cua.dk>

	* processes.texi (Bindat Spec): Clarify using field names in
	length specifications.

2006-12-29  Kim F. Storm  <storm@cua.dk>

	* processes.texi (Bindat Spec): Explain eval forms and lengths better.
	Add count and index variables for eval forms in repeat blocks.

2006-12-24  Richard Stallman  <rms@gnu.org>

	* customize.texi (Variable Definitions):
	Document new name custom-add-frequent-value.

2006-12-19  Kim F. Storm  <storm@cua.dk>

	* commands.texi (Misc Events): User signals now result in sigusr1
	and sigusr2 events which are handled through special-event-map.
	(Special Events): User signals and drag-n-drop are special.

2006-12-17  Richard Stallman  <rms@gnu.org>

	* loading.texi (Named Features): Explain subfeatures better.

	* customize.texi: Use "option" only for user options.
	For the keyword values inside defcustom etc, say "keywords".
	For :options value's elements, say "elements".
	:group should not be omitted.

	* syntax.texi (Parsing Expressions): Split up node.
	(Motion via Parsing, Position Parse, Parser State)
	(Low-Level Parsing, Control Parsing): New subnodes.
	(Parser State): Document syntax-ppss-toplevel-pos.

	* positions.texi (List Motion): Punctuation fix.

	* files.texi (File Name Completion): Document PREDICATE arg
	to file-name-completion.

2006-12-16  Eli Zaretskii  <eliz@gnu.org>

	* internals.texi (Building Emacs, Writing Emacs Primitives):
	Add index entries.

2006-12-11  Richard Stallman  <rms@gnu.org>

	* modes.texi (Font Lock Basics): Explain how nil for font-lock-defaults
	affects face menu.  Explain how to make it non-nil without enabling
	any fontification.

2006-12-10  Chong Yidong  <cyd@stupidchicken.com>

	* modes.texi (Font Lock Basics): Document nil value of
	font-lock-defaults.

2006-12-10  Glenn Morris  <rgm@gnu.org>

	* abbrevs.texi (Defining Abbrevs): Mention `define-abbrev' 'force
	value for system-flag argument.  Abbrev tables may not be empty
	when major modes are loaded.

2006-12-08  Juanma Barranquero  <lekktu@gmail.com>

	* makefile.w32-in (maintainer-clean): Partially revert last
	change; delete "elisp-?" and "elisp-??" instead of "elisp-*"
	to protect elisp-covers.texi.

2006-12-07  Juanma Barranquero  <lekktu@gmail.com>

	* makefile.w32-in (maintainer-clean): Depend on `distclean'.
	Don't remove elisp* info files; they are already deleted by the
	`clean' and `distclean' targets, and they are in the $(infodir)
	directory, not the current one.

2006-12-04  Kim F. Storm  <storm@cua.dk>

	* commands.texi (Misc Events): Update signal events.
	(Event Examples): Add signal example.

2006-11-29  Richard Stallman  <rms@gnu.org>

	* frames.texi (Visibility of Frames): Explain visible windows
	can be covered by others.  Add xref for raise-frame.

2006-11-28  Richard Stallman  <rms@gnu.org>

	* searching.texi (Regexp Special): Update when ^ is special.

2006-11-27  Eli Zaretskii  <eliz@gnu.org>

	* customize.texi (Customization, Common Keywords)
	(Group Definitions, Variable Definitions, Composite Types)
	(Type Keywords, Customization Types): Add index entries for
	various customization keywords.

2006-11-23  Stefan Monnier  <monnier@iro.umontreal.ca>

	* modes.texi (Multiline Font Lock): Rephrase some parts for clarity.

2006-11-10  Jan Djärv  <jan.h.d@swipnet.se>

	* frames.texi (Window System Selections): Remove clipboard from
	description of selection-coding-system.

2006-11-06  Richard Stallman  <rms@gnu.org>

	* lists.texi (List Variables): Document COMPARE-FN.

	* keymaps.texi: Avoid use of "binding" to mean a relation;
	use it only to refer to the meaning associated with a key.
	(Keymaps): Change menu node description.

	* elisp.texi (Top): Change menu node description.

	* display.texi (Managing Overlays): Document overlay-recenter.

2006-10-29  Chong Yidong  <cyd@stupidchicken.com>

	* Makefile.in: Use relative paths to avoid advertising filesystem
	contents during compilation.

2006-10-23  Kim F. Storm  <storm@cua.dk>

	* commands.texi (Event Input Misc): Update unread-command-events.

2006-10-23  Nick Roberts  <nickrob@snap.net.nz>

	* lists.texi (Sets And Lists): Fix typos.

2006-10-18  Juanma Barranquero  <lekktu@gmail.com>

	* control.texi (Processing of Errors): Use @var for an argument,
	not @code.

2006-10-16  Richard Stallman  <rms@gnu.org>

	* edebug.texi (Edebug Recursive Edit): Minor cleanup.

	* keymaps.texi (Format of Keymaps): Show all the keymap element
	patterns that result from menu items.
	(Key Lookup): Minor cleanups.

	* modes.texi (Precalculated Fontification): Don't say that
	not setting font-lock-defaults avoids loading font-lock.

	* help.texi (Documentation): Move xref to Emacs Manual here.
	(Documentation Basics): From here.
	Also doc emacs-lisp-docstring-fill-column.

	* elisp.texi: Update version and ISBN.

	* commands.texi (Interactive Call): Clarify KEYS arg to
	call-interactively is a vector.
	(Command Loop Info): Delete anchor in this-command-keys.
	Add anchor in this-command-keys-vector.
	(Recursive Editing): Document how recursive-edit
	handles the current buffer.

2006-10-13  Chong Yidong  <cyd@stupidchicken.com>

	* frames.texi (Frame Titles): %c and %l are ignored in
	frame-title-format.

2006-10-11  Richard Stallman  <rms@gnu.org>

	* keymaps.texi (Key Sequences): Clarify use of kbd.

2006-10-10  Kim F. Storm  <storm@cua.dk>

	* lists.texi (Sets And Lists): Add memql.

2006-10-03  Richard Stallman  <rms@gnu.org>

	* searching.texi (Char Classes): Document :multibyte: and :unibyte:.
	Clarify :ascii: and :nonascii:.

2006-09-29  Juri Linkov  <juri@jurta.org>

	* modes.texi (%-Constructs): Reorder coding systems in the
	documentation of %z to the real order displayed in the modeline.

2006-09-25  Richard Stallman  <rms@gnu.org>

	* os.texi (Timers): Describe timer-max-repeats.

2006-09-25  Chong Yidong  <cyd@stupidchicken.com>

	* os.texi (Timers): Mention with-local-quit.

2006-09-24  Richard Stallman  <rms@gnu.org>

	* searching.texi (Searching and Matching): Mention property search.

	* commands.texi (Command Loop Info): Explain how read-event affects
	this-command-keys.

2006-09-20  Richard Stallman  <rms@gnu.org>

	* os.texi (Timers): Clarify about REPEAT when timer is delayed.

	* windows.texi (Window Start): Minor cleanups.

2006-09-20  Kim F. Storm  <storm@cua.dk>

	* windows.texi (Window Start): pos-visible-in-window-p allows
	specifying t for position to mean "end of window".
	Add window-line-height.

	* anti.texi (Antinews): Mention window-line-height.

2006-09-19  David Kastrup  <dak@gnu.org>

	* keymaps.texi (Searching Keymaps): Small clarification.

2006-09-18  Richard Stallman  <rms@gnu.org>

	* keymaps.texi (Creating Keymaps): Explain that keymap prompt strings
	cause keyboard menus.
	(Menu Keymaps): Likewise.
	(Defining Menus, Keyboard Menus): Clarify.

	* text.texi (Fields): Clarify explanation of constrain-to-field.

2006-09-16  Eli Zaretskii  <eliz@gnu.org>

	* variables.texi (Tips for Defining): Fix a typo.

2006-09-15  Richard Stallman  <rms@gnu.org>

	* keymaps.texi (Remapping Commands, Searching Keymaps)
	(Active Keymaps): Clean up previous change.

2006-09-15  Jay Belanger  <belanger@truman.edu>

	* gpl.texi: Replace "Library Public License" by "Lesser Public
	License" throughout.

2006-09-15  David Kastrup  <dak@gnu.org>

	* keymaps.texi (Active Keymaps): Adapt description to use
	`get-char-property' instead `get-text-property'.  Explain how
	mouse events change this.  Explain the new optional argument of
	`key-binding' and its mouse-dependent lookup.
	(Searching Keymaps): Adapt description similarly.
	(Remapping Commands): Explain the new optional argument of
	`command-remapping'.

2006-09-14  Richard Stallman  <rms@gnu.org>

	* keymaps.texi (Searching Keymaps): Clarification.
	(Active Keymaps): Refer to Searching Keymaps instead of duplication.

2006-09-13  Richard Stallman  <rms@gnu.org>

	* objects.texi (Character Type): Node split.
	Add xref to Describing Characters.
	(Basic Char Syntax, General Escape Syntax)
	(Ctl-Char Syntax, Meta-Char Syntax): New subnodes.

2006-09-11  Richard Stallman  <rms@gnu.org>

	* display.texi (Display Table Format): Wording clarification.
	(Glyphs): Clarifications.

2006-09-10  Chong Yidong  <cyd@stupidchicken.com>

	* keymaps.texi (Active Keymaps): Mention that key-binding checks
	local maps.

2006-09-10  Kim F. Storm  <storm@cua.dk>

	* display.texi (Forcing Redisplay): Document return value of
	function redisplay.

2006-09-09  Richard Stallman  <rms@gnu.org>

	* windows.texi (Window Hooks): Explain limits of
	window-scroll-functions.

	* display.texi (Fringe Indicators): Update for last change in
	indicate-buffer-boundaries.

2006-09-08  Richard Stallman  <rms@gnu.org>

	* processes.texi (Bindat Spec): Suggest names ending in -bindat-spec.

2006-09-06  Kim F. Storm  <storm@cua.dk>

	* frames.texi (Display Feature Testing): display-mm-dimensions-alist.

	* windows.texi (Window Start): Update pos-visible-in-window-p.

2006-09-04  Richard Stallman  <rms@gnu.org>

	* processes.texi (Accepting Output): Explain SECONDS=0 for
	accept-process-output.

	* os.texi (Idle Timers): Explain why timer functions should not
	loop until (input-pending-p).

2006-09-02  Eli Zaretskii  <eliz@gnu.org>

	* makefile.w32-in (usermanualdir): New variable.
	(elisp.dvi): Use it.

2006-09-01  Eli Zaretskii  <eliz@gnu.org>

	* buffers.texi (Buffer Modification): Fix last change.

2006-09-01  Chong Yidong  <cyd@stupidchicken.com>

	* buffers.texi (Buffer Modification):
	Document buffer-chars-modified-tick.

2006-08-31  Richard Stallman  <rms@gnu.org>

	* modes.texi (Syntactic Font Lock): Mention specific faces once again.

2006-08-31  Richard Bielawski  <RBielawski@moneygram.com>  (tiny change)

	* modes.texi (Syntactic Font Lock):
	Mention font-lock-syntactic-face-function
	instead of specific faces.

2006-08-29  Chong Yidong  <cyd@stupidchicken.com>

	* display.texi (Images): Add xrref to display-images-p.

2006-08-28  Kenichi Handa  <handa@m17n.org>

	* nonascii.texi (Lisp and Coding Systems): Fix description of
	detect-coding-region.

2006-08-27  Michael Olson  <mwolson@gnu.org>

	* processes.texi (Transaction Queues): Remove stray quote
	character.

2006-08-25  Richard Stallman  <rms@gnu.org>

	* os.texi (Idle Timers): run-with-idle-timer allows Lisp time value.
	Add xref.

2006-08-24  Chong Yidong  <cyd@stupidchicken.com>

	* os.texi (Timers): Avoid waiting inside timers.

2006-08-21  Lute Kamstra  <lute@gnu.org>

	* Makefile.in: Use ../man/texinfo.tex to build elisp.dvi.

2006-08-20  Richard Stallman  <rms@gnu.org>

	* os.texi (Idle Timers): New node, split out from Timers.
	Document current-idle-time.
	* commands.texi (Reading One Event): Update xref.
	* elisp.texi (Top): Update subnode menu.

2006-08-16  Richard Stallman  <rms@gnu.org>

	* keymaps.texi (Extended Menu Items): Show format of cached
	bindings in extended menu items.

	* customize.texi (Variable Definitions): Explain when the
	standard value expression is evaluated.

2006-08-15  Chong Yidong  <cyd@stupidchicken.com>

	* commands.texi (Reading One Event): Explain idleness in
	`read-event'.

2006-08-12  Chong Yidong  <cyd@stupidchicken.com>

	* text.texi (Near Point): Say "cursor" not "terminal cursor".
	(Commands for Insertion): Remove split-line since it's not
	relevant for Lisp programming.
	(Yank Commands): Rewrite introduction.
	(Undo): Clarify.
	(Maintaining Undo): Clarify.  Document undo-ask-before-discard.
	(Filling): Remove redundant comment.  Clarify return value of
	current-justification.
	(Margins): Minor clarifications.
	(Adaptive Fill): Update default value of adaptive-fill-regexp.
	(Sorting): Update definition of sort-lines.
	(Columns): Clarify behavior of sort-columns.
	(Indent Tabs): Link to Tab Stops in Emacs manual.
	(Special Properties): Clarify.
	(Clickable Text): Mention Buttons package.

2006-08-12  Kevin Ryde  <user42@zip.com.au>

	* os.texi (Time Parsing): Add %z to description of
	format-time-string, as per docstring.  Add cross reference to
	glibc manual for strftime.

2006-08-08  Richard Stallman  <rms@gnu.org>

	* modes.texi: Clean up wording in previous change.

2006-08-07  Chong Yidong  <cyd@stupidchicken.com>

	* modes.texi (Hooks): Clarify.
	(Major Mode Basics): Mention define-derived-mode explicitly.
	(Major Mode Conventions): Rebinding RET is OK for some modes.
	Mention change-major-mode-hook and after-change-major-mode-hook.
	(Example Major Modes): Move to end of Modes section.
	(Mode Line Basics): Clarify.
	(Mode Line Data): Mention help-echo and local-map in strings.
	Explain reason for treatment of non-risky variables.
	(Properties in Mode): Clarify.
	(Faces for Font Lock): Add font-lock-negation-char-face.

2006-08-04  Eli Zaretskii  <eliz@gnu.org>

	* strings.texi (Formatting Strings): Warn against arbitrary
	strings as first arg to `format'.

2006-07-31  Thien-Thi Nguyen  <ttn@gnu.org>

	* text.texi (Clickable Text): Mention `help-echo' text property.
	Update intro, examples and associated explanations.

2006-07-31  Richard Stallman  <rms@gnu.org>

	* commands.texi: Update xrefs.
	(Event Mod): New node, cut out from old Translating Input.

	* maps.texi: Update xrefs.

	* keymaps.texi (Translation Keymaps): New node.
	Update xrefs from Translating Input to Translation Keymaps.

	* elisp.texi (Top): Update subnode menu.

	* display.texi (Face Functions): Fix explanations of FRAME=t or nil.

	* os.texi (System Interface): Fix menu descriptions of some nodes.
	(Translating Input): Node deleted.

2006-07-31  Nick Roberts  <nickrob@snap.net.nz>

	* modes.texi (Minor Mode Conventions): Update xref for add-to-list.

	* lists.texi (Sets And Lists): Likewise.

2006-07-30  Thien-Thi Nguyen  <ttn@gnu.org>

	* text.texi (Fields): Mention POS
	requirement when narrowing is in effect.

2006-07-28  Richard Stallman  <rms@gnu.org>

	* display.texi (Face Attributes): Simplify wording.
	(Attribute Functions): Clarify meaning of new-frame default
	attribute settings.

	* customize.texi (Common Keywords): Document how to use
	:package-version in a package not in Emacs.

2006-07-28  Kim F. Storm  <storm@cua.dk>

	* commands.texi (Reading One Event): Fix last change.

2006-07-26  Chong Yidong  <cyd@stupidchicken.com>

	* commands.texi (Reading One Event): Document SECONDS argument for
	read-event, read-char, and read-char-exclusive.

2006-07-25  Stefan Monnier  <monnier@iro.umontreal.ca>

	* modes.texi (Multiline Font Lock): Can't use jit-lock-defer-multiline
	to ensure correct identification.

2006-07-24  Richard Stallman  <rms@gnu.org>

	* text.texi (Clickable Text): Clarify.

	* sequences.texi (Vector Functions): Delete duplicate xref.

	* objects.texi (Function Type): Clarify.

	* modes.texi (Keymaps and Minor Modes): List punct chars for minor
	modes.

	* lists.texi (List Variables): New node.
	Material moved from other nodes.

	* variables.texi (Setting Variables): add-to-list and
	add-to-ordered-list moved to List Variables node.

2006-07-23  Thien-Thi Nguyen  <ttn@gnu.org>

	* text.texi (Links and Mouse-1):
	For mouse-on-link-p, expand on arg POS.

2006-07-21  Kim F. Storm  <storm@cua.dk>

	* display.texi (Forcing Redisplay): Don't mention systems which
	don't support sub-second timers for redisplay-preemption-period.

	* os.texi (Terminal Output): Clarify text vs graphical terminal.

2006-07-21  Eli Zaretskii  <eliz@gnu.org>

	* frames.texi (Input Focus): Document that focus-follows-mouse has
	no effect on MS-Windows.

2006-07-18  Richard Stallman  <rms@gnu.org>

	* display.texi (Forcing Redisplay): Cleanups in previous change.

	* processes.texi (Low-Level Network): Make menu more convenient.

2006-07-18  Kim F. Storm  <storm@cua.dk>

	* display.texi (Forcing Redisplay): redisplay-preemption-period
	only used on window systems.  Add xref to Terminal Output.

	* os.texi (Terminal Output): baud-rate only controls preemption on
	non-window systems.  Add xref to Forcing Redisplay.

	* processes.texi (Low-Level Network): Rename node "Make Network"
	to "Network Processes".

2006-07-18  Karl Berry  <karl@gnu.org>

	* variables.texi, functions.texi, customize.texi, loading.texi:
	* edebug.texi, minibuf.texi: Fix page breaks through chapter 20.

2006-07-17  Chong Yidong  <cyd@stupidchicken.com>

	* commands.texi (Waiting): Document batch-mode sit-for behavior.

2006-07-17  Richard Stallman  <rms@gnu.org>

	* eval.texi, elisp.texi, text.texi: Use real doublequote inside menus.
	Put period and comma inside quotes.

	* loading.texi, markers.texi: Use real doublequote inside menus.

	* windows.texi: Put point and comma inside quotes.
	(Textual Scrolling): Use @samp for error message.

	* variables.texi, tips.texi, syntax.texi, symbols.texi:
	* strings.texi, streams.texi, processes.texi, os.texi:
	* objects.texi, numbers.texi, modes.texi, minibuf.texi:
	* lists.texi, keymaps.texi, intro.texi, hash.texi, internals.texi:
	* gpl.texi, functions.texi, files.texi, frames.texi, doclicense.texi:
	* display.texi, control.texi, commands.texi, buffers.texi, anti.texi:
	Put point and comma inside quotes.

	* control.texi (Processing of Errors): Add command-error-function.

	* variables.texi (File Local Variables): Clarify that
	file local variables make buffer-local bindings.

	* modes.texi (Syntactic Font Lock): Give default for
	font-lock-syntax-table.

2006-07-17  Nick Roberts  <nickrob@snap.net.nz>

	* text.texi (Special Properties): Clean up previous change.

2006-07-16  Karl Berry  <karl@gnu.org>

	* objects.texi, numbers.texi, strings.texi, lists.texi, hash.texi:
	* control.texi: Fix bad page breaks through chapter 10 (control).

	* anti.texi (Antinews): Reorder face-attribute fns to avoid
	underfull hbox.

2006-07-15  Nick Roberts  <nickrob@snap.net.nz>

	* text.texi (Special Properties): Describe fontified text property
	in relation to a character (not text).

2006-07-15  Kim F. Storm  <storm@cua.dk>

	* maps.texi (Standard Keymaps): Add xref for minibuffer maps.
	Add apropos-mode-map, custom-mode-map, esc-map, global-map,
	grep-mode-map, help-map, help-mode-map, kmacro-map, and tool-bar-map.

	* anti.texi (Antinews): Mention redisplay function.
	The kbd macro existed, but was not documented, before 22.x.
	Function pos-visible-in-window-p is not new in 22.x, just enhanced.

2006-07-14  Nick Roberts  <nickrob@snap.net.nz>

	* display.texi (Displaying Messages): Add anchor.

	* frames.texi (Dialog Boxes): Use it.

2006-07-12  Richard Stallman  <rms@gnu.org>

	* objects.texi (Frame Type): Explain nature of frames better.

	* frames.texi (Frames): Explain nature of frames better.

2006-07-12  Ken Manheimer  <ken.manheimer@gmail.com>

	* tips.texi (Coding Conventions): Explain why use cl at compile time.

2006-07-12  YAMAMOTO Mitsuharu  <mituharu@math.s.chiba-u.ac.jp>

	* frames.texi (Window System Selections): Mention scrap support for Mac.
	Default value of x-select-enable-clipboard is t on Mac.

	* os.texi (Getting Out): Suspending is not allowed on Mac, either.

2006-07-11  Kim F. Storm  <storm@cua.dk>

	* display.texi (Forcing Redisplay): Add `redisplay' function.
	Don't mention (sit-for -1) -- use (redisplay t) instead.

	* commands.texi (Waiting): (sit-for -1) is no longer special.
	(sit-for 0) is equivalent to (redisplay).
	Iconifying/deiconifying no longer makes sit-for return.

2006-07-10  Nick Roberts  <nickrob@snap.net.nz>

	* display.texi (Buttons): Fix typo.

	* index.texi, elisp.texi (New Symbols): Comment node out.

2006-07-09  Richard Stallman  <rms@gnu.org>

	* display.texi (Truncation): Clean up previous change.

2006-07-08  Richard Stallman  <rms@gnu.org>

	* commands.texi (Interactive Call): Use 3 as prefix in example
	for execute-extended-command.

	* display.texi (Attribute Functions): Move paragraph about
	compatibility with Emacs < 21.

2006-07-09  Kim F. Storm  <storm@cua.dk>

	* display.texi (Refresh Screen): Clarify force-window-update.
	(Truncation): "Normally" indicated by fringe arrows.

2006-07-08  Eli Zaretskii  <eliz@gnu.org>

	* windows.texi (Textual Scrolling, Resizing Windows):
	* variables.texi (Constant Variables):
	* text.texi (Buffer Contents, Deletion, Changing Properties)
	(Property Search, Special Properties, Sticky Properties)
	(Links and Mouse-1, Fields, Change Hooks):
	* syntax.texi (Syntax Table Functions, Parsing Expressions)
	(Categories):
	* symbols.texi (Other Plists):
	* streams.texi (Output Variables):
	* processes.texi (Input to Processes, Query Before Exit):
	* positions.texi (Word Motion, Text Lines, List Motion):
	* os.texi (Init File, System Environment, Sound Output)
	(Session Management):
	* nonascii.texi (Text Representations, Character Sets)
	(Chars and Bytes, Locales):
	* modes.texi (Defining Minor Modes, Header Lines):
	* minibuf.texi (Minibuffer Contents):
	* markers.texi (Information from Markers):
	* lists.texi (List Elements, Building Lists, Association Lists):
	* keymaps.texi (Tool Bar):
	* hash.texi (Creating Hash, Hash Access, Defining Hash, Other Hash):
	* functions.texi (What Is a Function, Mapping Functions):
	* frames.texi (Creating Frames, Parameter Access, Pointer Shape)
	(Color Names, Text Terminal Colors, Display Feature Testing):
	* files.texi (Visiting Functions, File Name Components)
	(Unique File Names, Contents of Directories):
	* display.texi (Forcing Redisplay, Displaying Messages)
	(Temporary Displays, Font Selection, Auto Faces)
	(Font Lookup, Fringe Indicators, Display Margins)
	(Image Descriptors, Showing Images, Image Cache, Button Types)
	(Making Buttons, Manipulating Buttons, Button Buffer Commands)
	(Display Table Format, Glyphs):
	* control.texi (Iteration):
	* commands.texi (Command Loop Info, Adjusting Point):
	* backups.texi (Making Backups, Auto-Saving):
	Remove @tindex entries.

2006-07-07  Kim F. Storm  <storm@cua.dk>

	* display.texi (Fringe Cursors): Fix typo.
	(Customizing Bitmaps): Fix define-fringe-bitmap entry.
	(Overlay Arrow): Default is overlay-arrow fringe indicator.

2006-07-05  Richard Stallman  <rms@gnu.org>

	* text.texi (Buffer Contents): Add example of text props
	in result of buffer-substring.
	(Text Properties): Explain better about use of specific property names.
	(Property Search): Some cleanups; reorder some functions.

	* keymaps.texi (Changing Key Bindings): Cleanup.
	Add xref to Key Binding Conventions.

	* display.texi (Attribute Functions): Add examples for
	face-attribute-relative-p.

	* tips.texi (Coding Conventions): Cleanup last change.

2006-07-05  Karl Berry  <karl@gnu.org>

	* elisp.texi: Use @fonttextsize 10pt, a la emacs.texi.
	Remove @setchapternewpage odd.
	Result is 1013 pages, down from 1100.

	* anti.texi, customize.texi, display.texi, internals.texi:
	* minibuf.texi, modes.texi, tips.texi:
	Fix overfull/underfull boxes.

2006-07-05  Thien-Thi Nguyen  <ttn@gnu.org>

	* edebug.texi (Instrumenting):
	Add Edebug-specific findex for eval-buffer.
	* loading.texi (Loading):
	Replace eval-current-buffer with eval-buffer.

2006-06-30  Nick Roberts  <nickrob@snap.net.nz>

	* locals.texi (Standard Buffer-Local Variables): Update the list
	of variables.

2006-06-26  Nick Roberts  <nickrob@snap.net.nz>

	* files.texi (File Name Completion): Point user to the node
	"Reading File Names".

2006-06-24  Eli Zaretskii  <eliz@gnu.org>

	* files.texi (Contents of Directories): Document case-insensitive
	behavior on respective filesystems.

	* objects.texi (Character Type): Document that Emacs signals an
	error for unsupported Unicode characters specified as \uNNNN.

2006-06-19  Richard Stallman  <rms@gnu.org>

	* processes.texi (Bindat Spec): Clarify previous change.

2006-06-16  Richard Stallman  <rms@gnu.org>

	* tips.texi (Coding Conventions): Better explain conventions
	for definition constructs.

	* text.texi (Special Properties): String value of `read-only'
	serves as the error message.

	* objects.texi (Character Type): Clarify prev. change.
	(Non-ASCII in Strings): Mention \u and \U.

	* commands.texi (Using Interactive): Explain problem of
	markers, etc., in command-history.

2006-06-14  Kim F. Storm  <storm@cua.dk>

	* commands.texi (Waiting): Negative arg to sit-for forces
	redisplay even if input is pending.

	* display.texi (Forcing Redisplay): Use (sit-for -1) to force a
	redisplay.  Remove incorrect example of binding redisplay-dont-pause
	around (sit-for 0).

2006-06-13  Richard Stallman  <rms@gnu.org>

	* display.texi (Forcing Redisplay): Clarify previous change.

2006-06-13  Romain Francoise  <romain@orebokech.com>

	* display.texi (Forcing Redisplay): Fix typo.

2006-06-13  Kim F. Storm  <storm@cua.dk>

	* display.texi (Forcing Redisplay): Add redisplay-preemption-period.

2006-06-10  Luc Teirlinck  <teirllm@auburn.edu>

	* tips.texi (Coding Conventions): Add `@end itemize'.

2006-06-10  Richard Stallman  <rms@gnu.org>

	* tips.texi (Coding Conventions): Explain use of coding systems
	to ensure one decoding for strings.

2006-06-09  Aidan Kehoe  <kehoea@parhasard.net>

	* objects.texi (Character Type): Describe the \uABCD and \U00ABCDEF
	syntax.

2006-06-07  Eli Zaretskii  <eliz@gnu.org>

	* display.texi (Font Selection): Remove description of
	clear-face-cache.

	* compile.texi (Eval During Compile): Fix a typo.  Add index
	entries for possible uses of eval-when-compile.

2006-06-04  Thien-Thi Nguyen  <ttn@gnu.org>

	* display.texi (Abstract Display): Fix typo.

2006-06-03  Eli Zaretskii  <eliz@gnu.org>

	* minibuf.texi (Minibuffer History) <history-add-new-input>:
	Reword variable's description.

2006-06-01  Richard Stallman  <rms@gnu.org>

	* windows.texi (Splitting Windows): Clarify splitting nonselected
	window.

2006-05-31  Juri Linkov  <juri@jurta.org>

	* minibuf.texi (Minibuffer History): Add history-add-new-input.

2006-05-30  Richard Stallman  <rms@gnu.org>

	* display.texi (Line Height): Fix errors in description of
	default line height and line-height property.

	* nonascii.texi (Default Coding Systems): Further clarification.

2006-05-29  Luc Teirlinck  <teirllm@auburn.edu>

	* internals.texi (Pure Storage): Mention that an overflow in pure
	space causes a memory leak.
	(Garbage Collection): If there was an overflow in pure space,
	`garbage-collect' returns nil.

2006-05-30  Eli Zaretskii  <eliz@gnu.org>

	* nonascii.texi (Default Coding Systems): Fix it some more.

2006-05-29  Eli Zaretskii  <eliz@gnu.org>

	* nonascii.texi (Default Coding Systems): Fix last change.

2006-05-29  Kenichi Handa  <handa@m17n.org>

	* nonascii.texi (find-operation-coding-system): Describe the new
	argument format (FILENAME . BUFFER).

2006-05-28  Richard Stallman  <rms@gnu.org>

	* tips.texi (Coding Conventions): Better explain reasons not to
	advise other packages or use `eval-after-load'.

2006-05-29  Kim F. Storm  <storm@cua.dk>

	* processes.texi (Bindat Functions): Rename `pos' and `raw-data' to
	`bindat-idx' and `bindat-raw' for clarity.

2006-05-27  Thien-Thi Nguyen  <ttn@gnu.org>

	* processes.texi (Bindat Spec): Expand on `repeat' handler.

	* display.texi (Display): Add "Abstract Display" to menu.
	(Abstract Display, Abstract Display Functions)
	(Abstract Display Example): New nodes.
	* elisp.texi (Top): Add "Abstract Display" to menu.

2006-05-27  Chong Yidong  <cyd@stupidchicken.com>

	* keymaps.texi (Key Sequences): Link to input events definition.
	(Format of Keymaps): Delete material duplicated in Keymap Basics.

	* files.texi (Changing Files): Document updated argument list for
	copy-file.

2006-05-27  Thien-Thi Nguyen  <ttn@gnu.org>

	* processes.texi (Bindat Functions): Explain term "total length".
	Use it in bindat-length and bindat-pack descriptions.

2006-05-26  Eli Zaretskii  <eliz@gnu.org>

	* tips.texi (Coding Conventions): Advise against using
	eval-after-load in packages.  Add an index entry.

2006-05-25  Juri Linkov  <juri@jurta.org>

	* minibuf.texi (Text from Minibuffer): Undocument keep-all.

	* modes.texi (%-Constructs): Add %e, %z, %Z.

2006-05-25  Richard Stallman  <rms@gnu.org>

	* elisp.texi (Top): Update subnode menu.

	* keymaps.texi (Keymap Basics): New node, split out of Key Sequences.
	(Keymaps): Update menu.

2006-05-25  Chong Yidong  <cyd@stupidchicken.com>

	* keymaps.texi (Key Sequences): Some clarifications.

2006-05-25  Thien-Thi Nguyen  <ttn@gnu.org>

	* processes.texi (Bindat Functions): Say "unibyte string"
	explicitly for bindat-unpack and bindat-pack descriptions.
	(Bindat Examples): Don't call `string-make-unibyte' in example.

2006-05-25  Chong Yidong  <cyd@stupidchicken.com>

	* keymaps.texi (Key Sequences): Rename from Keymap Terminology.
	Explain string and vector representations of key sequences.

	* keymaps.texi (Changing Key Bindings):
	* commands.texi (Interactive Codes):
	* help.texi (Describing Characters): Refer to it.

2006-05-23  Luc Teirlinck  <teirllm@auburn.edu>

	* frames.texi (Pointer Shape): @end table -> @end defvar.

2006-05-22  Richard Stallman  <rms@gnu.org>

	* elisp.texi (Top): Update subnode menus.

	* frames.texi (Pointer Shape): Node renamed from Pointer Shapes.
	Contents rewritten; material from old Pointer Shape node moved here.

	* display.texi (Pointer Shape): Node deleted.
	(Image Descriptors): Minor cleanup.

2006-05-21  Richard Stallman  <rms@gnu.org>

	* syntax.texi (Parsing Expressions): Update info on which STATE
	elements are ignored.

2006-05-19  Luc Teirlinck  <teirllm@auburn.edu>

	* hooks.texi (Standard Hooks): Correct typo.

	* gpl.texi (GPL): ifinfo -> ifnottex.

2006-05-19  Michael Ernst  <mernst@alum.mit.edu>  (tiny change)

	* searching.texi (Simple Match Data): Warn about match data being
	set anew by every search.

2006-05-17  Richard Stallman  <rms@gnu.org>

	* minibuf.texi (Minibuffer History): Clarify.

	* searching.texi (Regexp Special): Clarify nested regexp warning.

2006-05-16  Kim F. Storm  <storm@cua.dk>

	* minibuf.texi (Minibuffer History): Update add-to-history.

2006-05-15  Oliver Scholz  <epameinondas@gmx.de>  (tiny change)

	* nonascii.texi (Explicit Encoding):
	Fix typo (encoding<->decoding).

2006-05-14  Richard Stallman  <rms@gnu.org>

	* buffers.texi (Creating Buffers): Cleanup.

	* files.texi (Visiting Functions): Rewrite in find-file-noselect.

2006-05-13  Eli Zaretskii  <eliz@gnu.org>

	* buffers.texi (Current Buffer): Document that with-temp-buffer
	disables undo.

	* os.texi (Terminal-Specific): More accurate description of how
	Emacs searches for the terminal-specific libraries.

2006-05-12  Eli Zaretskii  <eliz@gnu.org>

	* hooks.texi (Standard Hooks) [iftex]: Convert @xref's to
	emacs-xtra to @inforef's.

	* text.texi (Undo): Document that undo is turned off in buffers
	whose names begin with a space.

	* buffers.texi (Buffer Names): Add index entries for buffers whose
	names begin with a space.
	(Creating Buffers): Document that undo is turned off in buffers
	whose names begin with a space.

	* files.texi (Visiting Functions, Reading from Files)
	(Saving Buffers): Mention code and EOL conversions by file I/O
	primitives and subroutines.

	* nonascii.texi (Lisp and Coding Systems):
	Document coding-system-eol-type.  Add index entries for eol conversion.

	* display.texi (Defining Faces): Mention `mac', and add an xref to
	where window-system is described.

2006-05-10  Richard Stallman  <rms@gnu.org>

	* internals.texi (Writing Emacs Primitives): Clarify GCPRO rules.

2006-05-10  Reiner Steib  <Reiner.Steib@gmx.de>

	* variables.texi (File Local Variables): Recommend to quote lambda
	expressions in safe-local-variable property.

2006-05-09  Richard Stallman  <rms@gnu.org>

	* variables.texi (File Local Variables):
	Document safe-local-eval-forms and safe-local-eval-function.

2006-05-07  Kim F. Storm  <storm@cua.dk>

	* minibuf.texi (Minibuffer History): Remove keep-dups arg
	from add-to-history.

2006-05-07  Romain Francoise  <romain@orebokech.com>

	* commands.texi (Event Input Misc):
	* compile.texi (Eval During Compile):
	* internals.texi (Buffer Internals):
	* minibuf.texi (Initial Input):
	* nonascii.texi (Scanning Charsets):
	* numbers.texi (Comparison of Numbers):
	* windows.texi (Textual Scrolling, Vertical Scrolling):
	Fix various typos.

2006-05-06  Eli Zaretskii  <eliz@gnu.org>

	* hooks.texi (Standard Hooks): Replace inforef to emacs-xtra by
	conditional xref's to either emacs or emacs-xtra, depending on
	@iftex/@ifnottex.

	* minibuf.texi (Minibuffer History): Document add-to-history.

2006-05-05  Eli Zaretskii  <eliz@gnu.org>

	* internals.texi (Pure Storage): Mention the pure overflow message
	at startup.

2006-05-05  Johan Bockgård  <bojohan@dd.chalmers.se>

	* keymaps.texi (Active Keymaps): Fix pseudo-Lisp syntax.
	(Searching Keymaps): Fix pseudo-Lisp description of keymap
	search.

2006-05-01  Richard Stallman  <rms@gnu.org>

	* intro.texi (nil and t): Clarify.

	* variables.texi (File Local Variables): Suggest using booleanp.

2006-05-01  Juanma Barranquero  <lekktu@gmail.com>

	* objects.texi (Type Predicates): Fix typos.

2006-05-01  Stefan Monnier  <monnier@iro.umontreal.ca>

	* intro.texi (nil and t): Add booleanp.

	* objects.texi (Type Predicates): Add links for booleanp and
	string-or-null-p.

2006-04-29  Richard Stallman  <rms@gnu.org>

	* modes.texi (Multiline Font Lock): Rename from
	Multi line Font Lock Elements.  Much clarification.
	(Font Lock Multiline, Region to Fontify): Much clarification.

2006-04-29  Stefan Monnier  <monnier@iro.umontreal.ca>

	* variables.texi (File Local Variables): Remove the special case t for
	safe-local-variable.

2006-04-26  Richard Stallman  <rms@gnu.org>

	* syntax.texi (Parsing Expressions): Minor cleanup.

2006-04-18  Richard Stallman  <rms@gnu.org>

	* tips.texi (Coding Conventions): Explain when the package's
	prefix should appear later on (not at the start of the name).

	* searching.texi (String Search): Clarify effect of NOERROR.

	* modes.texi (Imenu): Clarify what special items do.

	* hooks.texi (Standard Hooks): Delete text about old hook names.

2006-04-17  Romain Francoise  <romain@orebokech.com>

	* variables.texi (Local Variables): Update the default value of
	`max-specpdl-size'.

2006-04-15  Michael Olson  <mwolson@gnu.org>

	* processes.texi (Transaction Queues): Mention the new optional
	`delay-question' argument for `tq-enqueue'.

2006-04-13  Bill Wohler  <wohler@newt.com>

	* customize.texi (Common Keywords): Use dotted notation for
	:package-version value.  Specify its values.  Improve documentation
	for customize-package-emacs-version-alist.

2006-04-12  Bill Wohler  <wohler@newt.com>

	* customize.texi (Common Keywords): Move description of
	customize-package-emacs-version-alist to @defvar.

2006-04-10  Bill Wohler  <wohler@newt.com>

	* customize.texi (Common Keywords): Add :package-version.

2006-04-10  Kim F. Storm  <storm@cua.dk>

	* text.texi (Buffer Contents): Add NOPROPS arg to
	filter-buffer-substring.

2006-04-08  Kevin Ryde  <user42@zip.com.au>

	* os.texi (Command-Line Arguments): Update xref to emacs manual
	"Command Arguments" -> "Emacs Invocation", per change there.

2006-04-08  Thien-Thi Nguyen  <ttn@gnu.org>

	* display.texi (Other Display Specs): Arrange a @code{DOTTED-LIST} to
	be on one line to help makeinfo not render two spaces after the dot.

2006-04-07  Reiner Steib  <Reiner.Steib@gmx.de>

	* strings.texi (Predicates for Strings): Add string-or-null-p.

2006-03-28  Kim F. Storm  <storm@cua.dk>

	* processes.texi (Accepting Output): Remove obsolete (and incorrect)
	remarks about systems that don't support fractional seconds.

2006-03-25  Karl Berry  <karl@gnu.org>

	* elisp.texi: Use @copyright{} instead of (C), and do not indent
	the year list.

2006-03-21  Nick Roberts  <nickrob@snap.net.nz>

	* display.texi (Fringe Indicators): Fix typos.

2006-03-19  Luc Teirlinck  <teirllm@auburn.edu>

	* tips.texi (Documentation Tips): One can now also write `program'
	in front of a quoted symbol in a docstring to prevent making a
	hyperlink.

2006-03-19  Alan Mackenzie  <acm@muc.de>

	* text.texi (Special Properties): Clarify `fontified' property.

2006-03-16  Richard Stallman  <rms@gnu.org>

	* display.texi (Defining Images): Minor cleanup.

2006-03-16  Bill Wohler  <wohler@newt.com>

	* display.texi (Defining Images): In image-load-path-for-library,
	prefer user's images.

2006-03-15  Stefan Monnier  <monnier@iro.umontreal.ca>

	* modes.texi (Region to Fontify): Remove font-lock-lines-before.

2006-03-15  Bill Wohler  <wohler@newt.com>

	* display.texi (Defining Images): Fix example in
	image-load-path-for-library by not recommending that one binds
	image-load-path.  Just defvar it to placate compiler and only use
	it if previously defined.

2006-03-14  Bill Wohler  <wohler@newt.com>

	* display.texi (Defining Images): In image-load-path-for-library,
	always return list of directories.  Update example.

2006-03-14  Alan Mackenzie  <acm@muc.de>

	* modes.texi: New node, "Region to Fontify" (for Font Lock).
	This describes font-lock-extend-region-function.
	("Other Font Lock Variables"): Move "font-lock-lines-before" to
	the new node "Region to Fontify".

2006-03-13  Richard Stallman  <rms@gnu.org>

	* display.texi (Invisible Text): The impossible position is
	now before the invisible text, not after.
	(Defining Images): Clean up last change.

2006-03-11  Bill Wohler  <wohler@newt.com>

	* display.texi (Defining Images): Add image-load-path-for-library.

2006-03-11  Luc Teirlinck  <teirllm@auburn.edu>

	* text.texi (Adaptive Fill): Fix Texinfo usage.

	* strings.texi (Creating Strings): Fix Texinfo usage.

	* searching.texi (Regexp Special): Use @samp for regular
	expressions that are not in Lisp syntax.

2006-03-08  Luc Teirlinck  <teirllm@auburn.edu>

	* searching.texi (Regexp Special): Put remark between parentheses
	to avoid misreading.

2006-03-07  Luc Teirlinck  <teirllm@auburn.edu>

	* searching.texi (Syntax of Regexps): More accurately describe
	which characters are special in which situations.
	(Regexp Special): Recommend _not_ to quote `]' or `-' when they
	are not special.  Describe in detail when `[' and `]' are special.
	(Regexp Backslash): Plenty of regexps with unbalanced square
	brackets are valid, so reword that statement.

2006-03-02  Kim F. Storm  <storm@cua.dk>

	* keymaps.texi (Tool Bar): Add tool-bar-border.

2006-02-28  Luc Teirlinck  <teirllm@auburn.edu>

	* loading.texi (Load Suffixes): Rephrase last paragraph.  Fix typos.

2006-02-27  Luc Teirlinck  <teirllm@auburn.edu>

	* elisp.texi (Top): Include "Load Suffixes" in the detailed menu.

	* files.texi (Locating Files): Suggest additional values for the
	SUFFIXES arg of `locate-file'.  Update pxref.

	* loading.texi (Loading): Include new node "Load Suffixes" in menu.
	(How Programs Do Loading): Discuss the effects of Auto Compression
	mode on `load'.
	(Load Suffixes): New node.
	(Library Search): Delete description of `load-suffixes'; it was
	moved to "Load Suffixes".
	(Autoload, Named Features): Mention `load-suffixes'.

2006-02-21  Giorgos Keramidas  <keramida@ceid.upatras.gr>  (tiny change)

	* display.texi (Fringe Indicators, Fringe Cursors): Fix typos.

	* windows.texi (Window Tree): Fix typo.

2006-02-20  Kim F. Storm  <storm@cua.dk>

	* display.texi (Fringe Indicators): New section.
	Move indicate-empty-lines, indicate-buffer-boundaries, and
	default-indicate-buffer-boundaries here.
	Add fringe-indicator-alist and default-fringes-indicator-alist.
	Add list of logical fringe indicator symbols.
	Update list of standard bitmap names.
	(Fringe Cursors): New section.
	Move overflow-newline-into-fringe here.
	Add fringe-cursor-alist and default-fringes-cursor-alist.
	Add list of fringe cursor symbols.

2006-02-20  Juanma Barranquero  <lekktu@gmail.com>

	* commands.texi (Using Interactive): Fix reference to node
	"Minibuffers".

2006-02-19  Richard M. Stallman  <rms@gnu.org>

	* minibuf.texi (High-Level Completion):
	Add xref to read-input-method-name.

	* files.texi (Relative File Names): Move file-relative-name here.
	(File Name Expansion): From here.  Minor clarifications.

	* commands.texi (Using Interactive): Add xrefs about reading input.
	Clarify remarks about that moving point and mark.
	Put string case before list case.

2006-02-16  Johan Bockgård  <bojohan@dd.chalmers.se>

	* display.texi (Other Display Specs, Image Descriptors):
	Revert erroneous changes.  The previous description of
	image-descriptors as `(image . PROPS)' was correct.

2006-02-14  Richard M. Stallman  <rms@gnu.org>

	* variables.texi (File Local Variables): Clarifications.

2006-02-14  Juanma Barranquero  <lekktu@gmail.com>

	* variables.texi (File Local Variables): Use @code for a cons
	cell, not @var.

2006-02-13  Chong Yidong  <cyd@stupidchicken.com>

	* variables.texi (File Local Variables): Document new file local
	variable behavior.

2006-02-10  Kim F. Storm  <storm@cua.dk>

	* eval.texi (Function Indirection): Add NOERROR to indirect-function.

2006-02-08  Juanma Barranquero  <lekktu@gmail.com>

	* modes.texi (%-Constructs): Remove obsolete info about
	`global-mode-string'.

2006-02-07  Richard M. Stallman  <rms@gnu.org>

	* commands.texi (Prefix Command Arguments): Minor cleanup.

	* display.texi: "Graphical display", not window system.

	* functions.texi (What Is a Function): Fix xref.

	* keymaps.texi (Key Lookup): Clarify wrt commands vs other functions.
	(Changing Key Bindings): Clarify when remapping is better than
	substitute-key-definition.

2006-02-02  Richard M. Stallman  <rms@gnu.org>

	* minibuf.texi (Basic Completion): Completion alists are risky.

	* keymaps.texi (Active Keymaps): Clarifications.
	(Searching Keymaps): New node.
	(Keymaps): Update menu.

	* frames.texi (Layout Parameters): Minor clarification.
	(Drag and Drop): New node.
	(Frames): Update menu.

2006-01-29  Chong Yidong  <cyd@stupidchicken.com>

	* display.texi (Other Display Specs, Image Descriptors):
	Image description is a list, not a cons cell.

2006-01-28  Luc Teirlinck  <teirllm@auburn.edu>

	* lists.texi (Cons Cells): Minor correction (the cdr of a dotted
	list is not necessarily a list).

2006-01-27  Eli Zaretskii  <eliz@gnu.org>

	* frames.texi (Layout Parameters): border-width and
	internal-border-width belong to the frame, not the window.

2006-01-19  Richard M. Stallman  <rms@gnu.org>

	* nonascii.texi (Translation of Characters): Search cmds use
	translation-table-for-input.  Automatically made local.

	* markers.texi (Overview of Markers): Count insertion type
	as one of a marker's attributes.

	* keymaps.texi (Controlling Active Maps): New node, split out of
	Active Keymaps.
	(Keymaps): Menu updated.
	(Active Keymaps): Give pseudocode to explain how the active
	maps are searched.  current-active-maps and key-binding moved here.
	(Functions for Key Lookup): current-active-maps and key-binding moved.
	Clarifications.
	(Searching the Keymaps): New subnode.

	* elisp.texi (Top): Menu clarification.

	* display.texi (Other Display Specs): Delete duplicate entry for
	just a string as display spec.  Move text about recursive display
	specs on such a string.

	* commands.texi (Key Sequence Input): Clarify.
	Move num-nonmacro-input-events out.
	(Reading One Event): num-nonmacro-input-events moved here.

2006-01-14  Nick Roberts  <nickrob@snap.net.nz>

	* advice.texi (Simple Advice): Update example to fit argument
	change in previous-line.

2006-01-05  Richard M. Stallman  <rms@gnu.org>

	* markers.texi (The Mark): Fix in `mark'.

2006-01-04  Richard M. Stallman  <rms@gnu.org>

	* processes.texi (Misc Network, Make Network): Minor cleanups.

2006-01-04  Kim F. Storm  <storm@cua.dk>

	* processes.texi (Make Network): Add IPv6 addresses and handling.
	(Network Feature Testing): Mention (:family ipv6).
	(Misc Network): Add IPv6 formats to format-network-address.

2005-12-30  Richard M. Stallman  <rms@gnu.org>

	* text.texi (Changing Properties):
	Don't use return value of set-text-properties.

2005-12-29  Luc Teirlinck  <teirllm@auburn.edu>

	* modes.texi (Mode Line Format): Correct typo in menu.

2005-12-29  Richard M. Stallman  <rms@gnu.org>

	* modes.texi (Mode Line Top): New node.
	(Mode Line Data): Some text moved to new node.
	Explain the data structure more concretely.
	(Mode Line Basics): Clarifications.
	(Mode Line Variables): Clarify intro paragraph.
	(%-Constructs): Clarify intro paragraph.
	(Mode Line Format): Update menu.

2005-12-28  Luc Teirlinck  <teirllm@auburn.edu>

	* minibuf.texi (Basic Completion): Update lazy-completion-table
	examples for removal of ARGS argument.

2005-12-23  Richard M. Stallman  <rms@gnu.org>

	* text.texi (Undo): Restore some explanation from the version
	that was deleted.

2005-12-23  Eli Zaretskii  <eliz@gnu.org>

	* text.texi (Undo): Remove duplicate descriptions of `apply
	funname' and `apply delta' elements of the undo list.

2005-12-20  Richard M. Stallman  <rms@gnu.org>

	* help.texi (Help Functions): Update documentation of `apropos'.

2005-12-20  Luc Teirlinck  <teirllm@auburn.edu>

	* customize.texi (Type Keywords): Delete xref to "Text help-echo",
	because it is confusing.  If the :help-echo keyword is a function,
	it is not directly used as the :help-echo overlay property, as the
	xref seems to suggest (it does not take the appropriate args).

2005-12-19  Luc Teirlinck  <teirllm@auburn.edu>

	* customize.texi (Common Keywords): Fix Texinfo usage.
	(Group Definitions, Variable Definitions): Update for new
	conventions for using `*' in docstrings.

	* tips.texi (Documentation Tips): Update for new conventions for
	using `*' in docstrings.

2005-12-16  Richard M. Stallman  <rms@gnu.org>

	* minibuf.texi (Minibuffer Contents): Minor cleanup.

2005-12-16  Juri Linkov  <juri@jurta.org>

	* minibuf.texi (Minibuffer Contents): Add minibuffer-completion-contents.

2005-12-14  Romain Francoise  <romain@orebokech.com>

	* modes.texi (Customizing Keywords): Rename `append' to `how'.
	Fix typo.

2005-12-11  Juri Linkov  <juri@jurta.org>

	* minibuf.texi (Completion Commands): Add mention of read-file-name
	for filename completion keymaps.
	(Reading File Names): Add mention of filename completion keymaps
	for read-file-name and xref to `Completion Commands'.

2005-12-10  Richard M. Stallman  <rms@gnu.org>

	* customize.texi (Common Keywords): State caveats for use of :tag.

2005-12-08  Richard M. Stallman  <rms@gnu.org>

	* minibuf.texi (Intro to Minibuffers): Replace list of local maps
	with xrefs and better explanation.
	(Completion Commands): Add the filename completion maps.

	* objects.texi (Character Type): Clarify that \s is not space
	if a dash follows.

2005-12-05  Richard M. Stallman  <rms@gnu.org>

	* windows.texi (Resizing Windows): Delete preserve-before args.

2005-12-05  Stefan Monnier  <monnier@iro.umontreal.ca>

	* keymaps.texi (Format of Keymaps): Remove mention of a quirk
	in full keymaps, since the quirk has been fixed.

2005-12-03  Eli Zaretskii  <eliz@gnu.org>

	* hooks.texi (Standard Hooks): Add index entries.
	Mention `compilation-finish-functions'.

2005-11-27  Richard M. Stallman  <rms@gnu.org>

	* windows.texi (Resizing Windows): Add adjust-window-trailing-edge.

2005-11-21  Juri Linkov  <juri@jurta.org>

	* customize.texi (Common Keywords): Update links types
	custom-manual and url-link.  Add link types emacs-library-link,
	file-link, function-link, variable-link, custom-group-link.

2005-11-20  Chong Yidong  <cyd@stupidchicken.com>

	* display.texi: Revert 2005-11-20 change.

2005-11-20  Thien-Thi Nguyen  <ttn@gnu.org>

	* processes.texi (Bindat Functions):
	Say "third" to refer to zero-based index "2".

2005-11-18  Luc Teirlinck  <teirllm@auburn.edu>

	* loading.texi (Library Search): Update the default value of
	`load-suffixes'.

2005-11-17  Chong Yidong  <cyd@stupidchicken.com>

	* display.texi (Attribute Functions): Mention :ignore-defface.

2005-11-16  Stefan Monnier  <monnier@iro.umontreal.ca>

	* modes.texi (Minor Mode Conventions): Use custom-set-minor-mode.
	(Minor Mode Conventions): Mention the use of a hook.

2005-11-06  Richard M. Stallman  <rms@gnu.org>

	* files.texi (Magic File Names): find-file-name-handler checks the
	`operations' property of the handler.

2005-11-03  Richard M. Stallman  <rms@gnu.org>

	* variables.texi (Frame-Local Variables): Small clarification.

2005-10-29  Chong Yidong  <cyd@stupidchicken.com>

	* os.texi (Init File): Document ~/.emacs.d/init.el.

2005-10-29  Richard M. Stallman  <rms@gnu.org>

	* internals.texi (Garbage Collection): Document memory-full.

2005-10-28  Bill Wohler  <wohler@newt.com>

	* tips.texi (Documentation Tips): Help mode now creates hyperlinks
	for URLs.

2005-10-28  Richard M. Stallman  <rms@gnu.org>

	* minibuf.texi (Completion Commands): Clean up prev change.

2005-10-26  Kevin Ryde  <user42@zip.com.au>

	* compile.texi (Eval During Compile): Explain recommended uses
	of eval-when-compile and eval-and-compile.

2005-10-27  Masatake YAMATO  <jet@gyve.org>

	* minibuf.texi (Completion Commands):
	Write about new optional argument for `display-completion-list'.

2005-10-23  Richard M. Stallman  <rms@gnu.org>

	* display.texi (Overlay Arrow): Clarify about local bindings of
	overlay-arrow-position.

2005-10-22  Eli Zaretskii  <eliz@gnu.org>

	* internals.texi (Building Emacs): Fix last change.

2005-10-22  Richard M. Stallman  <rms@gnu.org>

	* internals.texi (Building Emacs): Document eval-at-startup.

2005-10-21  Richard M. Stallman  <rms@gnu.org>

	* loading.texi (Where Defined): load-history contains abs file names.
	symbol-file returns abs file names.

2005-10-19  Kim F. Storm  <storm@cua.dk>

	* display.texi (Showing Images): Add max-image-size integer value.

2005-10-18  Chong Yidong  <cyd@stupidchicken.com>

	* display.texi (Showing Images): Document max-image-size.

2005-10-17  Richard M. Stallman  <rms@gnu.org>

	* commands.texi (Quitting): Minor clarification.

	* processes.texi (Sentinels): Clarify about output and quitting.
	(Filter Functions): Mention with-local-quit.

2005-10-17  Juri Linkov  <juri@jurta.org>

	* buffers.texi (Current Buffer):
	* commands.texi (Event Input Misc):
	* compile.texi (Eval During Compile, Compiler Errors):
	* customize.texi (Group Definitions):
	* display.texi (Progress, Defining Faces):
	* files.texi (Writing to Files):
	* modes.texi (Mode Hooks, Defining Minor Modes):
	* streams.texi (Output Functions):
	* syntax.texi (Syntax Table Functions):
	* text.texi (Change Hooks):
	Replace `...' with `@dots{}' in `@defmac' and `@defspec'.

	* commands.texi (Quitting): Replace arg `forms' with `body' in
	`with-local-quit'.

	* positions.texi (Excursions): Replace arg `forms' with `body' in
	`save-excursion'.

2005-10-08  Kim F. Storm  <storm@cua.dk>

	* windows.texi (Window Tree): Rename window-split-tree to window-tree.
	Rename manual section accordingly.

2005-10-04  Kim F. Storm  <storm@cua.dk>

	* windows.texi (Window Split Tree): New section describing
	new function window-split-tree function.

2005-10-03  Nick Roberts  <nickrob@snap.net.nz>

	* display.texi (Fringe Size/Pos): Simplify and add detail.

2005-09-30  Romain Francoise  <romain@orebokech.com>

	* minibuf.texi (High-Level Completion): Explain that the prompt
	given to `read-buffer' should end with a colon and a space.
	Update usage examples.

2005-09-29  Juri Linkov  <juri@jurta.org>

	* display.texi (Displaying Messages): Rename argument name
	`string' to `format-string' in functions `message', `message-box',
	`message-or-box'.

2005-09-26  Chong Yidong  <cyd@stupidchicken.com>

	* errors.texi (Standard Errors): Correct xrefs.

2005-09-18  Chong Yidong  <cyd@stupidchicken.com>

	* display.texi (Defining Images): Update documentation for
	`image-load-path'.

2005-09-17  Richard M. Stallman  <rms@gnu.org>

	* display.texi (Defining Images): Clean up previous change.

2005-09-16  Romain Francoise  <romain@orebokech.com>

	* elisp.texi: Specify GFDL version 1.2.

	* doclicense.texi (GNU Free Documentation License): Update to
	version 1.2.

2005-09-15  Chong Yidong  <cyd@stupidchicken.com>

	* display.texi (Defining Images): Document `image-load-path'.

2005-09-15  Richard M. Stallman  <rms@gnu.org>

	* objects.texi (Printed Representation): Minor cleanup.
	(Box Diagrams): Minor fix.
	(Cons Cell Type): Move (...) index item here.
	(Box Diagrams): From here.
	(Array Type): Minor fix.
	(Type Predicates): Delete index "predicates".
	(Hash Table Type): Clarify xref.
	(Dotted Pair Notation): Minor fix.

2005-09-10  Chong Yidong  <cyd@stupidchicken.com>

	* files.texi (Saving Buffers): Fix typo.

2005-09-08  Richard M. Stallman  <rms@gnu.org>

	* tips.texi (Programming Tips): Correct the "default" prompt spec.

2005-09-08  Chong Yidong  <cyd@stupidchicken.com>

	* locals.texi (Standard Buffer-Local Variables): Don't include
	mode variables for minor modes.
	Fix xrefs for buffer-display-count, buffer-display-table,
	buffer-offer-save, buffer-saved-size, cache-long-line-scans,
	enable-multibyte-characters, fill-column, header-line-format,
	left-fringe-width, left-margin, and right-fringe-width.

	* hooks.texi (Standard Hooks): All hooks should conform to the
	standard naming convention now.
	Fix xref for `echo-area-clear-hook'.

	* display.texi (Usual Display): Note that indicate-empty-lines and
	tab-width are buffer-local.

	* files.texi (Saving Buffers): Add xref to `Killing Buffers'.

	* modes.texi (Mode Help): Note that major-mode is buffer-local.

	* nonascii.texi (Encoding and I/O): Note that
	buffer-file-coding-system is buffer-local.

	* positions.texi (List Motion): Note that defun-prompt-regexp is
	buffer-local.

	* text.texi (Auto Filling): Note that auto-fill-function is
	buffer-local.
	(Undo): Note that buffer-undo-list is buffer-local.

	* windows.texi (Buffers and Windows):
	Document buffer-display-count.

2005-09-06  Richard M. Stallman  <rms@gnu.org>

	* tips.texi (Coding Conventions): Sometimes it is ok to put the
	package prefix elsewhere than at the start of the name.

2005-09-03  Richard M. Stallman  <rms@gnu.org>

	* tips.texi (Programming Tips): Add conventions for minibuffer
	questions and prompts.

2005-09-03  Joshua Varner  <jlvarner@gmail.com>  (tiny change)

	* intro.texi (nil and t): Minor cleanup.
	Delete spurious mention of keyword symbols.
	(Evaluation Notation): Add index entry.
	(A Sample Function Description): Minor cleanup.
	(A Sample Variable Description): Not all vars can be set.

2005-09-03  Thien-Thi Nguyen  <ttn@gnu.org>

	* text.texi (Buffer Contents): Use "\n" in examples' result strings.

	(Insertion): Document precise type of `insert-char' arg COUNT.

2005-09-02  Stefan Monnier  <monnier@iro.umontreal.ca>

	* modes.texi (Other Font Lock Variables): Sync the default of
	font-lock-lines-before.

2005-08-31  Michael Albinus  <michael.albinus@gmx.de>

	* files.texi (Magic File Names): Add `make-auto-save-file-name'.

2005-08-29  Richard M. Stallman  <rms@gnu.org>

	* elisp.texi (Top): Update subnode menu.

	* searching.texi (Searching and Matching): Move node.
	Rearrange contents and add overall explanation.
	(Searching and Case): Move node.
	(Searching and Matching): Update menu.

2005-08-27  Eli Zaretskii  <eliz@gnu.org>

	* os.texi (Startup Summary): Fix the description of the initial
	startup message display.

2005-08-25  Richard M. Stallman  <rms@gnu.org>

	* searching.texi (Search and Replace): Add replace-regexp-in-string.

2005-08-25  Emilio C. Lopes  <eclig@gmx.net>

	* display.texi (Finding Overlays): Fix `find-overlay-prop' in
	`next-overlay-change' example.

2005-08-22  Juri Linkov  <juri@jurta.org>

	* display.texi (Attribute Functions): Add set-face-inverse-video-p.
	Fix invert-face.  Fix args of face-background.

	* display.texi (Standard Faces): Delete node.
	(Faces): Add xref to `(emacs)Standard Faces'.
	(Displaying Faces): Fix xref to `Standard Faces'.

	* modes.texi (Mode Line Data): Fix xref to Standard Faces.

2005-08-20  Alan Mackenzie  <acm@muc.de>

	* buffers.texi (The Buffer List): Clarify the manipulation of the
	buffer list.

2005-08-14  Richard M. Stallman  <rms@gnu.org>

	* modes.texi (Auto Major Mode): interpreter-mode-alist key is not
	a regexp.

2005-08-11  Richard M. Stallman  <rms@gnu.org>

	* elisp.texi (Top): Update subnode lists.

	* display.texi (Inverse Video): Node deleted.

	* tips.texi (Key Binding Conventions, Programming Tips, Warning Tips):
	New nodes split out of Coding Conventions.

	* searching.texi (Regular Expressions): Document re-builder.

	* os.texi (Time Parsing): New node split out of Time Conversion.

	* processes.texi (Misc Network, Network Feature Testing)
	(Network Options, Make Network): New nodes split out of
	Low-Level Network.

2005-08-09  Richard M. Stallman  <rms@gnu.org>

	* frames.texi (Geometry): New node, split from Size and Position.
	(Frame Parameters): Refer to Geometry.

	* buffers.texi (The Buffer List): Fix xrefs.

	* windows.texi (Splitting Windows): Fix xref.

	* frames.texi (Layout Parameters): Add xref.

	* display.texi (Line Height, Scroll Bars): Fix xrefs.

	* keymaps.texi (Menu Bar): Fix xref.

	* locals.texi (Standard Buffer-Local Variables): Fix xref.

	* modes.texi (%-Constructs): Fix xref.

	* frames.texi (Window Frame Parameters): Node split up.
	(Basic Parameters, Position Parameters, Size Parameters)
	(Layout Parameters, Buffer Parameters, Management Parameters)
	(Cursor Parameters, Color Parameters): New subnodes.

2005-08-09  Luc Teirlinck  <teirllm@auburn.edu>

	* positions.texi (Screen Lines): Update xref for previous change
	in minibuf.texi.

	* minibuf.texi (Intro to Minibuffers): Update pxref for previous
	change in minibuf.texi.

2005-08-09  Richard M. Stallman  <rms@gnu.org>

	* tips.texi (Coding Conventions): Minor cleanup.

	* modes.texi (Defining Minor Modes): Explain when init-value
	can be non-nil.

	* elisp.texi (Top): Update submenu for Minibuffer.

	* minibuf.texi (Minibuffer Misc): Node split up.
	(Minibuffer Commands, Minibuffer Windows, Minibuffer Contents)
	(Recursive Mini): New nodes split out from Minibuffer Misc.
	(Minibuffer Misc): Document max-mini-window-height.

	* hash.texi (Defining Hash): Delete stray paren in example.

	* display.texi (Echo Area Customization): Don't define
	max-mini-window-height here; xref instead.

	* commands.texi (Event Input Misc): Update while-no-input.

	* advice.texi (Advising Functions): Explain when to use advice
	and when to use a hook.

2005-07-30  Eli Zaretskii  <eliz@gnu.org>

	* makefile.w32-in (info): Don't run install-info.
	($(infodir)/dir): New target, produced by running install-info.

2005-07-27  Luc Teirlinck  <teirllm@auburn.edu>

	* modes.texi (Defining Minor Modes): The keyword for the initial
	value is :init-value, not :initial-value.

2005-07-23  Eli Zaretskii  <eliz@gnu.org>

	* loading.texi (Autoload): Make the `doctor' example be consistent
	with what's in current loaddefs.el.  Describe the "fn" magic in
	the usage portion of the doc string.

2005-07-22  Richard M. Stallman  <rms@gnu.org>

	* internals.texi (Garbage Collection): Clarify previous change.

2005-07-21  Stefan Monnier  <monnier@iro.umontreal.ca>

	* internals.texi (Garbage Collection): Add gc-cons-percentage.

2005-07-18  Juri Linkov  <juri@jurta.org>

	* commands.texi (Accessing Events):
	* frames.texi (Text Terminal Colors, Resources):
	* markers.texi (The Mark):
	* modes.texi (Defining Minor Modes):
	Delete duplicate duplicate words.

2005-07-16  Richard M. Stallman  <rms@gnu.org>

	* display.texi (Managing Overlays): Clarify make-overlay
	args for insertion types.

2005-07-13  Luc Teirlinck  <teirllm@auburn.edu>

	* customize.texi (Variable Definitions):
	Add `custom-initialize-safe-set' and `custom-initialize-safe-default'.
	`standard-value' is a list too.
	(Defining New Types): Use @key{RET} instead of @key{ret}.

2005-07-13  Francis Litterio  <franl@world.std.com>  (tiny change)

	* os.texi (Translating Input): Fix typo.

2005-07-08  Richard M. Stallman  <rms@gnu.org>

	* README: Update edition number and size estimate.

	* elisp.texi (VERSION): Set to 2.9.

2005-07-07  Richard M. Stallman  <rms@gnu.org>

	* book-spine.texinfo: Update Emacs version.

	* display.texi (Inverse Video): Delete mode-line-inverse-video.

2005-07-06  Richard M. Stallman  <rms@gnu.org>

	* searching.texi (Regexp Search): Clarify what re-search-forward
	does when the search fails.

2005-07-05  Lute Kamstra  <lute@gnu.org>

	* Update FSF's address in GPL notices.

	* doclicense.texi (GNU Free Documentation License):
	* gpl.texi (GPL):
	* tips.texi (Coding Conventions, Library Headers):
	* vol1.texi:
	* vol2.texi: Update FSF's address.

2005-07-04  Richard M. Stallman  <rms@gnu.org>

	* hooks.texi (Standard Hooks): Add occur-hook.

2005-07-03  Luc Teirlinck  <teirllm@auburn.edu>

	* display.texi (The Echo Area): Correct menu.

2005-07-03  Richard M. Stallman  <rms@gnu.org>

	* elisp.texi (Top): Update subnode menu for Display.

	* display.texi (Displaying Messages): New node, with most
	of what was in The Echo Area.
	(Progress): Move under The Echo Area.
	(Logging Messages): New node with new text.
	(Echo Area Customization): New node, the rest of what was
	in The Echo Area.  Document message-truncate-lines with @defvar.
	(Display): Update menu.

	* windows.texi (Textual Scrolling): Doc 3 values for
	scroll-preserve-screen-position.

	* text.texi (Special Properties): Change hook functions
	should bind inhibit-modification-hooks around altering buffer text.

	* keymaps.texi (Key Binding Commands): Call binding BINDING
	rather than DEFINITION.

2005-06-29  Juanma Barranquero  <lekktu@gmail.com>

	* variables.texi (Defining Variables): `user-variable-p' returns t
	for aliases of user options, nil for alias loops.

2005-06-28  Richard M. Stallman  <rms@gnu.org>

	* keymaps.texi (Creating Keymaps): Put make-sparse-keymap before
	make-keymap.

2005-06-27  Luc Teirlinck  <teirllm@auburn.edu>

	* variables.texi (Setting Variables): Correct and clarify
	description of `add-to-ordered-list'.

2005-06-26  Richard M. Stallman  <rms@gnu.org>

	* display.texi (Faces): Minor cleanup.

2005-06-25  Luc Teirlinck  <teirllm@auburn.edu>

	* display.texi (Faces): `facep' returns t for strings that are
	face names.

2005-06-25  Richard M. Stallman  <rms@gnu.org>

	* objects.texi (Equality Predicates): Clarify meaning of equal.

	* windows.texi (Selecting Windows): save-selected-window
	and with-selected-window save and restore the current buffer.

2005-06-24  Richard M. Stallman  <rms@gnu.org>

	* numbers.texi (Float Basics): Explain how to test for NaN,
	and printing the sign of NaNs.

2005-06-24  Eli Zaretskii  <eliz@gnu.org>

	* makefile.w32-in (MAKEINFO): Use --force.

2005-06-23  Richard M. Stallman  <rms@gnu.org>

	* display.texi (Face Functions): Correct Texinfo usage.

2005-06-23  Luc Teirlinck  <teirllm@auburn.edu>

	* lists.texi (Rings): `ring-elements' now returns the elements of
	RING in order.

2005-06-23  Juanma Barranquero  <lekktu@gmail.com>

	* markers.texi (The Mark): Texinfo usage fix.

2005-06-23  Kim F. Storm  <storm@cua.dk>

	* searching.texi (Entire Match Data): Remove evaporate option for
	match-data.  Do not mention evaporate option for set-match-data.

2005-06-22  Glenn Morris  <gmorris@ast.cam.ac.uk>

	* display.texi (Face Functions): Mention face aliases.

2005-06-21  Richard M. Stallman  <rms@gnu.org>

	* anti.texi (Antinews): Texinfo usage fix.

2005-06-21  Karl Berry  <karl@gnu.org>

	* elisp.texi: Use @copying.

	* elisp.texi: Put @summarycontents and @contents before the Top
	node, instead of the end of the file, so that the contents appear
	in the right place in the dvi/pdf output.

2005-06-21  Juri Linkov  <juri@jurta.org>

	* display.texi (Defining Faces): Add `customized-face'.

2005-06-20  Kim F. Storm  <storm@cua.dk>

	* variables.texi (Setting Variables): Any type of element can be
	given order in add-to-ordered-list.  Compare elements with eq.

	* lists.texi (Rearrangement): Sort predicate may just return non-nil.

2005-06-20  Karl Berry  <karl@gnu.org>

	* syntax.texi (Syntax Flags): Make last column very slightly wider
	to avoid "generic comment" breaking on two lines and causing an
	underfull box.

2005-06-19  Luc Teirlinck  <teirllm@auburn.edu>

	* lists.texi (Rings): Various minor clarifications and corrections.

2005-06-18  Richard M. Stallman  <rms@gnu.org>

	* functions.texi (Obsolete Functions): Simplify.

	* variables.texi (Variable Aliases): Simplify.

	* anti.texi, backups.texi, compile.texi, customize.texi:
	* debugging.texi, display.texi, edebug.texi, errors.texi, frames.texi:
	* functions.texi, help.texi, keymaps.texi, modes.texi, nonascii.texi:
	* os.texi, processes.texi, searching.texi, strings.texi, text.texi:
	* variables.texi: Fix formatting ugliness.

	* elisp.texi: Add links to Rings and Byte Packing.
	Update version and copyright years.

	* minibuf.texi: Fix formatting ugliness.
	(Completion Commands): Move keymap vars to the end
	and vars completing-read binds to the top.

2005-06-17  Luc Teirlinck  <teirllm@auburn.edu>

	* processes.texi: Fix typos.
	(Bindat Spec): Correct Texinfo error.
	(Byte Packing): Fix ungrammatical sentence.

2005-06-17  Thien-Thi Nguyen  <ttn@gnu.org>

	* lists.texi (Rings): New node.
	(Lists): Add it to menu.

	* processes.texi (Byte Packing): New node.
	(Processes): Add it to menu.

2005-06-17  Richard M. Stallman  <rms@gnu.org>

	* syntax.texi (Parsing Expressions): Fix texinfo usage.

	* help.texi (Documentation Basics): Explain the xref to
	Documentation Tips.

	* debugging.texi (Debugger Commands): Minor fix.

2005-06-16  Luc Teirlinck  <teirllm@auburn.edu>

	* edebug.texi (Instrumenting): Eliminate duplicate link.
	(Specification List): Replace references to "below", referring to
	a later node, with one @ref to that node.

	* os.texi (Timers): Timers should save and restore the match data
	if they change it.

	* debugging.texi (Debugger Commands): Mention that the Lisp
	debugger can not step through primitive functions.

2005-06-16  Juanma Barranquero  <lekktu@gmail.com>

	* functions.texi (Obsolete Functions): Update argument names of
	`make-obsolete' and `define-obsolete-function-alias'.

	* variables.texi (Variable Aliases): Update argument names of
	`defvaralias', `make-obsolete-variable' and
	`define-obsolete-variable-alias'.

2005-06-15  Kim F. Storm  <storm@cua.dk>

	* searching.texi (Entire Match Data): Rephrase warnings about
	evaporate arg to match-data and set-match-data.

2005-06-14  Luc Teirlinck  <teirllm@auburn.edu>

	* elisp.texi (Top): Update detailed menu.

	* edebug.texi (Edebug): Update menu.
	(Instrumenting): Update xrefs.
	(Edebug Execution Modes): Correct xref.
	(Jumping): Clarify description of `h' command.
	Eliminate redundant @ref.
	(Breaks): New node.
	(Breakpoints): Is now a subsubsection.
	(Global Break Condition): Mention `C-x X X'.
	(Edebug Views): Clarify `v' and `p'.  Mention `C-x X w'.
	(Trace Buffer): Clarify STRING arg of `edebug-tracing'.
	(Edebug Display Update): Correct pxref.
	(Edebug and Macros): New node.
	(Instrumenting Macro Calls): Is now a subsubsection.
	Neither arg of `def-edebug-spec' is evaluated.
	(Instrumenting Macro Calls): Mention `edebug-eval-macro-args'.
	(Specification Examples): Fix typo.

2005-06-14  Lute Kamstra  <lute@gnu.org>

	* debugging.texi (Function Debugging): Primitives can break on
	entry too.

2005-06-14  Kim F. Storm  <storm@cua.dk>

	* variables.texi (Setting Variables): Add add-to-ordered-list.

2005-06-13  Stefan Monnier  <monnier@iro.umontreal.ca>

	* syntax.texi (Parsing Expressions): Document aux functions and vars of
	syntax-ppss: syntax-ppss-flush-cache and syntax-begin-function.

2005-06-13  Lute Kamstra  <lute@gnu.org>

	* text.texi (Special Properties): Fix cross reference.

2005-06-11  Luc Teirlinck  <teirllm@auburn.edu>

	* debugging.texi (Function Debugging): Delete mention of empty
	string argument to `cancel-debug-on-entry'.  Delete inaccurate
	description of the return value of that command.

2005-06-11  Alan Mackenzie  <acm@muc.de>

	* text.texi (Adaptive Fill): Amplify the description of
	fill-context-prefix.

2005-06-10  Luc Teirlinck  <teirllm@auburn.edu>

	* syntax.texi (Parsing Expressions): Fix Texinfo error.

2005-06-10  Stefan Monnier  <monnier@iro.umontreal.ca>

	* syntax.texi (Parsing Expressions): Document syntax-ppss.

2005-06-10  Luc Teirlinck  <teirllm@auburn.edu>

	* debugging.texi (Error Debugging): Minor rewording.
	(Function Debugging): FUNCTION-NAME arg to `cancel-debug-on-entry'
	is optional.

2005-06-10  Lute Kamstra  <lute@gnu.org>

	* elisp.texi: Use EMACSVER to refer to the current version of Emacs.
	(Top): Give it a title.  Correct version number.  Give the
	detailed node listing a more prominent header.
	* intro.texi: Don't set VERSION here a second time.
	Mention Emacs's version too.
	* anti.texi (Antinews): Use EMACSVER to refer to the current
	version of Emacs.

2005-06-09  Kim F. Storm  <storm@cua.dk>

	* searching.texi (Entire Match Data): Explain new `reseat' argument to
	match-data and set-match-data.

2005-06-08  Richard M. Stallman  <rms@gnu.org>

	* searching.texi (Entire Match Data): Clarify when match-data
	returns markers and when integers.

	* display.texi (Defining Faces): Explain that face name should not
	end in `-face'.

	* modes.texi (Mode Line Data): Minor cleanup.
	(Customizing Keywords): Node split out of Search-based Fontification.
	Add example of using font-lock-add-keywords from a hook.
	Clarify when MODE should be non-nil, and when nil.

2005-06-06  Richard M. Stallman  <rms@gnu.org>

	* modes.texi (Mode Line Data): Explain what happens when the car
	of a list is a void symbol.
	(Search-based Fontification): Explain MODE arg to
	font-lock-add-keywords and warn about calls from major modes.

2005-06-08  Juri Linkov  <juri@jurta.org>

	* display.texi (Standard Faces): Add `shadow' face.

2005-05-29  Luc Teirlinck  <teirllm@auburn.edu>

	* modes.texi (Major Mode Conventions): A derived mode only needs
	to put the call to the parent mode inside `delay-mode-hooks'.

2005-05-29  Richard M. Stallman  <rms@gnu.org>

	* modes.texi (Mode Hooks): Explain that after-change-major-mode-hook is
	new, and what that implies.  Clarify.

	* files.texi (Locating Files): Clean up the text.

	* frames.texi (Window Frame Parameters): Document user-size.
	Shorten entry for top by referring to left.

2005-05-26  Richard M. Stallman  <rms@gnu.org>

	* modes.texi (Mode Hooks): Explain that after-change-major-mode-hook
	is new, and what the implications are.  Other clarifications.

2005-05-24  Richard M. Stallman  <rms@gnu.org>

	* frames.texi (Dialog Boxes): Minor fixes.

2005-05-25  Masatake YAMATO  <jet@gyve.org>

	* display.texi (Standard Faces): Write about `mode-line-highlight'.

2005-05-24  Luc Teirlinck  <teirllm@auburn.edu>

	* frames.texi (Dialog Boxes): HEADER argument to `x-popup-dialog'
	is optional.

2005-05-24  Nick Roberts  <nickrob@snap.net.nz>

	* frames.texi (Dialog Boxes): Describe new optional argument.

2005-05-23  Lute Kamstra  <lute@gnu.org>

	* modes.texi (Font Lock Basics, Syntactic Font Lock): Recommend
	syntax-begin-function over font-lock-beginning-of-syntax-function.

2005-05-21  Luc Teirlinck  <teirllm@auburn.edu>

	* minibuf.texi (Reading File Names): Update description of
	`read-directory-name'.

	* modes.texi (Derived Modes): Clarify :group keyword.

2005-05-21  Eli Zaretskii  <eliz@gnu.org>

	* files.texi (Locating Files): New subsection.
	Describe locate-file and executable-find.

2005-05-21  Kevin Ryde  <user42@zip.com.au>

	* frames.texi (Initial Parameters): Update cross reference to
	"Emacs Invocation".

2005-05-19  Luc Teirlinck  <teirllm@auburn.edu>

	* keymaps.texi (Active Keymaps): Add anchor.

	* modes.texi (Hooks): Delete confusing and unnecessary sentence.
	(Major Mode Conventions): Refer to `Auto Major Mode' in more
	appropriate place.
	(Derived Modes): Small clarifications.
	(Minor Mode Conventions, Keymaps and Minor Modes):
	Replace references to nodes with references to anchors.
	(Mode Line Data): Warn that `(:eval FORM)' should not load any files.
	Clarify description of lists whose first element is an integer.
	(Mode Line Variables): Add anchor.
	(%-Constructs): Clarify description of integer after %.
	(Emulating Mode Line): Describe nil value for FACE.

2005-05-18  Luc Teirlinck  <teirllm@auburn.edu>

	* modes.texi (Derived Modes): Correct references to non-existing
	variable standard-syntax-table.

2005-05-17  Lute Kamstra  <lute@gnu.org>

	* modes.texi (Defining Minor Modes): Mention the mode hook.

2005-05-15  Kim F. Storm  <storm@cua.dk>

	* processes.texi (Network): Remove open-network-stream-nowait.
	(Network Servers): Remove open-network-stream-server.

2005-05-15  Luc Teirlinck  <teirllm@auburn.edu>

	* elisp.texi (Top): Update detailed menu.

	* variables.texi: Reorder nodes.
	(Variables): Update menu.
	(File Local Variables): Do not refer to the `-*-' line as
	a "local variables list".  Add pxref.

2005-05-14  Luc Teirlinck  <teirllm@auburn.edu>

	* elisp.texi (Top): Update detailed menu for node changes.

	* modes.texi (Modes): Update Menu.
	(Hooks): Move to beginning of chapter.
	Most minor modes run mode hooks too.
	`add-hook' can handle void hooks or hooks whose value is a single
	function.
	(Major Modes): Update Menu.
	(Major Mode Basics): New node, split off from `Major Modes'.
	(Major Mode Conventions): Correct xref.  Explain how to handle
	auto-mode-alist if the major mode command has an autoload cookie.
	(Auto Major Mode): Major update.  Add magic-mode-alist.
	(Derived Modes): Major update.
	(Mode Line Format): Update Menu.
	(Mode Line Basics): New node, split off from `Mode Line Format'.

	* loading.texi (Autoload): Mention `autoload cookie' as synonym
	for `magic autoload comment'.  Add index entries and anchor.

2005-05-14  Richard M. Stallman  <rms@gnu.org>

	* tips.texi (Coding Conventions): Explain how important it is
	that just loading certain files not change Emacs behavior.

	* modes.texi (Defining Minor Modes): Define define-global-minor-mode.

2005-05-12  Lute Kamstra  <lute@gnu.org>

	* modes.texi (Generic Modes): Update.
	(Major Modes): Refer to node "Generic Modes".

	* elisp.texi (Top): Update to the current structure of the manual.
	* processes.texi (Processes): Add menu description.
	* customize.texi (Customization): Add menu descriptions.

2005-05-11  Thien-Thi Nguyen  <ttn@gnu.org>

	* processes.texi (Signals to Processes)
	(Low-Level Network): Fix typos.

2005-05-11  Lute Kamstra  <lute@gnu.org>

	* elisp.texi (Top): Add some nodes from the chapter "Major and
	Minor Modes" to the detailed node listing.

2005-05-10  Richard M. Stallman  <rms@gnu.org>

	* keymaps.texi (Extended Menu Items): Menu item filter functions
	can be called at any time.

2005-05-08  Luc Teirlinck  <teirllm@auburn.edu>

	* variables.texi (File Local Variables): `(hack-local-variables t)'
	now also checks whether a mode is specified in the local variables
	list.

2005-05-05  Kevin Ryde  <user42@zip.com.au>

	* display.texi (The Echo Area): Correct format function cross
	reference.

2005-05-05  Luc Teirlinck  <teirllm@auburn.edu>

	* variables.texi (Variable Aliases): Change description of
	`define-obsolete-variable-alias'.

	* functions.texi (Functions): Add "Obsolete Functions" to menu.
	(Defining Functions): Add xref.
	(Obsolete Functions): New node.
	(Function Safety): Standardize capitalization of section title.

	* frames.texi (Pop-Up Menus): Complete description of `x-popup-menu'.
	(Dialog Boxes): Complete description of `x-popup-dialog'.

2005-05-04  Richard M. Stallman  <rms@gnu.org>

	* commands.texi (Interactive Codes): Fix Texinfo usage.
	Document U more clearly.

2005-05-01  Luc Teirlinck  <teirllm@auburn.edu>

	* variables.texi (Variable Aliases): `make-obsolete-variable' is a
	function and not a macro.

	* frames.texi (Pop-Up Menus): Correct and clarify description of
	`x-popup-menu'.
	(Dialog Boxes): Clarify description of `x-popup-dialog'.

2005-05-01  Richard M. Stallman  <rms@gnu.org>

	* edebug.texi (Checking Whether to Stop): Fix previous change.

2005-05-01  Luc Teirlinck  <teirllm@auburn.edu>

	* display.texi: Fix typos and Texinfo usage.

	* edebug.texi (Checking Whether to Stop): executing-macro ->
	executing-kbd-macro.

2005-05-01  Richard M. Stallman  <rms@gnu.org>

	* display.texi (Invisible Text): Correct add-to-invisibility-spec.

2005-04-30  Richard M. Stallman  <rms@gnu.org>

	* files.texi (Magic File Names): Document `operations' property.

2005-04-29  Lute Kamstra  <lute@gnu.org>

	* modes.texi (Generic Modes): New node.
	(Major Modes): Add it to the menu.
	(Derived Modes): Add "derived mode" to concept index.

2005-04-28  Lute Kamstra  <lute@gnu.org>

	* modes.texi (Defining Minor Modes): Fix previous change.
	(Font Lock Mode): Simplify.
	(Font Lock Basics): Say that font-lock-defaults is buffer-local
	when set and that some parts are optional.  Add cross references.
	(Search-based Fontification): Say how to specify font-lock-keywords.
	Add cross references.  Add font-lock-multiline to index.
	Move font-lock-keywords-case-fold-search here from node "Other Font
	Lock Variables".  Document font-lock-add-keywords and
	font-lock-remove-keywords.
	(Other Font Lock Variables): Move font-lock-keywords-only,
	font-lock-syntax-table, font-lock-beginning-of-syntax-function,
	and font-lock-syntactic-face-function to node "Syntactic Font
	Lock".  Move font-lock-keywords-case-fold-search to node
	"Search-based Fontification".  Document font-lock-inhibit-thing-lock
	and font-lock-{,un}fontify-{buffer,region}-function.
	(Precalculated Fontification): Remove reference to deleted variable
	font-lock-core-only.
	(Faces for Font Lock): Add font-lock-comment-delimiter-face.
	(Syntactic Font Lock): Add intro.  Move font-lock-keywords-only,
	font-lock-syntax-table, font-lock-beginning-of-syntax-function,
	and font-lock-syntactic-face-function here from node "Other Font
	Lock Variables".  Move font-lock-syntactic-keywords to "Setting
	Syntax Properties".  Add cross references.
	(Setting Syntax Properties): New node.
	Move font-lock-syntactic-keywords here from "Syntactic Font Lock".
	* syntax.texi (Syntax Properties): Add cross reference.
	* hooks.texi (Standard Hooks): Add Font-Lock hooks.

2005-04-26  Richard M. Stallman  <rms@gnu.org>

	* display.texi (Defining Faces):
	Document `default' elements of defface spec.

	* modes.texi (Major Mode Conventions): Explain customizing ElDoc mode.

	* variables.texi (Variable Aliases): Clarify text.

2005-04-25  Chong Yidong  <cyd@stupidchicken.com>

	* windows.texi (Window Hooks): Remove reference to obsolete Lazy Lock.

2005-04-25  Luc Teirlinck  <teirllm@auburn.edu>

	* hooks.texi (Standard Hooks): Most minor modes have mode hooks too.

2005-04-24  Eli Zaretskii  <eliz@gnu.org>

	* syntax.texi (Syntax Table Internals): Elaborate documentation of
	syntax-after and syntax-class.

	* files.texi (Changing Files): Fix last change's cross-reference.
	(Unique File Names): Don't mention "numbers" in the documentation
	of make-temp-file and make-temp-name.

2005-04-23  Richard M. Stallman  <rms@gnu.org>

	* files.texi (Changing Files): Document MUSTBENEW arg in copy-file.

2005-04-22  Nick Roberts  <nickrob@snap.net.nz>

	* windows.texi (Cyclic Window Ordering): Clarify window-list.

2005-04-22  Nick Roberts  <nickrob@snap.net.nz>

	* variables.texi (Variable Aliases): Describe make-obsolete-variable
	and define-obsolete-variable-alias.

2005-04-22  Kim F. Storm  <storm@cua.dk>

	* symbols.texi (Symbol Plists): Remove safe-get, as get is now safe.
	(Other Plists): Remove safe-plist-get, as plist-get is now safe.

2005-04-21  Lute Kamstra  <lute@gnu.org>

	* lists.texi (Association Lists): Document rassq-delete-all.

2005-04-19  Richard M. Stallman  <rms@gnu.org>

	* modes.texi (Search-based Fontification): Explain that
	facespec is an expression to be evaluated.

2005-04-19  Kevin Ryde  <user42@zip.com.au>

	* streams.texi (Output Functions): Fix xref.
	* strings.texi (String Conversion): Fix xref.

2005-04-19  Kim F. Storm  <storm@cua.dk>

	* symbols.texi (Symbol Plists): Add safe-get.
	Mention that `get' may signal an error.

2005-04-18  Nick Roberts  <nickrob@snap.net.nz>

	* customize.texi (Variable Definitions): Replace tooltip-mode
	example with save-place.

2005-04-17  Richard M. Stallman  <rms@gnu.org>

	* buffers.texi (Indirect Buffers): Clarify.

	* positions.texi (Positions): Clarify converting marker to integer.

	* strings.texi (String Basics): Mention string-match; clarify.

2005-04-08  Lute Kamstra  <lute@gnu.org>

	* modes.texi (Search-based Fontification): Fix cross references.
	Use consistent terminology.  Document anchored highlighting.

2005-04-05  Lute Kamstra  <lute@gnu.org>

	* modes.texi (Defining Minor Modes): Document :group keyword
	argument and its default value.

2005-04-03  Lute Kamstra  <lute@gnu.org>

	* hooks.texi (Standard Hooks): Add some hooks.  Add cross
	references and/or descriptions.  Delete major mode hooks; mention
	them as a category instead.  Rename or delete obsolete hooks.

2005-04-02  Richard M. Stallman  <rms@gnu.org>

	* nonascii.texi (Coding System Basics): Another wording cleanup.

2005-04-01  Richard M. Stallman  <rms@gnu.org>

	* nonascii.texi (Coding System Basics): Clarify previous change.

2005-04-01  Kenichi Handa  <handa@m17n.org>

	* nonascii.texi (Coding System Basics): Describe about roundtrip
	identity of coding systems.

2005-03-29  Chong Yidong  <cyd@stupidchicken.com>

	* text.texi (Buffer Contents): Add filter-buffer-substring and
	buffer-substring-filters.

2005-03-26  Chong Yidong  <cyd@stupidchicken.com>

	* anti.texi (Antinews): Mention `G' interactive code.

	* tips.texi (Compilation Tips): Mention benchmark.el.

2005-03-27  Luc Teirlinck  <teirllm@auburn.edu>

	* modes.texi (Other Font Lock Variables): `font-lock-fontify-block'
	is now bound to M-o M-o.

	* keymaps.texi (Prefix Keys): `facemenu-keymap' is now on M-o.

2005-03-26  Glenn Morris  <gmorris@ast.cam.ac.uk>

	* calendar.texi: Delete file (and move contents to emacs-xtra.texi
	in the Emacs Manual).
	* Makefile.in (srcs): Remove calendar.texi.
	* makefile.w32-in (srcs): Remove calendar.texi.
	* display.texi (Display): Change name of next node.
	* os.texi (System In): Change name of previous node.
	* elisp.texi (Top): Remove Calendar references.
	* vol1.texi (Top): Remove Calendar references.
	* vol2.texi (Top): Remove Calendar references.

2005-03-25  Richard M. Stallman  <rms@gnu.org>

	* display.texi (Standard Faces, Fringe Bitmaps, Customizing Bitmaps):
	Cleanup previous change.

2005-03-25  Chong Yidong  <cyd@stupidchicken.com>

	* display.texi (Face Attributes): Faces earlier in an :inherit
	list take precedence.
	(Scroll Bars): Fix description of vertical-scroll-bars.
	Document frame-current-scroll-bars and window-current-scroll-bars.

	* markers.texi (The Mark): Document temporary Transient Mark mode.

	* minibuf.texi (Reading File Names):
	Document read-file-name-completion-ignore-case.

	* positions.texi (Screen Lines): Document nil for width argument
	to compute-motion.

2005-03-23  Kim F. Storm  <storm@cua.dk>

	* display.texi (Standard Faces): Other faces used in the fringe
	implicitly inherits from the fringe face.
	(Fringe Bitmaps): FACE in right-fringe and left-fringe display
	properties implicitly inherits from fringe face.
	(Customizing Bitmaps): Likewise for set-fringe-bitmap-face.

2005-03-20  Chong Yidong  <cyd@stupidchicken.com>

	* display.texi (Invisible Text): State default value of
	line-move-ignore-invisible.
	(Managing Overlays): Document remove-overlays.
	(Standard Faces): Document escape-glyph face.

	* minibuf.texi (Reading File Names): Document read-file-name-function.

	* modes.texi (Other Font Lock Variables):
	Document font-lock-lines-before.

	* positions.texi (Skipping Characters): skip-chars-forward allows
	character classes.

2005-03-18  Lute Kamstra  <lute@gnu.org>

	* edebug.texi (Instrumenting Macro Calls): Fix another typo.

2005-03-17  Richard M. Stallman  <rms@gnu.org>

	* text.texi (Undo): Document extensible undo entries.

	* searching.texi (String Search, Regexp Search): Cleanups.

	* nonascii.texi (Character Codes): Minor fix.

	* display.texi (Display Property): Explain the significance
	of having text properties that are eq.
	(Other Display Specs): Explain string as display spec.

	* commands.texi (Interactive Codes): Document G option.

2005-03-17  Chong Yidong  <cyd@stupidchicken.com>

	* text.texi (Filling): Add sentence-end-without-period and
	sentence-end-without-space.
	(Changing Properties): Minor fix.

	* anti.texi: Total rewrite.

2005-03-15  Lute Kamstra  <lute@gnu.org>

	* edebug.texi (Instrumenting Macro Calls): Fix typos.

2005-03-08  Kim F. Storm  <storm@cua.dk>

	* display.texi (Specified Space): Property :width is support on
	non-graphic terminals, :height is not.

2005-03-07  Richard M. Stallman  <rms@gnu.org>

	* display.texi (Overlay Arrow, Fringe Bitmaps, Customizing Bitmaps):
	Now subnodes of Fringes.
	(Overlay Arrow): Document overlay-arrow-variable-list.
	(Fringe Size/Pos): New node, broken out of Fringes.
	(Display): Explain clearing vs redisplay better.
	(Truncation): Clarify use of bitmaps.
	(The Echo Area): Clarify the uses of the echo area.
	Add max-mini-window-height.
	(Progress): Clarify.
	(Invisible Text): Explain that main loop moves point out.
	(Selective Display): Say "hidden", not "invisible".
	(Managing Overlays): Move up.  Describe relation to Undo here.
	(Overlay Properties): Clarify intro.
	(Finding Overlays): Explain return values when nothing found.
	(Width): truncate-string-to-width has added arg.
	(Displaying Faces): Clarify and update mode line face handling.
	(Face Functions): Minor cleanup.
	(Conditional Display): Merge into Other Display Specs.
	(Pixel Specification, Other Display Specs): Minor cleanups.
	(Images, Image Descriptors): Minor cleanups.
	(GIF Images): Patents have expired.
	(Showing Images): Explain default text for insert-image.
	(Manipulating Button Types): Merge into Manipulating Buttons.
	(Making Buttons): Explain return values.
	(Button Buffer Commands): Add xref.
	(Inverse Video): Update mode-line-inverse-video.
	(Display Table Format): Clarify.
	(Active Display Table): Give defaults for window-display-table.

	* calendar.texi (Calendar Customizing): calendar-holiday-marker
	and calendar-today-marker are strings, not chars.
	(Holiday Customizing): Minor fix.

	* internals.texi (Writing Emacs Primitives): Update `or' example.
	Update limit on # args of subr.

	* edebug.texi (Using Edebug): Arrow is in fringe.
	(Instrumenting): Arg to eval-defun works without loading edebug.
	(Edebug Execution Modes): Add xref.

	* customize.texi (Common Keywords): Clarify :require.
	Mention :version here.
	(Variable Definitions, Group Definitions): Not here.
	(Variable Definitions): Clarify symbol arg to :initialize and :set fns.

2005-03-07  Chong Yidong  <cyd@stupidchicken.com>
	* nonascii.texi (Text Representations): Clarify position-bytes.
	(Character Sets): Add list-charset-chars.
	(Scanning Charsets): Add charset-after.
	(Encoding and I/O): Minor fix.

2005-03-06  Richard M. Stallman  <rms@gnu.org>

	* windows.texi (Vertical Scrolling): Get rid of "Emacs 21".
	(Resizing Windows): Likewise.

	* text.texi (Change Hooks): Get rid of "Emacs 21".

	* strings.texi (Formatting Strings): Get rid of "Emacs 21".

	* streams.texi (Output Variables): Get rid of "Emacs 21".

	* searching.texi (Regexp Special, Char Classes): Get rid of "Emacs 21".

	* os.texi (Translating Input): Replace flow-control example
	with a less obsolete example that uses `keyboard-translate'.

	* objects.texi (Hash Table Type, Circular Objects):
	Get rid of "Emacs 21".

	* modes.texi (Mode Line Format): Get rid of "Emacs 21".
	(Mode Line Data, Properties in Mode, Header Lines): Likewise.

	* minibuf.texi (Minibuffer Misc): Get rid of "Emacs 21".

	* lists.texi (List Elements, Building Lists): Get rid of "Emacs 21".

	* keymaps.texi (Menu Separators, Tool Bar): Get rid of "Emacs 21".
	(Menu Bar): Fix when menu-bar-update-hook is called.

	* hash.texi (Hash Tables): Get rid of "Emacs 21".

	* frames.texi (Text Terminal Colors): Get rid of "Emacs 21",
	and make it read better.

	* files.texi (Writing to Files): Get rid of "Emacs 21".
	(Unique File Names): Likewise.

	* elisp.texi: Update Emacs version to 22.

	* display.texi (Forcing Redisplay): Get rid of "Emacs 21".
	(Overlay Properties, Face Attributes): Likewise.
	(Managing Overlays): Fix punctuation.
	(Attribute Functions): Clarify set-face-font; get rid of
	info about old Emacs versions.
	(Auto Faces, Font Lookup, Display Property, Images):
	Get rid of "Emacs 21".

	* calendar.texi (Calendar Customizing): Get rid of "Emacs 21".

2005-03-05  Richard M. Stallman  <rms@gnu.org>

	* debugging.texi (Error Debugging): Remove stack-trace-on-error.

2005-03-04  Lute Kamstra  <lute@gnu.org>

	* debugging.texi (Error Debugging): Document stack-trace-on-error.

2005-03-03  Lute Kamstra  <lute@gnu.org>

	* edebug.texi (Instrumenting Macro Calls): Fix typo.

2005-03-01  Lute Kamstra  <lute@gnu.org>

	* debugging.texi (Debugger Commands): Update `j'.

2005-02-28  Lute Kamstra  <lute@gnu.org>

	* debugging.texi (Debugging): Fix typo.
	(Error Debugging): Document eval-expression-debug-on-error.
	(Function Debugging): Update example.
	(Using Debugger): Mention starred stack frames.
	(Debugger Commands): Document `j' and `l'.
	(Invoking the Debugger): `d' and `j' exit recursive edit too.
	Update the messages that the debugger displays.
	(Internals of Debugger): Add cross reference.  Update example.
	(Excess Open): Minor improvement.
	(Excess Close): Minor improvement.

2005-02-26  Richard M. Stallman  <rms@gnu.org>

	* tips.texi (Coding Conventions): Clarify.
	Put all the major mode key reservations together.
	Mention the Mouse-1 => Mouse-2 conventions.

	* syntax.texi (Syntax Class Table): Clarify.
	(Syntax Table Functions): syntax-after moved from here.
	(Syntax Table Internals): syntax-after moved to here.
	(Parsing Expressions): Update info on number of values
	and what's meaningful in the STATE argument.
	(Categories): Fix typo.

	* sequences.texi (Arrays): Cleanup.
	(Char-Tables): Clarify.

	* processes.texi (Deleting Processes): Cleanups, add xref.
	(Subprocess Creation): Explain nil in exec-path.  Cleanup.
	(Process Information): set-process-coding-system, some args optional.
	(Input to Processes): Explain various types for PROCESS args.
	Rename them from PROCESS-NAME to PROCESS.
	(Signals to Processes): Likewise.
	(Decoding Output): Cleanup.
	(Query Before Exit): Clarify.

	* os.texi (Startup Summary): Correct the options; add missing ones.
	(Terminal Output, Batch Mode): Clarify.
	(Flow Control): Node deleted.

	* markers.texi (The Mark): Clarify.

	* macros.texi (Expansion): Cleanup.
	(Indenting Macros): indent-spec allows ints, not floats.

	* keymaps.texi (Keymaps): Clarify.
	(Format of Keymaps): Update lisp-mode-map example.
	(Active Keymaps, Key Lookup): Clarify.
	(Changing Key Bindings): Add xref to `kbd'.
	(Key Binding Commands, Simple Menu Items): Clarify.
	(Mouse Menus, Menu Bar): Clarify.
	(Menu Example): Replace print example with menu-bar-replace-menu.

	* help.texi (Documentation Basics): Add function-documentation prop.

	* elisp.texi (Top): Don't refer to Flow Control node.

	* commands.texi (Command Overview): Improve xrefs.
	(Adjusting Point): Adjusting point applies to intangible and invis.
	(Key Sequence Input): Doc extra read-key-sequence args.
	Likewise for read-key-sequence-vector.

	* backups.texi (Rename or Copy): Minor fix.
	(Numbered Backups): For version-control, say the default.
	(Auto-Saving): make-auto-save-file-name example is simplified.

	* advice.texi (Advising Functions): Don't imply one part of Emacs
	should advise another part.  Markup changes.
	(Defining Advice): Move transitional para.
	(Activation of Advice): Cleanup.
	Explain if COMPILE is nil or negative.

	* abbrevs.texi (Abbrev Expansion): Clarify, fix typo.

2005-02-24  Lute Kamstra  <lute@gnu.org>

	* modes.texi (Defining Minor Modes): Explain that INIT-VALUE,
	LIGHTER, and KEYMAP can be omitted when KEYWORD-ARGS are used.

2005-02-23  Lute Kamstra  <lute@gnu.org>

	* modes.texi (Defining Minor Modes): define-minor-mode can be used
	to define global minor modes as well.

	* display.texi (Managing Overlays): overlay-buffer returns nil for
	deleted overlays.

2005-02-22  Kim F. Storm  <storm@cua.dk>

	* minibuf.texi (Basic Completion): Allow symbols in addition to
	strings in try-completion and all-completions.

2005-02-14  Lute Kamstra  <lute@gnu.org>

	* elisp.texi (Top): Remove reference to deleted node.

	* lists.texi (Lists): Remove reference to deleted node.
	(Cons Cells): Fix typo.

	* loading.texi (Where Defined): Fix typo.

2005-02-14  Richard M. Stallman  <rms@gnu.org>

	* variables.texi (Creating Buffer-Local): change-major-mode-hook
	is useful for discarding some minor modes.

	* symbols.texi (Symbol Components): Reorder examples.

	* streams.texi (Input Functions): State standard-input default.
	(Output Variables): State standard-output default.

	* objects.texi (Printed Representation): Clarify read syntax vs print.
	(Floating Point Type): Explain meaning better.
	(Symbol Type): Explain uniqueness better.
	(Cons Cell Type): Explain empty list sooner.  CAR and CDR later.
	List examples sooner.
	(Box Diagrams): New subnode broken out.
	Some examples moved from old Lists as Boxes node.
	(Dotted Pair Notation): Clarify intro.
	(Array Type): Clarify.
	(Type Predicates): Add hash-table-p.

	* numbers.texi (Integer Basics): Clarify radix explanation.
	(Predicates on Numbers): Minor clarification.
	(Comparison of Numbers): Minor clarification.  Clarify eql.
	Typos in min, max.
	(Math Functions): Clarify overflow in expt.

	* minibuf.texi (Text from Minibuffer): Minor clarification.
	Mention arrow keys.

	* loading.texi (Autoload): defun's doc string overrides autoload's
	doc string.
	(Repeated Loading): Modernize "add to list" examples.
	(Where Defined): Finish updating table of load-history elts.

	* lists.texi (List-related Predicates): Minor wording improvement.
	(Lists as Boxes): Node deleted.
	(Building Lists): Explain trivial cases of number-sequence.

	* hash.texi (Hash Tables): Add desc to menu items.
	(Creating Hash): Explain "full" means "make larger".
	(Hash Access): Any object can be a key.
	State value of maphash.

	* functions.texi (What Is a Function): Wording cleanup.
	(Function Documentation): Minor cleanup.
	Explain purpose of calling convention at end of doc string.
	(Function Names): Wording cleanup.
	(Calling Functions): Wording cleanup.
	Explain better how funcall calls the function.
	(Function Cells): Delete example of saving and redefining function.

	* control.texi (Combining Conditions): Wording cleanup.
	(Iteration): dolist and dotimes bind VAR locally.
	(Cleanups): Xref to Atomic Changes.

	* compile.texi (Byte Compilation): Delete 19.29 info.
	(Compilation Functions): Macros' difficulties don't affect defsubst.
	(Docs and Compilation): Delete 19.29 info.

2005-02-10  Richard M. Stallman  <rms@gnu.org>

	* objects.texi (Symbol Type): Minor correction.

2005-02-06  Lute Kamstra  <lute@gnu.org>

	* modes.texi (Example Major Modes): Fix typos.

2005-02-06  Richard M. Stallman  <rms@gnu.org>

	* text.texi (Margins): fill-nobreak-predicate can be one function.

	* strings.texi (Modifying Strings): clear-string can make unibyte.
	(Formatting Strings): format gives error if values missing.

	* positions.texi (Character Motion): Mention default arg
	for forward-char.  backward-char refers to forward-char.
	(Word Motion): Mention default arg for forward-word.
	(Buffer End Motion): Mention default arg for beginning-of-buffer.
	Simplify end-of-buffer.
	(Text Lines): Mention default arg for forward-line.
	(List Motion): Mention default arg for beginning/end-of-defun.
	(Skipping Characters): Minor fixes in explaining character-set.

	* modes.texi (Major Mode Conventions): Mention "system abbrevs".
	Mode inheritance applies only when default-major-mode is nil.
	Clarifications.
	(Example Major Modes): Update Text mode and Lisp mode examples.
	(Minor Mode Conventions): Mention define-minor-mode at top.
	(Defining Minor Modes): In Hungry example, don't define C-M-DEL.
	(Mode Line Format): Update mode line face display info.
	(Properties in Mode): Mention effect of risky vars.
	(Imenu): Define imenu-add-to-menubar.
	(Font Lock Mode): Add descriptions to menu lines.
	(Faces for Font Lock): Add font-lock-doc-face.

2005-02-05  Lute Kamstra  <lute@gnu.org>

	* text.texi (Maintaining Undo): Remove obsolete function.

2005-02-05  Eli Zaretskii  <eliz@gnu.org>

	* frames.texi (Color Names): Add pointer to the X docs about RGB
	color specifications.  Improve indexing.
	(Text Terminal Colors): Replace the description of RGB values by
	an xref to "Color Names".

2005-02-03  Richard M. Stallman  <rms@gnu.org>

	* windows.texi (Basic Windows): Add cursor-in-non-selected-windows.
	Clarify.
	(Selecting Windows): Clarify save-selected-window.
	(Cyclic Window Ordering): Clarify walk-windows.
	(Window Point): Clarify.
	(Window Start): Add comment to example.
	(Resizing Windows): Add `interactive' specs in examples.
	Document fit-window-to-buffer.

	* text.texi (User-Level Deletion): just-one-space takes numeric arg.
	(Undo, Maintaining Undo): Clarify last change.
	(Sorting): In sort-numeric-fields, explain about octal and hex.
	Mention sort-numeric-base.
	(Format Properties): Add xref for hard newlines.

	* frames.texi (Window Frame Parameters): Explain pixel=char on tty.
	(Pop-Up Menus): Fix typo.
	(Color Names): Explain all types of color names.
	Explain color-values on B&W terminal.
	(Text Terminal Colors): Explain "rgb values" are lists.  Fix arg names.

	* files.texi (File Locks): Not supported on MS systems.
	(Testing Accessibility): Clarify.

	* edebug.texi (Printing in Edebug): Fix edebug-print-circle.
	(Coverage Testing): Fix typo.

	* commands.texi (Misc Events): Remove stray space.

	* buffers.texi (Buffer Names): Clarify generate-new-buffer-name.
	(Modification Time): Clarify when visited-file-modtime returns 0.
	(The Buffer List): Clarify bury-buffer.
	(Killing Buffers): Clarify.
	(Indirect Buffers): Add clone-indirect-buffer.

2005-02-02  Matt Hodges  <MPHodges@member.fsf.org>

	* edebug.texi (Printing in Edebug): Fix default value of
	edebug-print-circle.
	(Coverage Testing): Fix displayed frequency count data.

2005-02-02  Luc Teirlinck  <teirllm@auburn.edu>

	* text.texi (Maintaining Undo): Add `undo-outer-limit'.

2005-02-02  Kim F. Storm  <storm@cua.dk>

	* text.texi (Undo) <buffer-undo-list>: Describe `apply' elements.

2005-01-29  Eli Zaretskii  <eliz@gnu.org>

	* commands.texi (Misc Events): Describe the help-echo event.

	* text.texi (Special Properties) <help-echo>: Use `pos'
	consistently in description of the help-echo property.
	Use @code{nil} instead of @var{nil}.

	* display.texi (Overlay Properties): Fix the index entry for
	help-echo overlay property.

	* customize.texi (Type Keywords): Uncomment the xref to the
	help-echo property documentation.

2005-01-23  Kim F. Storm  <storm@cua.dk>

	* windows.texi (Window Start): Fix `pos-visible-in-window-p'
	return value.  Third element FULLY replaced by PARTIAL which
	specifies number of invisible pixels if row is only partially visible.
	(Textual Scrolling): Mention auto-window-vscroll.
	(Vertical Scrolling): New defvar auto-window-vscroll.

2005-01-16  Luc Teirlinck  <teirllm@auburn.edu>

	* keymaps.texi (Changing Key Bindings): `suppress-keymap' now uses
	command remapping.

2005-01-15  Richard M. Stallman  <rms@gnu.org>

	* display.texi (Defining Images): Mention DATA-P arg of create-image.

2005-01-14  Kim F. Storm  <storm@cua.dk>

	* commands.texi (Accessing Events): Add WHOLE arg to posn-at-x-y.

	* text.texi (Links and Mouse-1): Fix string and vector item.

2005-01-13  Richard M. Stallman  <rms@gnu.org>

	* keymaps.texi (Active Keymaps): Rewrite the text, and update the
	descriptions of overriding-local-map and overriding-terminal-local-map.

	* text.texi (Links and Mouse-1): Clarify text.

2005-01-13  Kim F. Storm  <storm@cua.dk>

	* modes.texi (Emulating Mode Line): Update format-mode-line entry.

2005-01-13  Francis Litterio  <franl@world.std.com>  (tiny change)

	* keymaps.texi (Active Keymaps): Fix overriding-local-map description.

2005-01-12  Kim F. Storm  <storm@cua.dk>

	* text.texi (Links and Mouse-1): Rename section from Enabling
	Mouse-1 to Following Links.  Change xrefs.
	Add examples for define-button-type and define-widget.

	* display.texi (Button Properties, Button Buffer Commands):
	Clarify mouse-1 and follow-link functionality.

2005-01-12  Richard M. Stallman  <rms@gnu.org>

	* text.texi (Enabling Mouse-1 to Follow Links): Redo prev. change.

	* display.texi (Beeping): Fix Texinfo usage.

	* modes.texi (Emulating Mode Line): Doc FACE arg in format-header-line.

2005-01-11  Kim F. Storm  <storm@cua.dk>

	* display.texi (Button Properties, Button Buffer Commands):
	Mention mouse-1 binding.  Add follow-link keyword.

	* text.texi (Text Properties): Add "Enable Mouse-1" to submenu.
	(Enabling Mouse-1 to Follow Links): New subsection.

2005-01-06  Richard M. Stallman  <rms@gnu.org>

	* text.texi (Special Properties): Minor change.

	* os.texi (Timers): Clarify previous change.

	* modes.texi (Emulating Mode Line): format-mode-line requires 1 arg.

2005-01-01  Luc Teirlinck  <teirllm@auburn.edu>

	* display.texi (Face Attributes): Correct xref to renamed node.

2005-01-01  Richard M. Stallman  <rms@gnu.org>

	* display.texi (Face Attributes): Describe hex color specs.

2004-12-31  Richard M. Stallman  <rms@gnu.org>

	* os.texi (Timers): Update previous change.

2004-12-30  Kim F. Storm  <storm@cua.dk>

	* display.texi (Line Height): Total line-height is now specified
	in line-height property of form (HEIGHT TOTAL).  Swap (FACE . RATIO)
	in cons cells.  (nil . RATIO) is relative to actual line height.
	Use line-height `t' instead of `0' to get minimum height.

2004-12-29  Richard M. Stallman  <rms@gnu.org>

	* os.texi (Timers): Discuss timers vs editing the buffer and undo.

2004-12-28  Richard M. Stallman  <rms@gnu.org>

	* commands.texi (Quitting): Clarify value of with-local-quit.

	* elisp.texi (Top): Fix previous change.

	* loading.texi (Loading): Fix previous change.

2004-12-27  Richard M. Stallman  <rms@gnu.org>

	* Makefile.in (MAKEINFO): Specify --force.

	* buffers.texi (Killing Buffers): Add buffer-save-without-query.

	* modes.texi (Emulating Mode Line): Document format's BUFFER arg.

	* display.texi (Line Height): Further clarify.

	* elisp.texi (Top): Update Loading submenu.

	* loading.texi (Where Defined): New node.
	(Unloading): load-history moved to Where Defined.

2004-12-21  Richard M. Stallman  <rms@gnu.org>

	* commands.texi (Event Input Misc): Add while-no-input.

2004-12-11  Richard M. Stallman  <rms@gnu.org>

	* display.texi (Line Height): Rewrite text for clarity.

2004-12-11  Kim F. Storm  <storm@cua.dk>

	* display.texi (Display): Add node "Line Height" to menu.
	(Line Height): New node.  Move full description of line-spacing
	and line-height text properties here from text.texi.
	(Scroll Bars): Add vertical-scroll-bar variable.

	* frames.texi (Window Frame Parameters): Remove line-height defvar.

	* locals.texi (Standard Buffer-Local Variables): Fix xref for
	line-spacing and vertical-scroll-bar.

	* text.texi (Special Properties): Just mention line-spacing and
	line-height here, add xref to new "Line Height" node.

2004-12-09  Thien-Thi Nguyen  <ttn@gnu.org>

	* frames.texi (Window Frame Parameters): New @defvar for `line-spacing'.

	* locals.texi (Standard Buffer-Local Variables):
	Add @xref for `line-spacing'.

2004-12-05  Richard M. Stallman  <rms@gnu.org>

	* Makefile.in (maintainer-clean): Remove the info files
	in $(infodir) where they are created.

2004-12-03  Richard M. Stallman  <rms@gnu.org>

	* windows.texi (Selecting Windows): get-lru-window and
	get-largest-window don't consider dedicated windows.

	* text.texi (Undo): Document undo-in-progress.

2004-11-26  Richard M. Stallman  <rms@gnu.org>

	* locals.texi (Standard Buffer-Local Variables): Undo prev change.
	Remove a few vars that are not always buffer-local.

2004-11-24  Luc Teirlinck  <teirllm@auburn.edu>

	* locals.texi (Standard Buffer-Local Variables): Comment out
	xref's to non-existent node `Yet to be written'.

2004-11-24  Richard M. Stallman  <rms@gnu.org>

	* processes.texi (Synchronous Processes): Grammar fix.

	* numbers.texi (Comparison of Numbers): Add eql.

	* locals.texi (Standard Buffer-Local Variables): Add many vars.

	* intro.texi (Printing Notation): Fix previous change.

	* display.texi (Customizing Bitmaps): Move indicate-buffer-boundaries
	and default-indicate-buffer-boundaries from here.
	(Usual Display): To here.
	(Scroll Bars): Add scroll-bar-mode and scroll-bar-width.
	(Usual Display): Move tab-width up.

	* customize.texi (Variable Definitions):
	Replace show-paren-mode example with tooltip-mode.
	(Simple Types, Composite Types, Defining New Types):
	Minor cleanups.

2004-11-21  Jesper Harder  <harder@ifa.au.dk>

	* processes.texi (Synchronous Processes, Output from Processes):
	Markup fix.

2004-11-20  Richard M. Stallman  <rms@gnu.org>

	* positions.texi (Skipping Characters): skip-chars-forward
	now handles char classes.

	* intro.texi (Printing Notation): Avoid confusion of `print'
	when explaining @print.

	* macros.texi (Argument Evaluation): Fix 1st `for' expansion example.

	* display.texi (Display Table Format): Minor fix.

	* streams.texi (Output Functions): Fix print example.

	* Makefile.in (elisp): New target.
	(dist): Depend on $(infodir)/elisp, not elisp.
	Copy the info files from $(infodir).

	* minibuf.texi (Text from Minibuffer): Document KEEP-ALL arg in
	read-from-minibuffer.

	* searching.texi (Regexp Search): Rename that to search-spaces-regexp.

2004-11-19  Richard M. Stallman  <rms@gnu.org>

	* searching.texi (Regexp Search): Add search-whitespace-regexp.

2004-11-19  CHENG Gao  <chenggao@gmail.com>  (tiny change)

	* tips.texi (Coding Conventions): Fix typo.

2004-11-16  Richard M. Stallman  <rms@gnu.org>

	* tips.texi (Coding Conventions): Separate defvar and require
	methods to avoid warnings.  Use require only when there are many
	functions and variables from that package.

	* minibuf.texi (Minibuffer Completion): When ignoring case,
	predicate must not be case-sensitive.

	* debugging.texi (Function Debugging, Explicit Debug): Clarified.
	(Test Coverage): Don't talk about "splotches".  Clarified.

2004-11-16  Thien-Thi Nguyen  <ttn@gnu.org>

	* frames.texi (Window Frame Parameters): Fix typo.

2004-11-15  Kim F. Storm  <storm@cua.dk>

	* symbols.texi (Other Plists): Note that plist-get may signal error.
	Add safe-plist-get.

2004-11-15  Thien-Thi Nguyen  <ttn@gnu.org>

	* modes.texi (Font Lock Basics): Fix typo.

2004-11-08  Richard M. Stallman  <rms@gnu.org>

	* syntax.texi (Syntax Table Functions): Add syntax-after.

2004-11-06  Lars Brinkhoff  <lars@nocrew.org>

	* os.texi (Processor Run Time): New section documenting
	get-internal-run-time.

2004-11-06  Eli Zaretskii  <eliz@gnu.org>

	* Makefile.in (install, maintainer-clean): Don't use "elisp-*" as
	it nukes elisp-cover.texi.
	(dist): Change elisp-[0-9] to elisp-[1-9], as there could be no
	elisp-0 etc.

2004-11-05  Luc Teirlinck  <teirllm@auburn.edu>

	* commands.texi (Keyboard Macros): Document `append' return value
	of `defining-kbd-macro'.

2004-11-01  Richard M. Stallman  <rms@gnu.org>

	* commands.texi (Interactive Call): Add called-interactively-p.

2004-10-29  Simon Josefsson  <jas@extundo.com>

	* minibuf.texi (Reading a Password): Revert.

2004-10-28  Richard M. Stallman  <rms@gnu.org>

	* frames.texi (Display Feature Testing): Explain about "vendor".

2004-10-27  Richard M. Stallman  <rms@gnu.org>

	* commands.texi (Interactive Codes): `N' uses numeric prefix,
	not raw.  Clarify `n'.
	(Interactive Call): Rewrite interactive-p, focusing on when
	and how to use it.
	(Misc Events): Clarify previous change.

	* advice.texi (Simple Advice): Clarify what job the example does.
	(Around-Advice): Clarify ad-do-it.
	(Activation of Advice): An option of ad-default-compilation-action
	is `never', not `nil'.

2004-10-26  Kim F. Storm  <storm@cua.dk>

	* commands.texi (Interactive Codes): Add U code letter.

2004-10-25  Simon Josefsson  <jas@extundo.com>

	* minibuf.texi (Reading a Password): Add.

2004-10-24  Jason Rumney  <jasonr@gnu.org>

	* commands.texi (Misc Events): Remove mouse-wheel.  Add wheel-up
	and wheel-down.

2004-10-24  Kai Grossjohann  <kai.grossjohann@gmx.net>

	* processes.texi (Synchronous Processes): Document process-file.

2004-10-22  Kenichi Handa  <handa@m17n.org>

	* text.texi (translate-region): Document that it accepts also a
	char-table.

2004-10-22  David Ponce  <david@dponce.com>

	* windows.texi (Resizing Windows): Document the `preserve-before'
	argument of the functions `enlarge-window' and `shrink-window'.

2004-10-19  Jason Rumney  <jasonr@gnu.org>

	* makefile.w32-in (elisp): Change order of arguments to makeinfo.

2004-10-09  Luc Teirlinck  <teirllm@auburn.edu>

	* text.texi (Filling): Add anchor for definition of
	`sentence-end-double-space'.

	* searching.texi (Regexp Example): Update description of how
	Emacs currently recognizes the end of a sentence.
	(Standard Regexps): Update definition of the variable
	`sentence-end'.  Add definition of the function `sentence-end'.

2004-10-08  Paul Pogonyshev  <pogonyshev@gmx.net>

	* display.texi (Progress): New node.

2004-10-05  Kim F. Storm  <storm@cua.dk>

	* display.texi (Fringe Bitmaps): Update fringe-bitmaps-at-pos.

2004-09-29  Kim F. Storm  <storm@cua.dk>

	* display.texi (Fringe Bitmaps): Use symbols rather than numbers
	to identify bitmaps.  Remove -fringe-bitmap suffix for standard
	fringe bitmap symbols, as they now have their own namespace.
	(Customizing Bitmaps) <define-fringe-bitmap>: Clarify bit ordering
	vs. pixels.  Signal error if no free bitmap slots.
	(Pixel Specification): Change IMAGE to @var{image}.

2004-09-28  Richard M. Stallman  <rms@gnu.org>

	* text.texi (Special Properties): Clarify line-spacing and line-height.

	* searching.texi (Regexp Search): Add looking-back.

2004-09-25  Luc Teirlinck  <teirllm@auburn.edu>

	* display.texi: Correct typos.
	(Image Descriptors): Correct xref's.

2004-09-25  Richard M. Stallman  <rms@gnu.org>

	* text.texi (Special Properties): Cleanups in `cursor'.
	Rewrites in `line-height' and `line-spacing'; exchange them.

	* display.texi (Fringes): Rewrite previous change.
	(Fringe Bitmaps): Merge text from Display Fringe Bitmaps.  Rewrite.
	(Display Fringe Bitmaps): Node deleted, text moved.
	(Customizing Bitmaps): Split off from Fringe Bitmaps.  Rewrite.
	(Scroll Bars): Clarify set-window-scroll-bars.
	(Pointer Shape): Rewrite.
	(Specified Space): Clarify :align-to, etc.
	(Pixel Specification): Use @var.  Clarify new text.
	(Other Display Specs): Clarify `slice'.
	(Image Descriptors): Cleanups.
	(Showing Images): Cleanups.

2004-09-24  Luc Teirlinck  <teirllm@auburn.edu>

	* hooks.texi (Standard Hooks): Add `after-change-major-mode-hook'.

	* modes.texi: Various minor changes in addition to:
	(Major Mode Conventions): Final call to `run-mode-hooks' should
	not be inside the `delay-mode-hooks' form.
	(Mode Hooks): New node.
	(Hooks): Delete obsolete example.
	Move definitions of `run-mode-hooks' and `delay-mode-hooks' to new
	node "Mode Hooks".

2004-09-22  Luc Teirlinck  <teirllm@auburn.edu>

	* display.texi: Correct various typos.
	(Display): Rename node "Pointer Shapes" to "Pointer
	Shape".  (There is already a node called "Pointer Shapes" in
	frames.texi.)
	(Images): Remove non-existent node "Image Slices" from menu.

2004-09-23  Kim F. Storm  <storm@cua.dk>

	* text.texi (Special Properties): Add `cursor', `pointer',
	`line-height', and `line-spacing' properties.

	* display.texi (Display): Add 'Fringe Bitmaps' and 'Pointer
	Shapes' to menu.
	(Standard Faces): Doc fix for fringe face.
	(Fringes): Add `overflow-newline-into-fringe' and
	'indicate-buffer-boundaries'.
	(Fringe Bitmaps, Pointer Shapes): New nodes.
	(Display Property): Add 'Pixel Specification' and 'Display Fringe
	Bitmaps' to menu.
	(Specified Space): Describe pixel width and height.
	(Pixel Specification): New node.
	(Other Display Specs): Add `slice' property.
	(Display Fringe Bitmaps): New node.
	(Images): Add 'Image Slices' to menu.
	(Image Descriptors): Add `:pointer' and `:map' properties.
	(Showing Images): Add slice arg to `insert-image'.
	Add 'insert-sliced-image'.

2004-09-20  Richard M. Stallman  <rms@gnu.org>

	* commands.texi (Key Sequence Input):
	Clarify downcasing in read-key-sequence.

2004-09-08  Juri Linkov  <juri@jurta.org>

	* minibuf.texi (Minibuffer History): Add `history-delete-duplicates'.

2004-09-07  Luc Teirlinck  <teirllm@auburn.edu>

	* locals.texi (Standard Buffer-Local Variables):
	Add `buffer-auto-save-file-format'.
	* internals.texi (Buffer Internals): Describe new
	auto_save_file_format field of the buffer structure.
	* files.texi (Format Conversion): `auto-save-file-format' has been
	renamed `buffer-auto-save-file-format'.

2004-08-27  Luc Teirlinck  <teirllm@auburn.edu>

	* abbrevs.texi (Abbrev Expansion): `abbrev-start-location' can be
	an integer or a marker.
	(Abbrev Expansion): Replace example for `pre-abbrev-expand-hook'.

2004-08-22  Richard M. Stallman  <rms@gnu.org>

	* modes.texi (Major Mode Conventions): Discuss rebinding of
	standard key bindings.

2004-08-18  Kim F. Storm  <storm@cua.dk>

	* processes.texi (Accepting Output): Add `just-this-one' arg to
	`accept-process-output'.
	(Output from Processes): New var `process-adaptive-read-buffering'.

2004-08-10  Luc Teirlinck  <teirllm@auburn.edu>

	* keymaps.texi: Various changes in addition to:
	(Keymap Terminology): `kbd' uses same syntax as Edit Macro mode.
	Give more varied examples for `kbd'.
	(Creating Keymaps): Char tables have slots for all characters
	without modifiers.
	(Active Keymaps): `overriding-local-map' and
	`overriding-terminal-local-map' also override text property and
	overlay keymaps.
	(Functions for Key Lookup): Mention OLP arg to `current-active-maps'.
	(Scanning Keymaps): `accessible-keymaps' uses `[]' instead of `""'
	to denote a prefix of no events.
	`map-keymap' includes parent's bindings _recursively_.
	Clarify and correct description of `where-is-internal'.
	Mention BUFFER-OR-NAME arg to `describe-bindings'.
	(Menu Example): For menus intended for use with the keyboard, the
	menu items should be bound to characters or real function keys.

2004-08-08  Luc Teirlinck  <teirllm@auburn.edu>

	* objects.texi (Character Type): Reposition `@anchor' to prevent
	double space inside sentence in Info.

	* hooks.texi (Standard Hooks): `disabled-command-hook' has been
	renamed to `disabled-command-function'.
	* commands.texi (Key Sequence Input): Remove unnecessary anchor.
	(Command Loop Info): Replace reference to it.
	(Disabling Commands): `disabled-command-hook' has been renamed to
	`disabled-command-function'.

2004-08-07  Luc Teirlinck  <teirllm@auburn.edu>

	* os.texi (Translating Input): Only non-prefix bindings in
	`key-translation-map' override actual key bindings.  Warn about
	possible indirect effect of actual key bindings on non-prefix
	bindings in `key-translation-map'.

2004-08-06  Luc Teirlinck  <teirllm@auburn.edu>

	* minibuf.texi (High-Level Completion): Add anchor for definition
	of `read-variable'.

	* commands.texi: Various changes in addition to:
	(Using Interactive): Clarify description of `interactive-form'.
	(Interactive Call): Mention default for KEYS argument to
	`call-interactively'.
	(Command Loop Info): Clarify description of `this-command-keys'.
	Mention KEEP-RECORD argument to `clear-this-command-keys'.
	Value of `last-event-frame' can be `macro'.
	(Repeat Events): `double-click-fuzz' is also used to distinguish
	clicks and drags.
	(Classifying Events): Clarify descriptions of `event-modifiers'
	`event-basic-type' and `event-convert-list'.
	(Accessing Events): `posn-timestamp' takes POSITION argument.
	(Quoted Character Input): Clarify description of
	`read-quoted-char' and fix example.
	(Quitting): Add `with-local-quit'.
	(Disabling Commands): Correct and clarify descriptions of
	`enable-command' and `disable-command'.
	Mention what happens if `disabled-command-hook' is nil.
	(Keyboard Macros): Mention LOOPFUNC arg to `execute-kbd-macro'.
	Describe `executing-kbd-macro' instead of obsolete `executing-macro'.

2004-07-24  Luc Teirlinck  <teirllm@auburn.edu>

	* frames.texi: Various changes in addition to:
	(Creating Frames): Expand and clarify description of `make-frame'.
	(Window Frame Parameters): Either none or both of the `icon-left'
	and `icon-top' parameters must be specified.  Put descriptions of
	`menu-bar-lines' and `toolbar-lines' closer together and change
	them accordingly.
	(Frame Titles): `multiple-frames' is not guaranteed to be accurate
	except while processing `frame-title-format' or `icon-title-format'.
	(Deleting Frames): Correct description of `delete-frame'.
	Non-nil return values of `frame-live-p' are like those of `framep'.
	(Frames and Windows): Mention return value of
	`set-frame-selected-window'.
	(Visibility of Frames): Mention `force' argument to
	`make-frame-invisible'.  `frame-visible-p' returns t for all
	frames on text-only terminals.
	(Frame Configurations): Restoring a frame configuration does not
	restore deleted frames.
	(Window System Selections): `x-set-selection' returns DATA.
	(Resources): Add example.
	(Display Feature Testing): Clarify descriptions of
	`display-pixel-height', `display-pixel-width', `x-server-version'
	and `x-server-vendor'.

	* windows.texi (Choosing Window): Add anchor.
	* minibuf.texi (Minibuffer Misc): Add anchor.

2004-07-23  John Paul Wallington  <jpw@gnu.org>

	* macros.texi (Defining Macros): Declaration keyword for setting
	Edebug spec is `debug' not `edebug'.

2004-07-19  Luc Teirlinck  <teirllm@auburn.edu>

	* windows.texi: Various small changes in addition to:
	(Window Point): Mention return value of `set-window-point'.
	(Window Start): `pos-visible-in-window-p' disregards horizontal
	scrolling.  Explain return value if PARTIALLY is non-nil.
	(Vertical Scrolling): Mention PIXELS-P argument to `window-vscroll'
	and `set-window-vscroll'.
	(Size of Window): The argument WINDOW to `window-inside-edges',
	`window-pixel-edges' and `window-inside-pixel-edges' is optional.
	(Resizing Windows): Explain return value of
	`shrink-window-if-larger-than-buffer'.
	`window-size-fixed' automatically becomes buffer local when set.
	(Window Configurations): Explain return value of
	`set-window-configuration'.

	* minibuf.texi (Minibuffer Misc): Add anchor for
	`minibuffer-scroll-window'.

	* positions.texi (Text Lines): Add anchor for `count-lines'.

2004-07-17  Richard M. Stallman  <rms@gnu.org>

	* display.texi (Overlay Properties): Adding `evaporate' prop
	deletes empty overlay immediately.

	* abbrevs.texi (Abbrev Expansion): Clarify pre-abbrev-expand-hook,
	fix example.

2004-07-16  Jim Blandy  <jimb@redhat.com>

	* searching.texi (Regexp Backslash): Document new \_< and \_>
	operators.

2004-07-16  Juanma Barranquero  <lektu@terra.es>

	* display.texi (Images): Fix Texinfo usage.

2004-07-14  Luc Teirlinck  <teirllm@auburn.edu>

	* buffers.texi (Modification Time): `visited-file-modtime' now
	returns a list of two integers, instead of a cons.

2004-07-13  Luc Teirlinck  <teirllm@auburn.edu>

	* windows.texi: Various changes in addition to:
	(Splitting Windows): Add `split-window-keep-point'.

2004-07-09  Richard M. Stallman  <rms@gnu.org>

	* frames.texi (Input Focus): Minor fix.

2004-07-07  Luc Teirlinck  <teirllm@auburn.edu>

	* frames.texi (Input Focus): Clarify descriptions of
	`select-frame-set-input-focus' and `select-frame'.

2004-07-06  Luc Teirlinck  <teirllm@auburn.edu>

	* os.texi: Various small changes in addition to:
	(Killing Emacs): Expand and clarify description of
	`kill-emacs-query-functions' and `kill-emacs-hook'.
	(System Environment): Expand and clarify description of `getenv'
	and `setenv'.
	(Timers): Clarify description of `run-at-time'.
	(Translating Input): Correct description of
	`extra-keyboard-modifiers'.
	(Flow Control): Correct description of `enable-flow-control'.

2004-07-06  Thien-Thi Nguyen  <ttn@gnu.org>

	* os.texi: Update copyright.
	(Session Management): Grammar fix.
	Clarify which Emacs does the restarting.
	Use @samp for *scratch* buffer.

2004-07-04  Alan Mackenzie  <acm@muc.de>

	* frames.texi (Input Focus): Add documentation for
	`select-frame-set-input-focus'.  Replace refs to non-existent
	`switch-frame' with `select-frame'.  Minor corrections and tidying
	up of text-only terminal stuff.

2004-07-02  Richard M. Stallman  <rms@gnu.org>

	* files.texi (Saving Buffers): Cleanup write-contents-function.
	(Magic File Names): Cleanup file-remote-p.

2004-07-02  Kai Großjohann  <kai@emptydomain.de>

	* files.texi (Magic File Names): `file-remote-p' returns an
	identifier of the remote system, not just t.

2004-07-02  David Kastrup  <dak@gnu.org>

	* searching.texi (Entire Match Data): Add explanation about new
	match-data behavior when @var{integers} is non-nil.

2004-06-24  Richard M. Stallman  <rms@gnu.org>

	* commands.texi (Misc Events): Describe usr1-signal, usr2-signal event.

	* customize.texi (Variable Definitions): Note about doc strings
	and :set.

	* keymaps.texi (Keymap Terminology): Document `kbd'.
	(Changing Key Bindings, Key Binding Commands): Use kbd in examples.

	* display.texi (Invisible Text): Setting buffer-invisibility-spec
	makes it buffer-local.

	* files.texi (Saving Buffers): Correct previous change.

	* commands.texi (Accessing Events):
	Clarify posn-col-row and posn-actual-col-row.

2004-06-24  David Ponce  <david.ponce@wanadoo.fr>

	* commands.texi (Accessing Events): New functions
	posn-at-point and posn-at-x-y.  Add example to posn-x-y.

2004-06-23  Luc Teirlinck  <teirllm@auburn.edu>

	* lists.texi, files.texi, processes.texi, macros.texi, hash.texi:
	* frames.texi, buffers.texi, backups.texi, variables.texi:
	* loading.texi, eval.texi, functions.texi, control.texi:
	* symbols.texi, minibuf.texi: Reposition @anchor's.

	* help.texi: Various small changes in addition to the following.
	(Describing Characters): Describe PREFIX argument to
	`key-description'.  Correct and clarify definition of
	`text-char-description'.  Describe NEED-VECTOR argument to
	`read-kbd-macro'.
	(Help Functions): Clarify definition of `apropos'.

2004-06-23  Lars Hansen  <larsh@math.ku.dk>

	* files.texi (Saving Buffers): Correct description of
	`write-contents-functions'.

2004-06-21  Juanma Barranquero  <lektu@terra.es>

	* display.texi (Images): Remove redundant @vindex directives.
	Rewrite `image-library-alist' doc in active voice.

2004-06-14  Juanma Barranquero  <lektu@terra.es>

	* display.texi (Images): Document new delayed library loading,
	variable `image-library-alist' and (existing but undocumented)
	function `image-type-available-p'.

2004-06-05  Richard M. Stallman  <rms@gnu.org>

	* minibuf.texi (Minibuffer Completion): For INITIAL arg,
	refer the user to the Initial Input node.
	(Text from Minibuffer): Likewise.
	(Initial Input): New node.  Document this feature
	and say it is mostly deprecated.

2004-05-30  Richard M. Stallman  <rms@gnu.org>

	* loading.texi (Named Features): Clarify return value
	and meaning of NOERROR.

	* variables.texi (File Local Variables): Minor cleanup.

2004-05-30  Michael Albinus  <michael.albinus@gmx.de>

	* files.texi (Magic File Names): Add `file-remote-p' as operation
	of file name handlers.

2004-05-29  Richard M. Stallman  <rms@gnu.org>

	* modes.texi (Minor Mode Conventions): (-) has no special meaning
	as arg to a minor mode command.

2004-05-22  Richard M. Stallman  <rms@gnu.org>

	* syntax.texi (Syntax Class Table): Word syntax not just for English.

	* streams.texi (Output Variables): Doc float-output-format.

	* searching.texi (Regexp Special): Nested repetition can be infloop.

	* eval.texi (Eval): Increasing max-lisp-eval-depth can cause
	real stack overflow.

	* compile.texi: Minor cleanups.

2004-05-22  Luc Teirlinck  <teirllm@dms.auburn.edu>

	* lists.texi (Cons Cells): Explain dotted lists, true lists,
	circular lists.
	(List Elements): Explain handling of circular and dotted lists.

2004-05-19  Thien-Thi Nguyen  <ttn@gnu.org>

	* modes.texi (Search-based Fontification): Fix typo.

2004-05-10  Juanma Barranquero  <lektu@terra.es>

	* modes.texi (Mode Line Variables): Fix description of
	global-mode-string, which is now after which-func-mode, not the
	buffer name.

2004-05-07  Lars Hansen  <larsh@math.ku.dk>

	* modes.texi (Desktop Save Mode): Add.
	(Modes): Add menu entry Desktop Save Mode.

	* hooks.texi: Add desktop-after-read-hook,
	desktop-no-desktop-file-hook and desktop-save-hook.

	* locals.texi: Add desktop-save-buffer.

2004-04-30  Jesper Harder  <harder@ifa.au.dk>

	* display.texi: emacs -> Emacs.

2004-04-27  Matthew Mundell  <matt@mundell.ukfsn.org>

	* files.texi (Changing Files): Document set-file-times.

2004-04-23  Juanma Barranquero  <lektu@terra.es>

	* makefile.w32-in: Add "-*- makefile -*-" mode tag.

2004-04-18  Jesper Harder  <harder@ifa.au.dk>

	* tips.texi (Coding Conventions): defopt -> defcustom.

2004-04-16  Luc Teirlinck  <teirllm@auburn.edu>

	* sequences.texi: Various clarifications.

2004-04-14  Luc Teirlinck  <teirllm@auburn.edu>

	* buffers.texi (Read Only Buffers): Mention optional ARG to
	`toggle-read-only'.

2004-04-14  Nick Roberts  <nick@nick.uklinux.net>

	* windows.texi (Selecting Windows): Note that get-lru-window
	returns a full-width window if possible.

2004-04-13  Luc Teirlinck  <teirllm@auburn.edu>

	* buffers.texi: Various changes in addition to:
	(Buffer File Name): Add `find-buffer-visiting'.
	(Buffer Modification): Mention optional ARG to `not-modified'.
	(Indirect Buffers): Mention optional CLONE argument to
	`make-indirect-buffer'.

	* files.texi: Various changes in addition to:
	(Visiting Functions): `find-file-hook' is now a normal hook.
	(File Name Expansion): Explain difference between the way that
	`expand-file-name' and `file-truename' treat `..'.
	(Contents of Directories): Mention optional ID-FORMAT argument to
	`directory-files-and-attributes'.
	(Format Conversion): Mention new optional CONFIRM argument to
	`format-write-file'.

2004-04-12  Miles Bader  <miles@gnu.org>

	* macros.texi (Expansion): Add description of `macroexpand-all'.

2004-04-05  Jesper Harder  <harder@ifa.au.dk>

	* variables.texi (Variable Aliases):
	Mention cyclic-variable-indirection.

	* errors.texi (Standard Errors): Ditto.

2004-04-04  Luc Teirlinck  <teirllm@auburn.edu>

	* backups.texi: Various small changes in addition to:
	(Making Backups): Mention return value of `backup-buffer'.
	(Auto-Saving): Mention optional FORCE argument to
	`delete-auto-save-file-if-necessary'.
	(Reverting): Mention optional PRESERVE-MODES argument to
	`revert-buffer'.  Correct description of `revert-buffer-function'.

2004-03-22  Juri Linkov  <juri@jurta.org>

	* sequences.texi (Sequence Functions): Replace xref to `Vectors'
	with `Vector Functions'.

	* text.texi (Sorting): Add missing quote.

2004-03-14  Luc Teirlinck  <teirllm@auburn.edu>

	* intro.texi (Lisp History): Replace xref to `cl' manual with
	inforef.

2004-03-12  Richard M. Stallman  <rms@gnu.org>

	* intro.texi (Version Info): Add arg to emacs-version.
	(Lisp History): Change xref to CL manual.

2004-03-09  Luc Teirlinck  <teirllm@auburn.edu>

	* minibuf.texi (Completion Commands): Add xref to Emacs manual
	for Partial Completion mode.

2004-03-07  Thien-Thi Nguyen  <ttn@gnu.org>

	* customize.texi: Fix typo.  Remove eol whitespace.

2004-03-04  Richard M. Stallman  <rms@gnu.org>

	* processes.texi: Fix typos.

	* lists.texi (Building Lists): Minor clarification.

	* hash.texi (Creating Hash): Correct the meaning of t for WEAK
	in make-hash-table.

2004-02-29  Juanma Barranquero  <lektu@terra.es>

	* makefile.w32-in (clean, maintainer-clean): Use $(DEL) instead of
	rm, and ignore exit code.

2004-02-27  Dan Nicolaescu  <dann@ics.uci.edu>

	* display.texi (Defining Faces): Add description for min-colors.
	Update example.

2004-02-23  Luc Teirlinck  <teirllm@auburn.edu>

	* abbrevs.texi: Various corrections and clarifications in addition
	to the following:
	(Abbrev Tables): Delete add-abbrev (as suggested by RMS).

2004-02-22  Matthew Mundell  <matt@mundell.ukfsn.org>  (tiny change)

	* calendar.texi (Holiday Customizing): Quote arg of holiday-sexp.

2004-02-21  Luc Teirlinck  <teirllm@auburn.edu>

	* text.texi: Various small changes in addition to the following:
	(User-Level Deletion): Mention optional BACKWARD-ONLY argument
	to delete-horizontal-space.
	(Kill Functions, Yanking, Low-Level Kill Ring): Clarify and correct
	description of yank-handler text property at various places.

	* frames.texi (Window System Selections): Add anchor.

	* syntax.texi (Syntax Table Functions): Clarify and correct
	descriptions of make-syntax-table and copy-syntax-table.
	(Motion and Syntax): Clarify SYNTAXES argument to
	skip-syntax-forward.
	(Parsing Expressions): Mention that the return value of
	parse-partial-sexp is currently a list of ten rather than nine
	elements.
	(Categories): Various corrections and clarifications.

2004-02-17  Luc Teirlinck  <teirllm@auburn.edu>

	* markers.texi (Marker Insertion Types): Minor change.

	* locals.texi (Standard Buffer-Local Variables):
	* commands.texi (Interactive Codes, Using Interactive):
	* functions.texi (Related Topics): Fix xrefs.

2004-02-16  Luc Teirlinck  <teirllm@auburn.edu>

	* lists.texi (Sets And Lists): Update description of delete-dups.

2004-02-16  Jesper Harder  <harder@ifa.au.dk>  (tiny change)

	* keymaps.texi (Tool Bar): tool-bar-item => tool-bar-button.

2004-02-16  Jan Djärv  <jan.h.d@swipnet.se>

	* frames.texi (Parameter Access): frame-parameters arg is optional.
	modify-frame-parameters handles nil for FRAME.
	(Window Frame Parameters): menu-bar-lines and tool-bar-lines
	are all-or-nothing for certain toolkits.
	Mention parameter wait-for-wm.
	(Frames and Windows): In frame-first-window and frame-selected-window
	the arg is optional.
	(Input Focus): In redirect-frame-focus the second arg is optional.
	(Window System Selections): Mention selection type CLIPBOARD.
	Mention data-type UTF8_STRING.
	Mention numbering of cut buffers.
	(Resources): Describe x-resource-name.

2004-02-16  Richard M. Stallman  <rms@gnu.org>

	* windows.texi (Buffers and Windows): Delete false table
	about all-frames.

	* syntax.texi (Parsing Expressions): Delete old caveat
	about parse-sexp-ignore-comments.

	* streams.texi (Output Variables): Add print-quoted.

	* lists.texi (Building Lists): Minor cleanup.

	* hash.texi (Creating Hash): Correct and clarify doc of WEAK values.

	* display.texi (Overlays): Explain overlays use markers.
	(Managing Overlays): Explain front-advance and rear-advance
	in more detail.

	* loading.texi (Unloading): Document unload-feature-special-hooks.
	Get rid of fns-NNN.el file.

2004-02-16  Matthew Mundell  <matt@mundell.ukfsn.org>  (tiny change)

	* help.texi (Describing Characters): Fix text-char-description
	example output.

	* edebug.texi (Using Edebug): Fix example.

	* debugging.texi (Internals of Debugger): Fix return value.

	* files.texi (Changing Files): Fix argname.

	* calendar.texi: Fix parens, and default values.

	* display.texi, frames.texi, internals.texi, modes.texi: Minor fixes.
	* nonascii.texi, objects.texi, os.texi: Minor fixes.
	* searching.texi, text.texi, tips.texi, windows.texi: Minor fixes.

	* positions.texi (Text Lines): Don't add -1 in current-line.

2004-02-16  Richard M. Stallman  <rms@gnu.org>

	* compile.texi (Compiler Errors): if-boundp feature applies to cond.

2004-02-16  Jesper Harder  <harder@ifa.au.dk>  (tiny change)

	* processes.texi (Low-Level Network): Fix a typo.

2004-02-12  Kim F. Storm  <storm@cua.dk>

	* display.texi (Fringes): Use consistent wording.
	Note that window-fringe's window arg is optional.
	(Scroll Bars): Use consistent wording.

2004-02-11  Luc Teirlinck  <teirllm@auburn.edu>

	* tips.texi (Comment Tips): Document the new conventions for
	commenting out code.

2004-02-07  Jan Djärv  <jan.h.d@swipnet.se>

	* positions.texi (Text Lines): Add missing end defun.

2004-02-07  Kim F. Storm  <storm@cua.dk>

	* positions.texi (Text Lines): Add line-number-at-pos.

2004-02-06  John Paul Wallington  <jpw@gnu.org>

	* display.texi (Button Properties, Button Buffer Commands):
	mouse-2 invokes button, not down-mouse-1.

2004-02-04  Jason Rumney  <jasonr@gnu.org>

	* makefile.w32-in: Sync with Makefile.in changes.

2004-02-03  Luc Teirlinck  <teirllm@auburn.edu>

	* minibuf.texi (Text from Minibuffer): Various corrections and
	clarifications.
	(Object from Minibuffer): Correct Lisp description of
	read-minibuffer.
	(Minibuffer History): Clarify description of cons values for
	HISTORY arguments.
	(Basic Completion): Various corrections and clarifications.
	Add completion-regexp-list.
	(Minibuffer Completion): Correct and clarify description of
	completing-read.
	(Completion Commands): Mention Partial Completion mode.
	Various other minor changes.
	(High-Level Completion): Various corrections and clarifications.
	(Reading File Names): Ditto.
	(Minibuffer Misc): Ditto.

2004-01-26  Luc Teirlinck  <teirllm@auburn.edu>

	* strings.texi (Text Comparison): assoc-string also matches
	elements of alists that are strings instead of conses.
	(Formatting Strings): Standardize Texinfo usage.  Update index
	entries.

2004-01-20  Luc Teirlinck  <teirllm@auburn.edu>

	* lists.texi (Sets And Lists): Add delete-dups.

2004-01-15  Luc Teirlinck  <teirllm@auburn.edu>

	* edebug.texi (Instrumenting Macro Calls): `declare' is not a
	special form.
	* macros.texi (Defining Macros): Update description of `declare',
	which now is a macro.
	(Wrong Time): Fix typos.

2004-01-14  Luc Teirlinck  <teirllm@auburn.edu>

	* compile.texi (Compilation Functions): Expand descriptions of
	`compile-defun', `byte-compile-file', `byte-recompile-directory'
	and `batch-byte-compile'.  In particular, mention and describe
	all optional arguments.
	(Disassembly): Correct and clarify the description of `disassemble'.

2004-01-11  Luc Teirlinck  <teirllm@auburn.edu>

	* searching.texi: Various small changes in addition to the
	following.
	(Regexp Example): Adapt to new value of `sentence-end'.
	(Regexp Functions): The PAREN argument to `regexp-opt' can be
	`words'.
	(Search and Replace): Add usage note for `perform-replace'.
	(Entire Match Data): Mention INTEGERS and REUSE arguments to
	`match-data'.
	(Standard Regexps): Update for new values of `paragraph-start'
	and `sentence-end'.

2004-01-07  Luc Teirlinck  <teirllm@auburn.edu>

	* files.texi (Saving Buffers): Clarify descriptions of
	`write-contents-functions' and `before-save-hook'.
	Make the defvar's for `before-save-hook' and `after-save-hook'
	into defopt's.

2004-01-07  Kim F. Storm  <storm@cua.dk>

	* commands.texi (Click Events): Describe new image and
	width/height elements of click events.
	(Accessing Events): Add posn-string, posn-image, and
	posn-object-width-height.  Change posn-object to return either
	image or string object.

2004-01-01  Simon Josefsson  <jas@extundo.com>

	* hooks.texi (Standard Hooks): Add before-save-hook.
	* files.texi (Saving Buffers): Likewise.

2004-01-03  Richard M. Stallman  <rms@gnu.org>

	* frames.texi (Frames and Windows): Delete frame-root-window.

2004-01-03  Luc Teirlinck  <teirllm@auburn.edu>

	* eval.texi, hash.texi, help.texi, symbols.texi: Add anchors.

	* functions.texi: Various small changes in addition to the
	following.
	(What Is a Function): `functionp' returns nil for macros.
	Clarify behavior of this and following functions for symbol arguments.
	(Function Documentation): Add `\' in front of (fn @var{arglist})
	and explain why.
	(Defining Functions): Mention DOCSTRING argument to `defalias'.
	Add anchor.
	(Mapping Functions): Add anchor.  Unquote nil in mapcar* example.

2004-01-01  Miles Bader  <miles@gnu.org>

	* display.texi (Buttons): New section.

2003-12-31  Andreas Schwab  <schwab@suse.de>

	* numbers.texi (Math Functions): sqrt reports a domain-error
	error.
	(Float Basics): Use `(/ 0.0 0.0)' instead of `(sqrt -1.0)'.

2003-12-30  Luc Teirlinck  <teirllm@auburn.edu>

	* tips.texi (Documentation Tips): Update item on hyperlinks in
	documentation strings.

	* errors.texi (Standard Errors): Various small corrections and
	additions.

	* control.texi: Various small changes in addition to the
	following.
	(Signaling Errors): Provide some more details on how `signal'
	constructs the error message.  Add anchor to the definition of
	`signal'.
	(Error Symbols): Describe special treatment of `quit'.
	(Cleanups): Rename BODY argument of `unwind-protect' to BODY-FORM
	to emphasize that it has to be a single form.

	* buffers.texi: Add anchor.

2003-12-29  Richard M. Stallman  <rms@gnu.org>

	* windows.texi (Choosing Window): Add same-window-p, special-display-p.
	(Window Configurations): Add window-configuration-frame.

	* variables.texi (Creating Buffer-Local): Add local-variable-if-set-p.

	* text.texi (Examining Properties): Add get-char-property-and-overlay.
	Change arg name in get-char-property.
	(Special Properties): Update handling of keymap property.

	* strings.texi (Modifying Strings): Add clear-string.
	(Text Comparison): Add assoc-string and remove
	assoc-ignore-case, assoc-ignore-representation.

	* os.texi (Time of Day): Add set-time-zone-rule.

	* numbers.texi (Math Functions): asin, acos, log, log10
	report domain-error errors.

	* nonascii.texi (Converting Representations):
	Add multibyte-char-to-unibyte and unibyte-char-to-multibyte.
	(Encoding and I/O): Add file-name-coding-system.

	* modes.texi (Search-based Fontification): Explain that
	face specs are symbols with face names as values.

	* minibuf.texi (Minibuffer Misc): Add set-minibuffer-window.

	* lists.texi (Building Lists): remq moved elsewhere.
	(Sets And Lists): remq moved here.
	(Association Lists): Refer to assoc-string.

	* internals.texi (Garbage Collection): Add memory-use-counts.

	* frames.texi (Frames and Windows): Add set-frame-selected-window
	and frame-root-window.

	* files.texi (Contents of Directories):
	Add directory-files-and-attributes.

	* display.texi (Refresh Screen): Add force-window-update.
	(Invisible Text): Explain about moving point out of invis text.
	(Overlay Properties): Add overlay-properties.
	(Managing Overlays): Add overlayp.
	(GIF Images): Invalid image number displays a hollow box.

	* buffers.texi (Buffer Modification): Add restore-buffer-modified-p.
	(Killing Buffers): Add buffer-live-p.

2003-12-25  Markus Rost  <rost@mathematik.uni-bielefeld.de>

	* display.texi (Fringes): Fix typo "set-buffer-window".

2003-12-24  Luc Teirlinck  <teirllm@auburn.edu>

	* display.texi, eval.texi, help.texi, internals.texi, loading.texi:
	* nonascii.texi, processes.texi, tips.texi, variables.texi:
	Add or change various xrefs and anchors.

	* commands.texi: Replace all occurrences of @acronym{CAR} with
	@sc{car}, for consistency with the rest of the Elisp manual.
	`car' and `cdr' are historically acronyms, but are no longer
	widely thought of as such.

	* internals.texi (Pure Storage): Mention that `purecopy' does not
	copy text properties.
	(Object Internals): Now 29 bits are used (in most implementations)
	to address Lisp objects.

	* variables.texi (Variables with Restricted Values): New node.

	* objects.texi (Lisp Data Types): Mention that certain variables
	can only take on a restricted set of values and add an xref to
	the new node "Variables with Restricted Values".

	* eval.texi (Function Indirection): Describe the errors that
	`indirect-function' can signal.
	(Eval): Clarify the descriptions of `eval-region' and `values'.
	Describe `eval-buffer' instead of `eval-current-buffer' and
	mention `eval-current-buffer' as an alias for `current-buffer'.
	Correct the description and mention all optional arguments.

	* nonascii.texi: Various small changes in addition to the
	following.
	(Converting Representations): Clarify behavior of
	`string-make-multibyte' and `string-to-multibyte' for unibyte all
	ASCII arguments.
	(Character Sets): Document the variable `charset-list' and adapt
	the definition of the function `charset-list' accordingly.
	(Translation of Characters): Clarify use of generic characters in
	`make-translation-table'.  Clarify and correct the description of
	the use of translation tables in encoding and decoding.
	(User-Chosen Coding Systems): Correct and clarify the description
	of `select-safe-coding-system'.
	(Default Coding Systems): Clarify description of
	`file-coding-system-alist'.

2003-11-30  Luc Teirlinck  <teirllm@auburn.edu>

	* strings.texi (Text Comparison): Correctly describe when two
	strings are `equal'.  Combine and clarify descriptions of
	`assoc-ignore-case' and `assoc-ignore-representation'.

	* objects.texi (Non-ASCII in Strings): Clarify description of
	when a string is unibyte or multibyte.
	(Bool-Vector Type): Update examples.
	(Equality Predicates): Correctly describe when two strings are
	`equal'.

2003-11-29  Luc Teirlinck  <teirllm@auburn.edu>

	* lists.texi (Building Lists): `append' no longer accepts integer
	arguments.  Update the description of `number-sequence' to reflect
	recent changes.
	(Sets And Lists): Describe `member-ignore-case' after `member'.

2003-11-27  Kim F. Storm  <storm@cua.dk>

	* commands.texi (Click Events): Click object may be an images.
	Describe (dx . dy) element of click positions.
	(Accessing Events): Remove duplicate posn-timestamp.
	New functions posn-object and posn-object-x-y.

2003-11-23  Kim F. Storm  <storm@cua.dk>

	* commands.texi (Click Events): Describe enhancements to event
	position lists, including new text-pos and (col . row) items.
	Mention left-fringe and right-fringe area events.
	(Accessing Events): New functions posn-area and
	posn-actual-col-row.  Mention posn-timestamp.  Mention that
	posn-point in non-text area still returns buffer position.
	Clarify posn-col-row.

2003-11-21  Lars Hansen  <larsh@math.ku.dk>

	* files.texi (File Attributes): Describe new parameter ID-FORMAT.
	* anti.texi (File Attributes): Describe removed parameter
	ID-FORMAT.

2003-11-20  Luc Teirlinck  <teirllm@auburn.edu>

	* positions.texi (Positions): Mention that, if a marker is used as
	a position, its buffer is ignored.

	* markers.texi (Overview of Markers): Mention it here too.

2003-11-12  Luc Teirlinck  <teirllm@auburn.edu>

	* numbers.texi (Numeric Conversions): Not just `floor', but also
	`truncate', `ceiling' and `round' accept optional argument DIVISOR.

2003-11-10  Luc Teirlinck  <teirllm@auburn.edu>

	* markers.texi (Creating Markers): Specify insertion type of
	created markers.  Add xref to `Marker Insertion Types'.
	Second argument to `copy-marker' is optional.
	(Marker Insertion Types): Mention that most markers are created
	with insertion type nil.
	(The Mark): Correctly describe when `mark' signals an error.
	(The Region): Correctly describe when `region-beginning' and
	`region-end' signal an error.

2003-11-08  Luc Teirlinck  <teirllm@auburn.edu>

	* hash.texi (Creating Hash): Clarify description of `eql'.
	`makehash' is obsolete.
	(Hash Access): Add Common Lisp notes for `remhash' and `clrhash'.

	* positions.texi (Point): Change description of `buffer-end', so
	that it is also correct for floating point arguments.
	(List Motion): Correct argument lists of `beginning-of-defun' and
	`end-of-defun'.
	(Excursions): Add xref to `Marker Insertion Types'.
	(Narrowing): Argument to `narrow-to-page' is optional.

2003-11-06  Luc Teirlinck  <teirllm@auburn.edu>

	* streams.texi (Output Streams): Clarify behavior of point for
	marker output streams.

2003-11-04  Luc Teirlinck  <teirllm@auburn.edu>

	* variables.texi (Defining Variables): Second argument to
	`defconst' is not optional.
	(Setting Variables): Mention optional argument APPEND to
	`add-to-list'.
	(Creating Buffer-Local): Expand description of
	`make-variable-buffer-local'.
	(Frame-Local Variables): Expand description of
	`make-variable-frame-local'.
	(Variable Aliases): Correct description of optional argument
	DOCSTRING to `defvaralias'.  Mention return value of
	`defvaralias'.
	(File Local Variables): Add xref to `File variables' in Emacs
	Manual.  Correct description of `hack-local-variables'.  Mention
	`safe-local-variable' property.  Mention optional second argument
	to `risky-local-variable-p'.

2003-11-03  Luc Teirlinck  <teirllm@auburn.edu>

	* symbols.texi (Symbol Plists): Mention return value of `setplist'.

2003-11-02  Jesper Harder  <harder@ifa.au.dk>  (tiny change)

	* anti.texi, backups.texi, commands.texi, customize.texi:
	* display.texi, files.texi, internals.texi, keymaps.texi:
	* loading.texi, modes.texi, nonascii.texi, numbers.texi:
	* objects.texi, os.texi, positions.texi, processes.texi:
	* searching.texi, sequences.texi, streams.texi, strings.texi:
	* syntax.texi, text.texi: Replace @sc{foo} with @acronym{FOO}.

2003-10-27  Luc Teirlinck  <teirllm@auburn.edu>

	* strings.texi (Creating Strings): Argument START to `substring'
	can not be `nil'.  Expand description of
	`substring-no-properties'.  Correct description of `split-string',
	especially with respect to empty matches.  Prevent very bad line
	break in definition of `split-string-default-separators'.
	(Text Comparison): `string=' and `string<' also accept symbols as
	arguments.
	(String Conversion): More completely describe argument BASE in
	`string-to-number'.
	(Formatting Strings): `%s' and `%S' in `format' do require
	corresponding object.  Clarify behavior of numeric prefix after
	`%' in `format'.
	(Case Conversion): The argument to `upcase-initials' can be a
	character.

2003-10-27  Kenichi Handa  <handa@m17n.org>

	* display.texi (Fontsets): Fix texinfo usage.

2003-10-25  Kenichi Handa  <handa@m17n.org>

	* display.texi (Fontsets): Add description of the function
	set-fontset-font.

2003-10-23  Luc Teirlinck  <teirllm@auburn.edu>

	* display.texi (Temporary Displays): Add xref to `Documentation
	Tips'.

	* functions.texi (Function Safety): Use inforef instead of pxref
	for SES.

2003-10-23  Andreas Schwab  <schwab@suse.de>

	* Makefile.in (TEX, texinputdir): Don't define.
	(TEXI2DVI): Define.
	(srcs): Remove $(srcdir)/index.perm and $(srcdir)/index.unperm,
	add $(srcdir)/index.texi.
	($(infodir)/elisp): Remove index.texi dependency.
	(elisp.dvi): Likewise.  Use $(TEXI2DVI).
	(index.texi): Remove target.
	(dist): Don't link $(srcdir)/permute-index.
	(clean): Don't remove index.texi.

	* permute-index, index.perm: Remove.
	* index.texi: Rename from index.unperm.

2003-10-22  Luc Teirlinck  <teirllm@auburn.edu>

	* tips.texi (Documentation Tips): Document new behavior for face
	and variable hyperlinks in Help mode.

2003-10-21  Luc Teirlinck  <teirllm@auburn.edu>

	* objects.texi (Integer Type): Update for extra bit of integer range.
	(Character Type): Ditto.

2003-10-16  Eli Zaretskii  <eliz@gnu.org>

	* numbers.texi (Integer Basics): Add index entries for reading
	numbers in hex, octal, and binary.

2003-10-16  Lute Kamstra  <lute@gnu.org>

	* modes.texi (Mode Line Format): Mention force-mode-line-update's
	argument.

2003-10-13  Luc Teirlinck  <teirllm@auburn.edu>

	* windows.texi (Choosing Window): Fix typo.
	* edebug.texi (Edebug Execution Modes): Fix typo.

2003-10-13  Richard M. Stallman  <rms@gnu.org>

	* windows.texi (Basic Windows): A window has fringe settings,
	display margins and scroll-bar settings.
	(Splitting Windows): Doc split-window return value.
	Clean up one-window-p.
	(Selecting Windows): Fix typo.
	(Cyclic Window Ordering): Explain frame as ALL-FRAMES in next-window.
	(Buffers and Windows): In set-window-buffer, explain effect
	on fringe settings and scroll bar settings.
	(Displaying Buffers): In pop-to-buffer, explain nil as buffer arg.
	(Choosing Window): Use defopt for pop-up-frame-function.
	For special-display-buffer-names, explain same-window and same-frame.
	Clarify window-dedicated-p return value.
	(Textual Scrolling): scroll-up and scroll-down can get an error.
	(Horizontal Scrolling): Clarify auto-hscroll-mode.
	Clarify set-window-hscroll.
	(Size of Window): Don't mention tool bar in window-height.
	(Coordinates and Windows): Explain what coordinates-in-window-p
	returns for fringes and display margins.
	(Window Configurations): Explain saving fringes, etc.

	* tips.texi (Library Headers): Clean up Documentation.

	* syntax.texi (Parsing Expressions): Clean up forward-comment
	and parse-sexp-lookup-properties.

	* sequences.texi (Sequence Functions): sequencep accepts bool-vectors.

	* os.texi (System Environment): Clean up text for load-average errors.

	* modes.texi (Hooks): Don't explain local hook details at front.
	Clarify run-hooks and run-hook-with-args a little.
	Clean up add-hook and remove-hook.

	* edebug.texi (Edebug Execution Modes): Clarify t.
	Document edebug-sit-for-seconds.
	(Coverage Testing): Document C-x X = and =.
	(Instrumenting Macro Calls): Fix typo.
	(Specification List): Don't index the specification keywords.

2003-10-10  Kim F. Storm  <storm@cua.dk>

	* processes.texi (Network): Introduce make-network-process.

2003-10-09  Luc Teirlinck  <teirllm@auburn.edu>

	* tips.texi (Library Headers): Fix typo.

2003-10-07  Juri Linkov  <juri@jurta.org>

	* modes.texi (Imenu): Mention imenu-create-index-function's
	default value.  Explain submenus better.

2003-10-07  Lute Kamstra  <lute@gnu.org>

	* modes.texi (Faces for Font Lock): Fix typo.
	(Hooks): Explain how buffer-local hook variables can refer to
	global hook variables.
	Various minor clarifications.

2003-10-06  Lute Kamstra  <lute@gnu.org>

	* tips.texi (Coding Conventions): Mention naming conventions for
	hooks.

2003-10-05  Luc Teirlinck  <teirllm@auburn.edu>

	* loading.texi (Library Search): Correct default value of
	load-suffixes.
	(Named Features): Fix typo.

2003-10-05  Richard M. Stallman  <rms@gnu.org>

	* loading.texi (Named Features): In `provide',
	say how to test for subfeatures.
	(Unloading): In unload-feature, use new var name
	unload-feature-special-hooks.

2003-10-03  Lute Kamstra  <lute@gnu.org>

	* modes.texi (Major Mode Conventions): Mention third way to set up
	Imenu.
	(Imenu): A number of small fixes.
	Delete documentation of internal variable imenu--index-alist.
	Document the return value format of imenu-create-index-function
	functions.

2003-09-30  Richard M. Stallman  <rms@gnu.org>

	* processes.texi (Network): Say what stopped datagram connections do.

	* lists.texi (Association Lists): Clarify `assq-delete-all'.

	* display.texi (Overlay Properties): Clarify `evaporate' property.

2003-09-29  Lute Kamstra  <lute@gnu.org>

	* modes.texi (Mode Line Data): Explain when symbols in mode-line
	constructs should be marked as risky.
	Change cons cell into proper list.
	(Mode Line Variables): Change cons cell into proper list.

2003-09-26  Lute Kamstra  <lute@gnu.org>

	* modes.texi (Mode Line Data): Document the :propertize construct.
	(Mode Line Variables): Reorder the descriptions of the variables
	to match their order in the default mode-line-format.
	Describe the new variables mode-line-position and mode-line-modes.
	Update the default values of mode-line-frame-identification,
	minor-mode-alist, and default-mode-line-format.
	(Properties in Mode): Mention the :propertize construct.

2003-09-26  Richard M. Stallman  <rms@gnu.org>

	* buffers.texi, commands.texi, debugging.texi, eval.texi:
	* loading.texi, minibuf.texi, text.texi, variables.texi:
	Avoid @strong{Note:}.

2003-09-26  Richard M. Stallman  <rms@gnu.org>

	* keymaps.texi (Remapping Commands): Fix typo.

2003-09-23  Luc Teirlinck  <teirllm@mail.auburn.edu>

	* processes.texi (Low-Level Network): Fix typo.

2003-09-23  Kim F. Storm  <storm@cua.dk>

	* processes.texi (Network, Network Servers): Fix typos.
	(Low-Level Network): Add timeout value for :server keyword.
	Add new option keywords to make-network-process.
	Add set-network-process-options.
	Explain how to test availability of network options.

2003-09-19  Richard M. Stallman  <rms@gnu.org>

	* text.texi (Motion by Indent): Arg to
	backward-to-indentation and forward-to-indentation is optional.

	* strings.texi (Creating Strings): Add substring-no-properties.

	* processes.texi
	(Process Information): Add list-processes arg QUERY-ONLY.
	Delete process-contact from here.
	Add new status values for process-status.
	Add process-get, process-put, process-plist, set-process-plist.
	(Synchronous Processes): Add call-process-shell-command.
	(Signals to Processes): signal-process allows process objects.
	(Network): Complete rewrite.
	(Network Servers, Datagrams, Low-Level Network): New nodes.

	* positions.texi (Word Motion): forward-word, backward-word
	arg is optional.  Reword.

	* abbrevs.texi (Defining Abbrevs): Index no-self-insert.

	* variables.texi (Creating Buffer-Local):
	Delete duplicate definition of buffer-local-value.
	(File Local Variables): Explain about discarding text props.

2003-09-11  Richard M. Stallman  <rms@gnu.org>

	* minibuf.texi (Intro to Minibuffers): Explain that the minibuffer
	changes variables that record input events.
	(Minibuffer Misc): Add minibuffer-selected-window.

	* lists.texi (Building Lists): Add copy-tree.

	* display.texi (Fontsets): Add char-displayable-p.
	(Scroll Bars): New node.

2003-09-08  Lute Kamstra  <lute@gnu.org>

	* modes.texi (%-Constructs): Document new `%i' and `%I'
	constructs.

2003-09-03  Peter Runestig  <peter@runestig.com>

	* makefile.w32-in: New file.

2003-08-29  Richard M. Stallman  <rms@gnu.org>

	* display.texi (Overlay Properties): Clarify how priorities
	affect use of the properties.

2003-08-19  Luc Teirlinck  <teirllm@mail.auburn.edu>

	* customize.texi (Type Keywords): Correct the description of
	`:help-echo' in the case where `motion-doc' is a function.

2003-08-14  John Paul Wallington  <jpw@gnu.org>

	* modes.texi (Emulating Mode Line): Subsection, not section.

2003-08-13  Richard M. Stallman  <rms@gnu.org>

	* elisp.texi (Top): Update subnode lists in menu.

	* text.texi (Insertion): Add insert-buffer-substring-no-properties.
	(Kill Functions): kill-region has new arg yank-handler.
	(Yanking): New node.
	(Yank Commands): Add yank-undo-function.
	(Low-Level Kill Ring):
	kill-new and kill-append have new arg yank-handler.
	(Changing Properties): Add remove-list-of-text-properties.
	(Atomic Changes): New node.

	* symbols.texi (Other Plists): Add lax-plist-get, lax-plist-put.

	* streams.texi (Output Variables): Add eval-expression-print-length
	and eval-expression-print-level.

	* os.texi (Time Conversion): For encode-time, explain limits on year.

	* objects.texi (Character Type): Define anchor "modifier bits".

	* modes.texi (Emulating Mode Line): New node.
	(Search-based Fontification): Font Lock uses font-lock-face property.
	(Other Font Lock Variables): Likewise.

	* keymaps.texi (Format of Keymaps): Keymaps contain char tables,
	not vectors.
	(Active Keymaps): Add emulation-mode-map-alists.
	(Functions for Key Lookup): key-binding has new arg no-remap.
	(Remapping Commands): New node.
	(Scanning Keymaps): where-is-internal has new arg no-remap.
	(Tool Bar): Add tool-bar-local-item-from-menu.
	Clarify when to use tool-bar-add-item-from-menu.

	* commands.texi (Interactive Call): commandp has new arg.
	(Command Loop Info): Add this-original-command.

2003-08-06  John Paul Wallington  <jpw@gnu.org>

	* compile.texi (Compiler Errors): Say `@end defmac' after `@defmac'.

	* display.texi (Warning Basics): Fix typo.
	(Fringes): Add closing curly bracket and fix typo.

	* elisp.texi (Top): Fix typo.

2003-08-05  Richard M. Stallman  <rms@gnu.org>

	* elisp.texi: Update lists of subnodes.

	* windows.texi (Buffers and Windows): set-window-buffer has new arg.

	* variables.texi (Local Variables): Use lc for example variable names.

	* tips.texi (Library Headers): Explain where to put -*-.

	* strings.texi (Creating Strings): Fix xref for vconcat.

	* sequences.texi (Vector Functions):
	vconcat no longer allows integer args.

	* minibuf.texi (Reading File Names): read-file-name has new
	arg PREDICATE.  New function read-directory-name.

	* macros.texi (Defining Macros): Give definition of `declare'.
	(Indenting Macros): New node.

	* frames.texi (Parameter Access): Add modify-all-frames-parameters.
	(Window Frame Parameters): Make separate table of parameters
	that are coupled with specific face attributes.
	(Deleting Frames): delete-frame-hooks renamed to
	delete-frame-functions.

	* files.texi (Magic File Names): Add file-remote-p.
	Clarify file-local-copy.

	* edebug.texi (Instrumenting Macro Calls): Don't define `declare'
	here; instead xref Defining Macros.

	* display.texi (Warnings): New node, and subnodes.
	(Fringes): New node.

	* debugging.texi (Test Coverage): New node.

	* compile.texi (Compiler Errors): Explain with-no-warnings
	and other ways to suppress warnings.

	* commands.texi (Interactive Call): Minor clarification.

	* buffers.texi (Buffer File Name): set-visited-file-name
	renames the buffer too.

	* abbrevs.texi (Abbrev Tables): Add copy-abbrev-table.

2003-07-24  Markus Rost  <rost@math.ohio-state.edu>

	* abbrevs.texi (Abbrev Expansion): Use \s syntax in example.

2003-07-22  Markus Rost  <rost@math.ohio-state.edu>

	* internals.texi (Garbage Collection): Fix previous change.

2003-07-22  Richard M. Stallman  <rms@gnu.org>

	* files.texi (Truenames): Add LIMIT arg to file-chase-links.

	* display.texi (Width): Use \s syntax in example.
	(Font Selection): Add face-font-rescale-alist.

	* modes.texi (Imenu): Add xref to Emacs Manual node on Imenu.
	Remove spurious indent in example.

	* lists.texi (Building Lists): Add number-sequence.

	* internals.texi (Garbage Collection): Add gcs-done, gc-elapsed.

	* functions.texi (Function Documentation): Explain how to
	show calling convention explicitly in the doc string.

	* windows.texi (Selecting Windows): save-selected-window saves
	selected window of each frame.
	(Window Configurations): Minor change.

	* syntax.texi (Syntax Table Functions): Use \s syntax in examples.

	* streams.texi (Output Variables): Add print-continuous-numbering
	and print-number-table.

	* processes.texi (Decoding Output): New node.

	* os.texi (Time Conversion): decode-time arg is optional.

	* objects.texi (Character Type): Don't use space as example for \.
	Make list of char names and \-sequences correspond.
	Explain that \s is not used in strings.  `\ ' needs space after.

	* nonascii.texi (Converting Representations): Add string-to-multibyte.
	(Translation of Characters): Add translation-table-for-input.
	(Default Coding Systems): Add auto-coding-functions.
	(Explicit Encoding): Add decode-coding-inserted-region.
	(Locales): Add locale-info.

	* minibuf.texi (Basic Completion): Describe test-completion.
	Collections can be lists of strings.
	Clean up lazy-completion-table.
	(Programmed Completion): Mention test-completion.
	Clarify why lambda expressions are not accepted.
	(Minibuffer Misc): Describe minibufferp.

2003-07-14  Richard M. Stallman  <rms@gnu.org>

	* buffers.texi (Killing Buffers): kill-buffer-hook is perm local.

	* windows.texi (Selecting Windows): New arg to select-window.
	(Selecting Windows): Add with-selected-window.
	(Size of Window): Add window-inside-edges, etc.

	* internals.texi (Garbage Collection): Add post-gc-hook.

	* processes.texi (Subprocess Creation): Add exec-suffixes.

	* keymaps.texi (Functions for Key Lookup): Add current-active-maps.
	(Scanning Keymaps): Add map-keymaps.
	(Defining Menus): Add keymap-prompt.

	* numbers.texi (Integer Basics): Add most-positive-fixnum,
	most-negative-fixnum.

	* compile.texi (Byte Compilation): Explain no-byte-compile.
	(Compiler Errors): New node.

	* os.texi (User Identification): user-uid, user-real-uid
	can return float.

	* modes.texi (Major Mode Conventions): Explain about run-mode-hooks
	and about derived modes.
	(Minor Modes): Add minor-mode-list.
	(Defining Minor Modes): Keyword args for define-minor-mode.
	(Search-based Fontification): Explain managing other properties.
	(Other Font Lock Variables): Add font-lock-extra-managed-props.
	(Faces for Font Lock): Add font-lock-preprocessor-face.
	(Hooks): Add run-mode-hooks and delay-mode-hooks.

	* variables.texi (Creating Buffer-Local): Add buffer-local-value.
	(Variable Aliases): Clarify defvaralias.

	* loading.texi (Library Search): Add load-suffixes.

	* minibuf.texi (Basic Completion): Add lazy-completion-table.
	(Programmed Completion): Add dynamic-completion-table.

	* files.texi (Changing Files): copy-file allows dir as NEWNAME.
	(Magic File Names): Specify precedence order of handlers.

	* commands.texi (Command Overview): Emacs server runs pre-command-hook
	and post-command-hook.
	(Waiting): New calling convention for sit-for.

	* text.texi (Special Properties): local-map and keymap properties
	apply based on their stickiness.

2003-07-07  Richard M. Stallman  <rms@gnu.org>

	* modes.texi (Minor Mode Conventions): Specify only some kinds
	of list values as args to minor modes.

	* files.texi (File Name Expansion): Warn about iterative use
	of substitute-in-file-name.

	* advice.texi (Activation of Advice): Clean up previous change.

2003-07-06  Markus Rost  <rost@math.ohio-state.edu>

	* advice.texi (Activation of Advice): Note that ad-start-advice is
	turned on by default.

2003-06-30  Richard M. Stallman  <rms@gnu.org>

	* text.texi (Buffer Contents): Document current-word.
	(Change Hooks): Not called for *Messages*.

	* functions.texi (Defining Functions): Explain about redefining
	primitives.
	(Function Safety): Rename.  Minor changes.
	Comment out the detailed criteria for what is safe.

2003-06-22  Andreas Schwab  <schwab@suse.de>

	* objects.texi (Symbol Type): Fix description of examples.

2003-06-16  Andreas Schwab  <schwab@suse.de>

	* hash.texi (Creating Hash): Fix description of :weakness.

2003-06-13  Kai Großjohann  <kai.grossjohann@gmx.net>

	* files.texi (Changing Files): copy-file copies file modes, too.

2003-05-28  Richard M. Stallman  <rms@gnu.org>

	* strings.texi (Creating Strings): Clarify split-string.

2003-05-22  Stephen J. Turnbull  <stephen@xemacs.org>

	* strings.texi (Creating Strings): Update split-string specification
	and examples.

2003-05-19  Richard M. Stallman  <rms@gnu.org>

	* elisp.texi: Correct invariant section names.

2003-04-20  Richard M. Stallman  <rms@gnu.org>

	* os.texi (Timers): Explain about timers and quitting.

2003-04-19  Richard M. Stallman  <rms@gnu.org>

	* internals.texi (Writing Emacs Primitives): Strings are
	no longer special for GCPROs.  Mention GCPRO5, GCPRO6.
	Explain GCPRO convention for varargs function args.

2003-04-16  Richard M. Stallman  <rms@gnu.org>

	* minibuf.texi (Minibuffer Misc): Document fn minibuffer-message.

2003-04-08  Richard M. Stallman  <rms@gnu.org>

	* files.texi (Kinds of Files): Correct return value of file-symlink-p.

2003-02-13  Kim F. Storm  <storm@cua.dk>

	* objects.texi (Character Type): New \s escape for space.

2003-01-31  Joe Buehler  <jhpb@draco.hekimian.com>

	* os.texi (System Environment): Add cygwin system-type.

2003-01-25  Richard M. Stallman  <rms@gnu.org>

	* keymaps.texi: Document that a symbol can act as a keymap.

2003-01-13  Richard M. Stallman  <rms@gnu.org>

	* text.texi (Changing Properties): Say string indices are origin-0.

	* positions.texi (Screen Lines) <compute-motion>:
	Correct order of elts in return value.

	* keymaps.texi (Changing Key Bindings) <define-key>: Mention
	how to define a default binding.

2002-12-07  Markus Rost  <rost@math.ohio-state.edu>

	* loading.texi (Unloading): Fix recent change for load-history.

	* customize.texi (Simple Types): Clarify description of custom
	type 'number.  Describe new custom type 'float.

2002-12-04  Markus Rost  <rost@math.ohio-state.edu>

	* variables.texi (File Local Variables): Fix typo.

2002-10-23  Kai Großjohann  <kai.grossjohann@uni-duisburg.de>

	From Michael Albinus <Michael.Albinus@alcatel.de>.

	* README: Target for Info file is `make info'.

	* files.texi (File Name Components): Fix typos in
	`file-name-sans-extension'.
	(Magic File Names): Complete list of operations for magic file
	name handlers.

2002-09-16  Jonathan Yavner  <jyavner@engineer.com>

	* variables.texi (File Local Variables): New function
	risky-local-variable-p.

2002-09-15  Jonathan Yavner  <jyavner@engineer.com>

	* functions.texi (Function safety): New node about unsafep.

2002-08-05  Per Abrahamsen  <abraham@dina.kvl.dk>

	* customize.texi (Splicing into Lists): Fix example.
	Reported by Fabrice Bauzac <fabrice.bauzac@wanadoo.fr>.

2002-06-17  Juanma Barranquero  <lektu@terra.es>

	* frames.texi (Display Feature Testing): Fix typo.

2002-06-12  Andreas Schwab  <schwab@suse.de>

	* frames.texi (Initial Parameters, Resources): Fix references to
	the Emacs manual.

2002-05-13  Kim F. Storm  <storm@cua.dk>

	* variables.texi (Intro to Buffer-Local): Update warning and
	example relating to changing buffer inside let.

2002-03-10  Jan Djärv  <jan.h.d@swipnet.se>

	* os.texi (Session Management): New node about X Session management.

2002-01-18  Eli Zaretskii  <eliz@is.elta.co.il>

	* elisp.texi (VERSION): Set to 2.9.  Update the version of Emacs
	to which the manual corresponds, and the copyright years.

	* Makefile.in (VERSION): Set to 2.9.

2001-11-29  Eli Zaretskii  <eliz@is.elta.co.il>

	* elisp.texi: Change the category in @dircategory to "Emacs", to
	make it consistent with info/dir.

2001-11-25  Miles Bader  <miles@gnu.org>

	* text.texi (Fields): Describe new `limit' arg in
	field-beginning/field-end.

2001-11-17  Eli Zaretskii  <eliz@is.elta.co.il>

	* permute-index: Don't depend on csh-specific features.
	Replace the interpreter name with /bin/sh.

	* two-volume-cross-refs.txt: New file.
	* two.el: New file.
	* spellfile: New file.

2001-11-16  Eli Zaretskii  <eliz@is.elta.co.il>

	* permute-index: New file.

	* vol1.texi, vol2.texi: Renamed from elisp-vol1.texi and
	elisp-vol2.texi, respectively, to avoid file-name clashes in DOS
	8+3 restricted namespace.

	* Makefile.in (infodir): Define relative to $(srcdir).
	($(infodir)/elisp): Don't chdir into $(srcdir), but add it to the
	include directories list via -I switch to makeinfo.
	(index.texi): Use cp if both hard and symbolic links fail.

2001-11-10  Eli Zaretskii  <eliz@is.elta.co.il>

	* Makefile.in (distclean): Add.

	The following changes make ELisp manual part of the Emacs
	distribution:

	* Makefile.in: Add Copyright notice.
	(prefix): Remove.
	(infodir): Change value to "../info".
	(VPATH): New variable.
	(MAKE): Don't define.
	(texmacrodir): Don't define.
	(texinputdir): Append the existing value of TEXINPUTS.
	($(infodir)/elisp): Instead of just "elisp".  Reformat the
	command to be compatible with man/Makefile.in, and to put the
	output into ../info.
	(info): Add target.
	(installall): Target removed.

2001-10-31  Pavel Janík  <Pavel@Janik.cz>

	* tips.texi (Coding Conventions): Fix typo.

2001-10-23  Gerd Moellmann  <gerd@gnu.org>

	* Makefile.in (srcs): Add gpl.texi and doclicense.texi.

2001-10-22  Eli Zaretskii  <eliz@is.elta.co.il>

	* files.texi (File Name Components): Update the description of
	file-name-sans-extension and file-name-extension, as they now
	ignore leading dots.

2001-10-20  Gerd Moellmann  <gerd@gnu.org>

	* (Version 21.1 released.)

2001-10-19  Miles Bader  <miles@gnu.org>

	* positions.texi (Text Lines): Describe behavior of
	`beginning-of-line'/`end-of-line' in the presence of field properties.

2001-10-17  Gerd Moellmann  <gerd@gnu.org>

	* Makefile.in (VERSION): Set to 2.8.
	(manual): Use `manual-21'.

	* elisp.texi (VERSION): Add and use it where the version
	number was used.  Set it to 2.8.

	* intro.texi: Likewise.

2001-10-13  Eli Zaretskii  <eliz@is.elta.co.il>

	* files.texi (File Name Completion): Document the significance of
	a trailing slash in elements of completion-ignored-extensions.

2001-10-06  Miles Bader  <miles@gnu.org>

	* variables.texi (Variable Aliases): It's `@defmac', not `@defmacro'.

2001-10-04  Gerd Moellmann  <gerd@gnu.org>

	* variables.texi (Variable Aliases): New node.

2001-10-04  Gerd Moellmann  <gerd@gnu.org>

	* Branch for 21.1.

2001-10-02  Miles Bader  <miles@gnu.org>

	* minibuf.texi (Minibuffer Misc): Add entries for
	`minibuffer-contents', `minibuffer-contents-no-properties', and
	`delete-minibuffer-contents'.
	Correct description for `minibuffer-prompt-end'.

	* text.texi (Property Search): Correct descriptions of
	`next-char-property-change' and `previous-char-property-change'.
	Add entries for `next-single-char-property-change' and
	`previous-single-char-property-change'.
	Make operand names a bit more consistent.

2001-09-30  Eli Zaretskii  <eliz@is.elta.co.il>

	* frames.texi (Finding All Frames): Document that next-frame and
	previous-frame are local to current terminal.

2001-09-26  Eli Zaretskii  <eliz@is.elta.co.il>

	* keymaps.texi (Creating Keymaps): Fix the description of the
	result of make-keymap.

2001-09-23  Eli Zaretskii  <eliz@is.elta.co.il>

	* display.texi (Font Lookup, Attribute Functions)
	(Image Descriptors): Add cross-references to the definition of
	selected frame.

	* buffers.texi (The Buffer List): Add cross-references to the
	definition of selected frame.

	* frames.texi (Input Focus): Clarify which frame is _the_ selected
	frame at any given time.
	(Multiple Displays, Size and Position): Add a cross-reference to
	the definition of the selected frame.

2001-09-08  Eli Zaretskii  <eliz@is.elta.co.il>

	* strings.texi (String Conversion) <string-to-number>: Document
	that a float is returned for integers that are too large.

	* frames.texi (Mouse Position): Document mouse-position-function.
	(Display Feature Testing): Document display-images-p.
	(Window Frame Parameters): Document the cursor-type variable.

	* numbers.texi (Integer Basics): Document CL style read syntax for
	integers in bases other than 10.

	* positions.texi (List Motion):
	Document open-paren-in-column-0-is-defun-start.

	* lists.texi (Sets And Lists): Document member-ignore-case.

	* internals.texi (Garbage Collection): Document the used and free
	strings report.
	(Memory Usage): Document strings-consed.

	* os.texi (Time of Day): Document float-time.
	(Recording Input): Document that clear-this-command-keys clears
	the vector to be returned by recent-keys.

	* keymaps.texi (Scanning Keymaps) <where-is-internal>:
	The argument keymap can be a list.

	* nonascii.texi (User-Chosen Coding Systems)
	<select-safe-coding-system>: Document the new argument
	accept-default-p and the variable
	select-safe-coding-system-accept-default-p.  Tell what happens if
	buffer-file-coding-system is undecided.
	(Default Coding Systems): Document auto-coding-regexp-alist.

	* display.texi (The Echo Area) <message>: Document
	message-truncate-lines.
	(Glyphs): Document that the glyph table is unused on windowed
	displays.

	* help.texi (Describing Characters) <single-key-description>:
	Document the new argument no-angles.
	(Accessing Documentation) <documentation-property>: Document that
	a non-string property is evaluated.
	<documentation>: Document that the function-documentation property
	is looked for.

	* windows.texi (Selecting Windows): Document some-window.

	* text.texi (MD5 Checksum): New node, documents the md5 primitive.

	* hooks.texi (Standard Hooks): Add kbd-macro-termination-hook and
	apropos-mode-hook.

	* commands.texi (Using Interactive): Document interactive-form.
	(Keyboard Macros): Document kbd-macro-termination-hook.
	(Command Loop Info): Document that clear-this-command-keys clears
	the vector to be returned by recent-keys.

2001-09-04  Werner LEMBERG  <wl@gnu.org>

	* Makefile.in (srcdir, texinputdir): New variables.
	(srcs, index.texi, install): Use $(srcdir).
	(.PHONY): Remove elisp.dvi.
	(elisp): Use -I switch for makeinfo.
	(elisp.dvi): Use $(srcdir) and $(texinputdir).
	(installall, dist): Use $(srcdir).
	Fix path to texinfo.tex.
	(maintainer-clean): Add elisp.dvi and elisp.oaux.

2001-08-30  Gerd Moellmann  <gerd@gnu.org>

	* display.texi (Conditional Display): Adjust to API change.

	* configure: New file.

2001-07-30  Gerd Moellmann  <gerd@gnu.org>

	* commands.texi (Repeat Events): Add description of
	double-click-fuzz.

2001-05-08  Stefan Monnier  <monnier@cs.yale.edu>

	* syntax.texi (Syntax Class Table): Add the missing designator for
	comment and string fences.
	(Syntax Properties): Add a xref to syntax table internals.
	(Syntax Table Internals): Document string-to-syntax.

2001-05-07  Gerd Moellmann  <gerd@gnu.org>

	* Makefile.in (install): Use install-info command line options
	like in Emacs' Makefile.in.

2000-12-09  Miles Bader  <miles@gnu.org>

	* windows.texi (Window Start): Update documentation for
	`pos-visible-in-window-p'.

2000-11-12  Stefan Monnier  <monnier@cs.yale.edu>

	* lists.texi (Building Lists): Add footnote to explain how to add
	to the end of a list.

2000-10-25  Gerd Moellmann  <gerd@gnu.org>

	* files.texi (Visiting Functions): Typos.

2000-10-25  Kenichi Handa  <handa@etl.go.jp>

	* files.texi (Visiting Functions): Return value of
	find-file-noselect may be a list of buffers if wildcards are used.

2000-10-24  Miles Bader  <miles@lsi.nec.co.jp>

	* display.texi (Defining Faces): Document `graphic' display type
	in face specs.

2000-10-18  Kai Großjohann  <Kai.Grossjohann@CS.Uni-Dortmund.DE>

	* hooks.texi (Standard Hooks): Replace obsolete
	`after-make-frame-hook' with `after-make-frame-functions'.

	* frames.texi (Creating Frames): Ditto.

	* variables.texi (Future Local Variables): Ditto.

2000-10-16  Gerd Moellmann  <gerd@gnu.org>

	* display.texi (Other Image Types): Add description of :foreground
	and :background properties of mono PBM images.

2000-08-17  Werner LEMBERG  <wl@gnu.org>

	* .cvsignore: New file.

2000-01-05  Gerd Moellmann  <gerd@gnu.org>

	* tindex.pl: New script.

1999-12-03  Dave Love  <fx@gnu.org>

	* Makefile.in (MAKEINFO): New parameter.

1999-09-17  Richard Stallman  <rms@gnu.org>

	* Makefile.in (srcs): Add hash.texi.
	(VERSION): Update to 20.6.

1999-09-13  Richard Stallman  <rms@gnu.org>

	* Makefile.in (index.texi): If cannot make a symlink, make a hard link.

1998-08-29  Karl Heuer  <kwzh@gnu.org>

	* configure.in: New file.
	* Makefile.in: Renamed from Makefile.
	(prefix, infodir): Use value obtained from configure.
	(emacslibdir): Obsolete variable deleted.
	(dist): Distribute configure.in, configure, Makefile.in.

1998-06-12  Richard Stallman  <rms@psilocin.ai.mit.edu>

	* Makefile (INSTALL_INFO): New variable.
	(install): Run install-info.

1998-05-09  Richard Stallman  <rms@psilocin.ai.mit.edu>

	* Makefile (elisp.dvi): Add missing backslash.

1998-05-02  Richard Stallman  <rms@psilocin.gnu.org>

	* Makefile (elisp.dvi): Don't depend on texindex or on elisp.tps.
	Run texindex without `./'.  Always run texindex on elisp.tp.
	(elisp.tps): Target deleted.

1998-04-05  Richard Stallman  <rms@psilocin.gnu.org>

	* Makefile (srcs): Add nonascii.texi and customize.texi.
	(dist): Start by deleting `temp'.

1998-02-17  Richard Stallman  <rms@psilocin.gnu.org>

	* Makefile (makeinfo, texindex): Targets deleted.
	(makeinfo.o, texindex.o): Targets deleted.
	(clean, dist): Don't do anything with them or with getopt*.

1998-01-30  Richard Stallman  <rms@psilocin.gnu.org>

	* Makefile (SHELL): Define.

1998-01-27  Richard Stallman  <rms@psilocin.gnu.org>

	* Makefile (elisp.tps): New target.
	(elisp.dvi): Depend on elisp.tps.

1996-04-03  Karl Heuer  <kwzh@gnu.ai.mit.edu>

	* README: Update phone number.

	* Makefile (elisp): Make this be the default target.
	Depend on makeinfo.c instead of makeinfo.
	(install): Don't depend on elisp.dvi, since we don't install that.
	Use mkinstalldirs.
	(dist): Add mkinstalldirs.

1995-06-19  Richard Stallman  <rms@mole.gnu.ai.mit.edu>

	* Makefile (VERSION): Update version number.
	(maintainer-clean): Rename from realclean.

1995-06-07  Karl Heuer  <kwzh@nutrimat.gnu.ai.mit.edu>

	* Makefile (realclean): New target.
	(elisp): Remove any old elisp-* files first.

1993-11-23  Noah Friedman  (friedman@nutrimat.gnu.ai.mit.edu)

	* Makefile (VERSION): New variable.
	(dist): Make packaged directory name `elisp-manual-19-$(VERSION)'.
	Compressed file suffix should be `.gz', not `.z'.

1993-11-22  Richard Stallman  (rms@mole.gnu.ai.mit.edu)

	* Makefile (elisp): Depend on makeinfo.

1993-11-19  Noah Friedman  (friedman@gnu.ai.mit.edu)

	* Makefile (srcs): Add anti.texi.

1993-05-28  Richard Stallman  (rms@mole.gnu.ai.mit.edu)

	* Makefile (infodir, prefix): New vars.
	(install): Use infodir.
	(emacsinfodir): Delete.

1993-05-27  Richard Stallman  (rms@mole.gnu.ai.mit.edu)

	* Makefile (srcs): Add calendar.texi.

	* Makefile (dist): Copy texindex.c and makeinfo.c.
	Limit elisp-* files to those with one or two digits.

1993-05-16  Jim Blandy  (jimb@wookumz.gnu.ai.mit.edu)

	* Makefile (dist): Change to use Gzip instead of compress.

1993-04-23  Eric S. Raymond  (eric@mole.gnu.ai.mit.edu)

	* loading.texi (Unloading): define-function changed back to
	defalias.  It may not stay this way, but at least it's
	consistent with the known-good version of the code patch.

1993-03-26  Eric S. Raymond  (eric@geech.gnu.ai.mit.edu)

	* modes.texi (Hooks): Document new optional arg of add-hook.

1993-03-17  Eric S. Raymond  (eric@mole.gnu.ai.mit.edu)

	* variables.texi: Document nil initial value of buffer-local variables.

	* tips.texi: Add new section on standard library headers.

1993-02-27  Jim Blandy  (jimb@wookumz.gnu.ai.mit.edu)

	* Makefile (srcs): Add frame.texi to the list of sources.

1993-02-23  Jim Blandy  (jimb@wookumz.gnu.ai.mit.edu)

	* Makefile (dist): Don't bother excluding autosave files; they'll
	never make it into the temp directory anyway, and the hash marks
	in the name are problematic for make and the Bourne shell.
	(srcs): ???

1993-02-12  Jim Blandy  (jimb@wookumz.gnu.ai.mit.edu)

	* Makefile (dist): Don't include backup files or autosave files in
	the distribution tar file.

1991-11-26  Richard Stallman  (rms@mole.gnu.ai.mit.edu)

	* Makefile (srcs): Add index.perm.
	(elisp.dvi): Remove erroneous shell comment.
	Expect output of permute-index in permuted.fns.
	Save old elisp.aux in elisp.oaux.
	(clean): Add index.texi to be deleted.

1990-08-11  Richard Stallman  (rms@sugar-bombs.ai.mit.edu)

	* Makefile (elisp.dvi, index.texi): Use shell if instead of ifdef.

1990-06-26  David Lawrence  (tale@geech)

	* files.texi: Noted that completion-ignored-extensions is ignored
	when making *Completions*.

1990-06-08  Jay Fenlason  (hack@ai.mit.edu)

	* Makefile  make dist now depends on elisp.dvi, since it tries
	to include it in the dist file.

1990-03-28  Jim Kingdon  (kingdon@mole.ai.mit.edu)

	* functions.texinfo (Mapping Functions): Add missing quote.

1989-06-19  Richard Stallman  (rms@sugar-bombs.ai.mit.edu)

	* texinfo.tex (frenchspacing): Use decimal codes for char to be set.
	(defunargs): Turn off \hyphenchar of \sl font temporarily.

1989-05-10  Robert J. Chassell  (bob@rice-chex.ai.mit.edu)

	* @result{}, @expansion{}, @print{}, @quiv{}, @point{},
	and @error{} are the terms now being used.  The files in the
	directory have been changed to reflect this.

	* All instances of @indentedresultt{} have been changed to
	`     @result{}', using 5 spaces at the beginning of the line.

1989-04-24  Robert J. Chassell  (bob@rice-chex.ai.mit.edu)

	* @result{}, @expandsto{}, @prints{}, @quiv{}, @error{}, and the
	experimental @indentedresult{}, @indentedexpandsto{} are part of
	the texinfo.tex in this directory.  These TeX macros are not
	stable yet.

1989-04-17  Robert J. Chassell  (bob@rice-chex.ai.mit.edu)

	* texinfo.tex: Temporarily added
		\let\result=\dblarrow
		\def\error{{\it ERROR} \longdblarrow}
	We need to do this better soon.

1989-04-11  Robert J. Chassell  (bob@rice-chex.ai.mit.edu)

	* Applied Karl Berry's patches to *.texinfo files, but not to
	texinfo.tex; those diffs are in `berry-texinfo-tex-diffs'.  (Karl's
	new title page format is also not applied, since it requires
	texinfo.tex changes.)

	* Cleaned up `Makefile' and defined the `emacslibdir' directory
	for the Project GNU development environment.

;; Local Variables:
;; coding: utf-8
;; End:

  Copyright (C) 1998-2015 Free Software Foundation, Inc.

  This file is part of GNU Emacs.

  GNU Emacs is free software: you can redistribute it and/or modify
  it under the terms of the GNU General Public License as published by
  the Free Software Foundation, either version 3 of the License, or
  (at your option) any later version.

  GNU Emacs is distributed in the hope that it will be useful,
  but WITHOUT ANY WARRANTY; without even the implied warranty of
  MERCHANTABILITY or FITNESS FOR A PARTICULAR PURPOSE.  See the
  GNU General Public License for more details.

  You should have received a copy of the GNU General Public License
  along with GNU Emacs.  If not, see <http://www.gnu.org/licenses/>.<|MERGE_RESOLUTION|>--- conflicted
+++ resolved
@@ -1,17 +1,13 @@
-<<<<<<< HEAD
+2015-03-18  Eli Zaretskii  <eliz@gnu.org>
+
+	* minibuf.texi (Basic Completion): Fix a typo.  (Bug#20108)
+
 2015-03-09  Nicolas Petton <nicolas@petton.fr>
 
 	* sequences.texi (seq-into): Add documentation for the new
 	seq-into function.
 
 2015-03-03  Eli Zaretskii  <eliz@gnu.org>
-=======
-2015-03-14  Eli Zaretskii  <eliz@gnu.org>
-
-	* minibuf.texi (Basic Completion): Fix a typo.  (Bug#20108)
-
-2015-02-07  Eli Zaretskii  <eliz@gnu.org>
->>>>>>> 1a941d6c
 
 	* processes.texi (Synchronous Processes): Update documentation of
 	call-process-shell-command and process-file-shell-command.
