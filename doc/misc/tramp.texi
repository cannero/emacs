\input texinfo   @c -*- mode: texinfo; coding: utf-8 -*-
@setfilename ../../info/tramp.info
@c %**start of header
@include docstyle.texi
@c In the Tramp repository, the version number is auto-frobbed from
@c configure.ac, so you should edit that file and run
@c "autoconf && ./configure" to change the version number.
@include trampver.texi
@settitle @value{tramp} @value{trampver} User Manual
@c %**end of header

@c This is *so* much nicer :)
@footnotestyle end

@copying
Copyright @copyright{} 1999--2018 Free Software Foundation, Inc.

@quotation
Permission is granted to copy, distribute and/or modify this document
under the terms of the GNU Free Documentation License, Version 1.3 or
any later version published by the Free Software Foundation; with no
Invariant Sections, with the Front-Cover Texts being ``A GNU Manual'',
and with the Back-Cover Texts as in (a) below.  A copy of the license
is included in the section entitled ``GNU Free Documentation License''.

(a) The FSF's Back-Cover Text is: ``You have the freedom to
copy and modify this GNU manual.''
@end quotation
@end copying

@c Entries for @command{install-info} to use
@dircategory Emacs network features
@direntry
* @value{tramp}: (tramp).               Transparent Remote Access, Multiple Protocol
                                  Emacs remote file access via ssh and scp.
@end direntry

@titlepage
@title @value{tramp} @value{trampver} User Manual
@author by Daniel Pittman
@author based on documentation by Kai Großjohann
@end titlepage

@contents


@node Top, Overview, (dir), (dir)
@top @value{tramp} @value{trampver} User Manual

This file documents @value{tramp} @value{trampver}, a remote file
editing package for Emacs.

@value{tramp} stands for ``Transparent Remote (file) Access, Multiple
Protocol''.  This package provides remote file editing, similar to
Ange FTP.

The difference is that Ange FTP uses FTP to transfer files between the
local and the remote host, whereas @value{tramp} uses a combination of
@command{rsh} and @command{rcp} or other work-alike programs, such as
@command{ssh}/@command{scp}.

You can find the latest version of this document on the web at
@uref{https://www.gnu.org/software/tramp/}.

@ifhtml
The latest release of @value{tramp} is available for
@uref{https://ftp.gnu.org/gnu/tramp/, download}, or you may see
@ref{Obtaining @value{tramp}} for more details, including the Git
server details.

@value{tramp} also has a @uref{https://savannah.gnu.org/projects/tramp/,
Savannah Project Page}.
@end ifhtml

There is a mailing list for @value{tramp}, available at
@email{@value{tramp-bug-report-address}}, and archived at
@uref{https://lists.gnu.org/r/tramp-devel/, the @value{tramp} Mail
Archive}.

@page
@insertcopying

@menu
* Overview::                    What @value{tramp} can and cannot do.

For the end user:

* Obtaining @value{tramp}::             How to obtain @value{tramp}.
@ifset installchapter
* Installation::                Installing @value{tramp} with your Emacs.
@end ifset
* Quick Start Guide::           Short introduction how to use @value{tramp}.
* Configuration::               Configuring @value{tramp} for use.
* Usage::                       An overview of the operation of @value{tramp}.
* Bug Reports::                 Reporting Bugs and Problems.
* Frequently Asked Questions::  Questions and answers from the mailing list.

For the developer:

* Files directories and localnames::
                                How file names, directories and localnames
                                  are mangled and managed.
* Traces and Profiles::         How to Customize Traces.

* GNU Free Documentation License:: The license for this documentation.
* Function Index::              @value{tramp} functions.
* Variable Index::              User options and variables.
* Concept Index::               An item for each concept.

@detailmenu
 --- The Detailed Node Listing ---
@c
@ifset installchapter

Installing @value{tramp} with your Emacs

* System Requirements::         Prerequisites for :@value{tramp} installation.
* Basic Installation::          Installation steps.:
* Installation parameters::     Parameters in order to control installation.
* Testing::                     A test suite for @value{tramp}.
* Load paths::                  How to plug-in @value{tramp} into your environment.
@end ifset

Configuring @value{tramp} for use

* Connection types::            Types of connections to remote hosts.
* Inline methods::              Inline methods.
* External methods::            External methods.
* GVFS based methods::          GVFS based external methods.
* Default Method::              Selecting a default method.
* Default User::                Selecting a default user.
* Default Host::                Selecting a default host.
* Multi-hops::                  Connecting to a remote host using multiple hops.
* Firewalls::                   Passing firewalls.
* Customizing Methods::         Using Non-Standard Methods.
* Customizing Completion::      Selecting config files for user/host name completion.
* Password handling::           Reusing passwords for several connections.
* Connection caching::          Reusing connection related information.
* Predefined connection information::
                                Setting own connection related information.
* Remote programs::             How @value{tramp} finds and uses programs on the remote host.
* Remote shell setup::          Remote shell setup hints.
* Android shell setup::         Android shell setup hints.
* Auto-save and Backup::        Auto-save and Backup.
* Windows setup hints::         Issues with Cygwin ssh.

Using @value{tramp}

* File name syntax::            @value{tramp} file name conventions.
@ifset unified
* Change file name syntax::     Alternative file name syntax.
@end ifset
* File name completion::        File name completion.
* Ad-hoc multi-hops::           Declaring multiple hops in the file name.
* Remote processes::            Integration with other Emacs packages.
* Cleanup remote connections::  Cleanup remote connections.
* Archive file names::          Access to files in file archives.

How file names, directories and localnames are mangled and managed

* Localname deconstruction::    Breaking a localname into its components.
* External packages::           Integration with external Lisp packages.

@end detailmenu
@end menu


@node Overview
@chapter An overview of @value{tramp}
@cindex overview

@value{tramp} is for transparently accessing remote files from within
Emacs.  @value{tramp} enables an easy, convenient, and consistent
interface to remote files as if they are local files.  @value{tramp}'s
transparency extends to editing, version control, and @code{dired}.

@value{tramp} can access remote hosts using any number of access
methods, such as @command{rsh}, @command{rlogin}, @command{telnet},
and related programs.  If these programs can successfully pass
@acronym{ASCII} characters, @value{tramp} can use them.
@value{tramp} does not require or mandate 8-bit clean connections.

@value{tramp}'s most common access method is through @command{ssh}, a
more secure alternative to @command{ftp} and other older access
methods.

@value{tramp} on MS Windows operating systems is integrated with the
PuTTY package, and uses the @command{plink} program.

@value{tramp} mostly operates transparently in the background using
the connection programs.  As long as these programs enable remote login
and can use the terminal, @value{tramp} can adapt them for seamless
and transparent access.

@value{tramp} temporarily transfers a remote file's contents to the
local host editing and related operations.  @value{tramp} can also
transfer files between hosts using standard Emacs interfaces, a
benefit of direct integration of @value{tramp} in Emacs.

@value{tramp} can transfer files using any number of available host
programs for remote files, such as @command{rcp}, @command{scp},
@command{rsync} or (under MS Windows) @command{pscp}.  @value{tramp}
provides easy ways to specify these programs and customize them to
specific files, hosts, or access methods.

For faster small-size file transfers, @value{tramp} supports encoded
transfers directly through the shell using @command{mimencode} or
@command{uuencode} provided such tools are available on the remote
host.


@subsubheading @value{tramp} behind the scenes
@cindex behind the scenes
@cindex details of operation
@cindex how it works

Accessing a remote file through @value{tramp} entails a series of
actions, many of which are transparent to the user.  Yet some actions
may require user response (such as entering passwords or completing
file names).  One typical scenario, opening a file on a remote host, is
presented here to illustrate the steps involved:

@kbd{C-x C-f} to initiate find-file, enter part of the @value{tramp}
file name, then hit @kbd{@key{TAB}} for completion.  If this is the
first time connection to that host, here's what happens:

@itemize
@item
@value{tramp} invokes @samp{telnet @var{host}} or @samp{rsh @var{host}
-l @var{user}} and establishes an external process to connect to the
remote host.  @value{tramp} communicates with the process through an
Emacs buffer, which also shows output from the remote host.

@item
The remote host may prompt for a login name (for @command{telnet}, for
example) in the buffer.  If on the other hand, the login name was
included in the file name portion, @value{tramp} sends the login name
followed by a newline.

@item
The remote host may then prompt for a password or pass phrase (for
@command{rsh} or for @command{telnet}).  @value{tramp} displays the
password prompt in the minibuffer.  @value{tramp} then sends whatever
is entered to the remote host, followed by a newline.

@item
@value{tramp} now waits for either the shell prompt or a failed login
message.

If @value{tramp} does not receive any messages within a timeout period
(a minute, for example), then @value{tramp} responds with an error
message about not finding the remote shell prompt.  If any messages
from the remote host, @value{tramp} displays them in the buffer.

For any @samp{login failed} message from the remote host,
@value{tramp} aborts the login attempt, and repeats the login steps
again.

@item
Upon successful login and @value{tramp} recognizes the shell prompt
from the remote host, @value{tramp} prepares the shell environment by
turning off echoing, setting shell prompt, and other housekeeping
chores.

@strong{Note} that for the remote shell, @value{tramp} invokes
@command{/bin/sh}.  The remote host must recognize @samp{exec /bin/sh}
and execute the appropriate shell.  This shell must support Bourne
shell syntax.

@item
@value{tramp} executes @command{cd} and @command{ls} commands to find
which files exist on the remote host.  @value{tramp} sometimes uses
@command{echo} with globbing.  @value{tramp} checks if a file or
directory is writable with @command{test}.  After each command,
@value{tramp} parses the output from the remote host for completing
the next operation.

@item
After remote file name completion, @value{tramp} transfers the file
contents from the remote host.

For inline transfers, @value{tramp} sends a command, such as
@samp{mimencode -b /path/to/remote/file}, waits until the output has
accumulated in the buffer, decodes that output to produce the file's
contents.

For external transfers, @value{tramp} sends a command as follows:
@example
rcp user@@host:/path/to/remote/file /tmp/tramp.4711
@end example
@value{tramp} reads the local temporary file @file{/tmp/tramp.4711}
into a buffer, and then deletes the temporary file.

@item
Edit, modify, change the buffer contents as normal, and then save the
buffer with @kbd{C-x C-s}.

@item
@value{tramp} transfers the buffer contents to the remote host in
a reverse of the process using the appropriate inline or external
program.
@end itemize

I hope this has provided you with a basic overview of what happens
behind the scenes when you open a file with @value{tramp}.


@c For the end user
@node Obtaining @value{tramp}
@chapter Obtaining @value{tramp}
@cindex obtaining @value{tramp}

@value{tramp} is included as part of Emacs (since Emacs 22.1).

@value{tramp} is also freely packaged for download on the Internet at
@uref{https://ftp.gnu.org/gnu/tramp/}.

@value{tramp} development versions are available on Git servers.
Development versions contain new and incomplete features.

One way to obtain from Git server is to visit the Savannah project
page at the following URL and then clicking on the Git link in the
navigation bar at the top.

@noindent
@uref{https://savannah.gnu.org/projects/tramp/}

@noindent
Another way is to follow the terminal session below:

@example
@group
$ cd ~/emacs
$ git clone git://git.savannah.gnu.org/tramp.git
@end group
@end example

@noindent
From behind a firewall:

@example
@group
$ git config --global http.proxy http://user:pwd@@proxy.server.com:8080
$ git clone https://git.savannah.gnu.org/r/tramp.git
@end group
@end example

@noindent
@value{tramp} developers:

@example
$ git clone login@@git.sv.gnu.org:/srv/git/tramp.git
@end example

@noindent
After one of the above commands, @file{~/emacs/tramp} will
containing the latest version of @value{tramp}.

@noindent
To fetch updates from the repository, use git pull:

@example
@group
$ cd ~/emacs/tramp
$ git pull
@end group
@end example

@noindent
Run @command{autoconf} as follows to generate an up-to-date
@file{configure} script:

@example
@group
$ cd ~/emacs/tramp
$ autoconf
@end group
@end example


@c Installation chapter is necessary only in case of standalone
@c installation.  Text taken from trampinst.texi.
@ifset installchapter
@include trampinst.texi
@end ifset


@node Quick Start Guide
@chapter Short introduction how to use @value{tramp}
@cindex quick start guide

@value{tramp} extends the Emacs file name syntax by a remote
component.  A remote file name looks always like
@file{@trampfn{method,user@@host,/path/to/file}}.

You can use remote files exactly like ordinary files, that means you
could open a file or directory by @kbd{C-x C-f
@trampfn{method,user@@host,/path/to/file} @key{RET}}, edit the file,
and save it.  You can also mix local files and remote files in file
operations with two arguments, like @code{copy-file} or
@code{rename-file}.  And finally, you can run even processes on a
remote host, when the buffer you call the process from has a remote
@code{default-directory}.


@anchor{Quick Start Guide: File name syntax}
@section File name syntax
@cindex file name syntax

Remote file names are prepended by the @code{method}, @code{user} and
@code{host} parts.  All of them, and also the local file name part,
are optional, in case of a missing part a default value is assumed.
The default value for an empty local file name part is the remote
user's home directory.  The shortest remote file name is
@file{@trampfn{-,,}}, therefore.  The @samp{-} notation for the
default host is used for syntactical reasons, @ref{Default Host}.

The @code{method} part describes the connection method used to reach
the remote host, see below.

The @code{user} part is the user name for accessing the remote host.
For the @option{smb} method, this could also require a domain name, in
this case it is written as @code{user%domain}.

The @code{host} part must be a host name which could be resolved on
your local host.  It could be a short host name, a fully qualified
domain name, an IPv4 or IPv6 address, @ref{File name syntax}.  Some
connection methods support also a notation of the port to be used, in
this case it is written as @code{host#port}.


@anchor{Quick Start Guide: @option{ssh} and @option{plink} methods}
@section Using @option{ssh} and @option{plink}
@cindex method @option{ssh}
@cindex @option{ssh} method
@cindex method @option{plink}
@cindex @option{plink} method

If your local host runs an SSH client, and the remote host runs an SSH
server, the simplest remote file name is
@file{@trampfn{ssh,user@@host,/path/to/file}}.  The remote file name
@file{@trampfn{ssh,,}} opens a remote connection to yourself on the
local host, and is taken often for testing @value{tramp}.

On MS Windows, PuTTY is often used as SSH client.  Its @command{plink}
method can be used there to open a connection to a remote host running
an @command{ssh} server:
@file{@trampfn{plink,user@@host,/path/to/file}}.


@anchor{Quick Start Guide: @option{su}, @option{sudo} and @option{sg} methods}
@section Using @option{su}, @option{sudo} and @option{sg}
@cindex method @option{su}
@cindex @option{su} method
@cindex method @option{sudo}
@cindex @option{sudo} method
@cindex method @option{sg}
@cindex @option{sg} method

Sometimes, it is necessary to work on your local host under different
permissions.  For this, you could use the @option{su} or @option{sudo}
connection method.  Both methods use @samp{root} as default user name
and the return value of @code{(system-name)} as default host name.
Therefore, it is convenient to open a file as
@file{@trampfn{sudo,,/path/to/file}}.

The method @option{sg} stands for ``switch group''; the changed group
must be used here as user name.  The default host name is the same.


@anchor{Quick Start Guide: @option{smb} method}
@section Using @command{smbclient}
@cindex method @option{smb}
@cindex @option{smb} method
@cindex ms windows (with @option{smb} method)
@cindex @command{smbclient}

In order to access a remote MS Windows host or Samba server, the
@command{smbclient} client is used.  The remote file name syntax is
@file{@trampfn{smb,user%domain@@host,/path/to/file}}.  The first part
of the local file name is the share exported by the remote host,
@samp{path} in this example.


@anchor{Quick Start Guide: GVFS-based methods}
@section Using GVFS-based methods
@cindex methods, gvfs
@cindex gvfs based methods
@cindex method @option{sftp}
@cindex @option{sftp} method
@cindex method @option{afp}
@cindex @option{afp} method
@cindex method @option{dav}
@cindex method @option{davs}
@cindex @option{dav} method
@cindex @option{davs} method

On systems, which have installed the virtual file system for the
@acronym{GNOME} Desktop (GVFS), its offered methods could be used by
@value{tramp}.  Examples are
@file{@trampfn{sftp,user@@host,/path/to/file}},
@file{@trampfn{afp,user@@host,/path/to/file}} (accessing Apple's AFP
file system), @file{@trampfn{dav,user@@host,/path/to/file}} and
@file{@trampfn{davs,user@@host,/path/to/file}} (for WebDAV shares).


@anchor{Quick Start Guide: GNOME Online Accounts based methods}
@section Using @acronym{GNOME} Online Accounts based methods
@cindex @acronym{GNOME} Online Accounts
@cindex method @option{gdrive}
@cindex @option{gdrive} method
@cindex google drive
@cindex method @option{nextcloud}
@cindex @option{nextcloud} method
@cindex owncloud

GVFS-based methods include also @acronym{GNOME} Online Accounts, which
support the @option{Files} service.  These are the Google Drive file
system, and the OwnCloud/NextCloud file system.  The file name syntax
is here always
@file{@trampfn{gdrive,john.doe@@gmail.com,/path/to/file}}
(@samp{john.doe@@gmail.com} stands here for your Google Drive
account), or @file{@trampfn{nextcloud,user@@host#8081,/path/to/file}}
(@samp{8081} stands for the port number) for OwnCloud/NextCloud files.


@anchor{Quick Start Guide: Android}
@section Using Android
@cindex method @option{adb}
@cindex @option{adb} method
@cindex android

An Android device, which is connected via USB to your local host, can
be accessed via the @command{adb} command.  No user or host name is
needed.  The file name syntax is @file{@trampfn{adb,,/path/to/file}}.


@anchor{Quick Start Guide: @option{rclone} method}
@section Using @command{rclone}
@cindex method @option{rclone}
@cindex @option{rclone} method

A convenient way to access system storages is the @command{rclone}
program.  If you have configured a storage in @command{rclone} under a
name @samp{storage} (for example), you could access it via the remote
file name syntax @file{@trampfn{rclone,storage,/path/to/file}}.  User
names are not needed.


@node Configuration
@chapter Configuring @value{tramp}
@cindex configuration
@cindex default configuration

@value{tramp} is initially configured to use the @command{scp} program
to connect to the remote host.  Just type @kbd{C-x C-f} and then enter
file name @file{@trampfn{scp,user@@host,/path/to/file}}.  For details,
@xref{Default Method}, @xref{Default User}, @xref{Default Host}.

For problems related to the behavior of the remote shell, @xref{Remote
shell setup}.

For changing the connection type and file access method from the
defaults to one of several other options, @xref{Connection types}.

@strong{Note} that some user options described in these examples are
not auto loaded by Emacs.  All examples require @value{tramp} is
installed and loaded:

@lisp
(customize-set-variable 'tramp-verbose 6 "Enable remote command traces")
@end lisp


@menu
* Connection types::            Types of connections to remote hosts.
* Inline methods::              Inline methods.
* External methods::            External methods.
* GVFS based methods::          GVFS based external methods.
* Default Method::              Selecting a default method.
                                  Here we also try to help those who
                                  don't have the foggiest which method
                                  is right for them.
* Default User::                Selecting a default user.
* Default Host::                Selecting a default host.
* Multi-hops::                  Connecting to a remote host using multiple hops.
* Firewalls::                   Passing firewalls.
* Customizing Methods::         Using Non-Standard Methods.
* Customizing Completion::      Selecting config files for user/host name completion.
* Password handling::           Reusing passwords for several connections.
* Connection caching::          Reusing connection related information.
* Predefined connection information::
                                Setting own connection related information.
* Remote programs::             How @value{tramp} finds and uses programs on the remote host.
* Remote shell setup::          Remote shell setup hints.
* Android shell setup::         Android shell setup hints.
* Auto-save and Backup::        Auto-save and Backup.
* Windows setup hints::         Issues with Cygwin ssh.
@end menu


@node Connection types
@section Types of connections to remote hosts
@cindex connection types, overview

@dfn{Inline method} and @dfn{external method} are the two basic types
of access methods.  While they both use the same remote shell access
programs, such as @command{rsh}, @command{ssh}, or @command{telnet},
they differ in the file access methods.  Choosing the right method
becomes important for editing files, transferring large files, or
operating on a large number of files.

The performance of the external methods is generally better than that
of the inline methods, at least for large files.  This is caused by
the need to encode and decode the data when transferring inline.

The one exception to this rule are the @option{scp}-based access
methods.  While these methods do see better performance when actually
transferring files, the overhead of the cryptographic negotiation at
startup may drown out the improvement in file transfer times.

External methods should be configured such a way that they don't
require a password (with @command{ssh-agent}, or such alike).  Modern
@command{scp} implementations offer options to reuse existing
@command{ssh} connections, which will be enabled by default if
available.  If it isn't possible, you should consider @ref{Password
handling}, otherwise you will be prompted for a password every copy
action.


@node Inline methods
@section Inline methods
@cindex inline methods
@cindex methods, inline

Inline methods use the same login connection to transfer file
contents.  Inline methods are quick and easy for small files.  They
depend on the availability of suitable encoding and decoding programs
on the remote host.  For local source and destination, @value{tramp}
may use built-in equivalents of such programs in Emacs.

Inline methods can work in situations where an external transfer
program is unavailable.  Inline methods also work when transferring
files between different @emph{user identities} on the same host.

@cindex @command{uuencode}
@cindex @command{mimencode}
@cindex base-64 encoding

@value{tramp} checks the remote host for the availability and
usability of @command{mimencode} (part of the @command{metamail}
package) or @command{uuencode}.  @value{tramp} uses the first reliable
command it finds.  @value{tramp}'s search path can be customized, see
@ref{Remote programs}.

In case both @command{mimencode} and @command{uuencode} are
unavailable, @value{tramp} first transfers a small Perl program to the
remote host, and then tries that program for encoding and decoding.

@vindex tramp-inline-compress-start-size
To increase transfer speeds for large text files, use compression
before encoding.  The user option
@code{tramp-inline-compress-start-size} specifies the file size for
such optimization.

@table @asis
@item @option{rsh}
@cindex method @option{rsh}
@cindex @option{rsh} method

@command{rsh} is an option for connecting to hosts within local
networks since @command{rsh} is not as secure as other methods.

@item @option{ssh}
@cindex method @option{ssh}
@cindex @option{ssh} method

@command{ssh} is a more secure option than others to connect to a
remote host.

@command{ssh} can also take extra parameters as port numbers.  For
example, a host on port 42 is specified as @file{host#42} (the real
host name, a hash sign, then a port number).  It is the same as passing
@samp{-p 42} to the @command{ssh} command.

@item @option{telnet}
@cindex method @option{telnet}
@cindex @option{telnet} method

Connecting to a remote host with @command{telnet} is as insecure
as the @option{rsh} method.

@item @option{su}
@cindex method @option{su}
@cindex @option{su} method

Instead of connecting to a remote host, @command{su} program allows
editing as another user.  The host can be either @samp{localhost} or
the host returned by the function @command{(system-name)}.  See
@ref{Multi-hops} for an exception to this behavior.

@item @option{sudo}
@cindex method @option{sudo}
@cindex @option{sudo} method

Similar to @option{su} method, @option{sudo} uses @command{sudo}.
@command{sudo} must have sufficient rights to start a shell.

For security reasons, a @option{sudo} connection is disabled after a
predefined timeout (5 minutes per default).  This can be changed, see
@ref{Predefined connection information}.

@item @option{doas}
@cindex method @option{doas}
@cindex @option{doas} method

This method is used on OpenBSD like the @command{sudo} command.  Like
the @option{sudo} method, a @option{doas} connection is disabled after
a predefined timeout.

@item @option{sg}
@cindex method @option{sg}
@cindex @option{sg} method

The @command{sg} program allows editing as different group.  The host
can be either @samp{localhost} or the host returned by the function
@command{(system-name)}.  The user name must be specified, but it
denotes a group name.  See @ref{Multi-hops} for an exception to this
behavior.

@item @option{sshx}
@cindex method @option{sshx}
@cindex @option{sshx} method

Works like @option{ssh} but without the extra authentication prompts.
@option{sshx} uses @samp{ssh -t -t @var{host} -l @var{user} /bin/sh}
to open a connection with a ``standard'' login shell.

@strong{Note} that @option{sshx} does not bypass authentication
questions.  For example, if the host key of the remote host is not
known, @option{sshx} will still ask ``Are you sure you want to
continue connecting?''.  @value{tramp} cannot handle such questions.
Connections will have to be setup where logins can proceed without
such questions.

@option{sshx} is useful for MS Windows users when @command{ssh}
triggers an error about allocating a pseudo tty.  This happens due to
missing shell prompts that confuses @value{tramp}.

@option{sshx} supports the @samp{-p} argument.

@item @option{krlogin}
@cindex method @option{krlogin}
@cindex @option{krlogin} method
@cindex kerberos (with @option{krlogin} method)

This method is also similar to @option{ssh}.  It uses the
@command{krlogin -x} command only for remote host login.

@item @option{ksu}
@cindex method @option{ksu}
@cindex @option{ksu} method
@cindex kerberos (with @option{ksu} method)

This is another method from the Kerberos suite.  It behaves like @option{su}.

@item @option{plink}
@cindex method @option{plink}
@cindex @option{plink} method

@option{plink} method is for MS Windows users with the PuTTY
implementation of SSH@.  It uses @samp{plink -ssh} to log in to the
remote host.

Check the @samp{Share SSH connections if possible} control for that
session.

@option{plink} method supports the @samp{-P} argument.

@item @option{plinkx}
@cindex method @option{plinkx}
@cindex @option{plinkx} method

Another method using PuTTY on MS Windows with session names instead of
host names.  @option{plinkx} calls @samp{plink -load @var{session}
-t}.  User names and port numbers must be defined in the session.

Check the @samp{Share SSH connections if possible} control for that
session.

@end table


@node External methods
@section External methods
@cindex methods, external
@cindex external methods

External methods operate over multiple channels, using the remote
shell connection for some actions while delegating file transfers to
an external transfer program.

External methods save on the overhead of encoding and decoding of
inline methods.

Since external methods have the overhead of opening a new channel,
files smaller than @code{tramp-copy-size-limit} still use inline
methods.

@table @asis
@item @option{rcp}
@cindex method @option{rcp}
@cindex @option{rcp} method
@cindex @command{rsh} (with @option{rcp} method)

This method uses the @command{rsh} and @command{rcp} commands to
connect to the remote host and transfer files.  This is the fastest
access method available.

The alternative method @option{remcp} uses the @command{remsh} and
@command{rcp} commands.

@item @option{scp}
@cindex method @option{scp}
@cindex @option{scp} method
@cindex @command{ssh} (with @option{scp} method)

Using a combination of @command{ssh} to connect and @command{scp} to
transfer is the most secure.  While the performance is good, it is
slower than the inline methods for smaller files.  Though there is no
overhead of encoding and decoding of the inline methods,
@command{scp}'s cryptographic handshake negates those speed gains.

@option{ssh}-based methods support @samp{-p} feature for specifying
port numbers.  For example, @file{host#42} passes @samp{-p 42} in the
argument list to @command{ssh}, and @samp{-P 42} in the argument list
to @command{scp}.

@item @option{rsync}
@cindex method @option{rsync}
@cindex @option{rsync} method
@cindex @command{ssh} (with @option{rsync} method)

@command{ssh} command to connect in combination with @command{rsync}
command to transfer is similar to the @option{scp} method.

@command{rsync} performs much better than @command{scp} when
transferring files that exist on both hosts.  However, this advantage
is lost if the file exists only on one side of the connection.

This method supports the @samp{-p} argument.

@item @option{scpx}
@cindex method @option{scpx}
@cindex @option{scpx} method
@cindex @command{ssh} (with @option{scpx} method)

@option{scpx} is useful to avoid login shell questions.  It is similar
in performance to @option{scp}.  @option{scpx} uses @samp{ssh -t -t
@var{host} -l @var{user} /bin/sh} to open a connection.

@option{scpx} is useful for MS Windows users when @command{ssh}
triggers an error about allocating a pseudo tty.  This happens due to
missing shell prompts that confuses @value{tramp}.

This method supports the @samp{-p} argument.

@item @option{pscp}
@item @option{psftp}
@cindex method @option{pscp}
@cindex @option{pscp} method
@cindex @command{plink} (with @option{pscp} method)
@cindex @command{putty} (with @option{pscp} method)
@cindex method @option{psftp}
@cindex @option{psftp} method
@cindex @command{plink} (with @option{psftp} method)
@cindex @command{putty} (with @option{psftp} method)

These methods are similar to @option{scp} or @option{sftp}, but they
use the @command{plink} command to connect to the remote host, and
they use @command{pscp} or @command{psftp} for transferring the files.
These programs are part of PuTTY, an SSH implementation for MS Windows.

Check the @samp{Share SSH connections if possible} control for that
session.

These methods support the @samp{-P} argument.

@item @option{fcp}
@cindex method @option{fcp}
@cindex @option{fcp} method
@cindex @command{fsh} (with @option{fcp} method)

This method is similar to @option{scp}, but uses @command{fsh} to
connect and @command{fcp} to transfer files.  @command{fsh/fcp}, a
front-end for @command{ssh}, reuse @command{ssh} session by
submitting several commands.  This avoids the startup overhead due to
@command{scp}'s secure connection.  Inline methods have similar
benefits.

The command used for this connection is: @samp{fsh @var{host} -l
@var{user} /bin/sh -i}

@cindex method @option{fsh}
@cindex @option{fsh} method

@option{fsh} has no inline method since the multiplexing it offers is
not useful for @value{tramp}.  @command{fsh} connects to remote host
and @value{tramp} keeps that one connection open.

@item @option{nc}
@cindex method @option{nc}
@cindex @option{nc} method
@cindex @command{telnet} (with @option{nc} method)

Using @command{telnet} to connect and @command{nc} to transfer files
is sometimes the only combination suitable for accessing routers or
NAS hosts.  These dumb devices have severely restricted local shells,
such as the @command{busybox} and do not host any other encode or
decode programs.

@item @option{ftp}
@cindex method @option{ftp}
@cindex @option{ftp} method

When @value{tramp} uses @option{ftp}, it forwards requests to whatever
ftp program is specified by Ange FTP.  This external program must be
capable of servicing requests from @value{tramp}.

@item @option{smb}
@cindex method @option{smb}
@cindex @option{smb} method
@cindex ms windows (with @option{smb} method)
@cindex @command{smbclient}

This non-native @value{tramp} method connects via the Server Message
Block (SMB) networking protocol to hosts running file servers that are
typically based on @url{https://www.samba.org/,,Samba} or MS Windows.

Using @command{smbclient} requires a few tweaks when working with
@value{tramp}:

The first directory in the localname must be a share name on the
remote host.

Since some SMB share names end in the @code{$} character,
@value{tramp} must use @code{$$} when specifying those shares to avoid
environment variable substitutions.

When @value{tramp} is not specific about the share name or uses the
generic remote directory @file{/}, @command{smbclient} returns all
available shares.

Since SMB authentication is based on each SMB share, @value{tramp}
prompts for a password even when accessing a different share on the
same SMB host.  This prompting can be suppressed by @ref{Password
handling}.

To accommodate user name/domain name syntax required by MS Windows
authorization, @value{tramp} provides for an extended syntax in
@code{user%domain} format (where @code{user} is the user name,
@code{%} is the percent symbol, and @code{domain} is the MS Windows
domain name).  An example:

@example
@trampfn{smb,daniel%BIZARRE@@melancholia,/daniel$$/.emacs}
@end example

where user @code{daniel} connects as a domain user to the SMB host
@code{melancholia} in the MS Windows domain @code{BIZARRE} to edit
@file{.emacs} located in the home directory (share @code{daniel$}).

Alternatively, for local WINS users (as opposed to domain users),
substitute the domain name with the name of the local host in
UPPERCASE as shown here:

@example
@trampfn{smb,daniel%MELANCHOLIA@@melancholia,/daniel$$/.emacs}
@end example

where user @code{daniel} connects as local user to the SMB host
@code{melancholia} in the local domain @code{MELANCHOLIA} to edit
@file{.emacs} located in the home directory (share @code{daniel$}).

The domain name and user name are optional for @command{smbclient}
authentication.  When user name is not specified, @command{smbclient}
uses the anonymous user (without prompting for password).  This
behavior is unlike other @value{tramp} methods, where local user name
is substituted.

The @option{smb} method is unavailable if Emacs is run under a local
user authentication context in MS Windows.  However such users can
still access remote files using UNC file names instead of @value{tramp}:

@example
//melancholia/daniel$$/.emacs
@end example

UNC file name specification does not allow the specification of a
different user name for authentication like the @command{smbclient}
can.


@item @option{adb}
@cindex method @option{adb}
@cindex @option{adb} method
@cindex android (with @option{adb} method)

@vindex tramp-adb-program
@vindex PATH@r{, environment variable}
This method uses Android Debug Bridge program for accessing Android
devices.  The Android Debug Bridge must be installed locally for
@value{tramp} to work.  Some GNU/Linux distributions provide Android
Debug Bridge as an installation package.  Alternatively, the program
is installed as part of the Android SDK@.  @value{tramp} finds the
@command{adb} program either via the @env{PATH} environment variable
or the absolute path set in the user option @code{tramp-adb-program}.

@vindex tramp-adb-connect-if-not-connected
@value{tramp} connects to Android devices with @option{adb} only when
the user option @code{tramp-adb-connect-if-not-connected} is not
@code{nil}.  Otherwise, the connection must be established outside
Emacs.

@value{tramp} does not require a host name part of the remote file
name when a single Android device is connected to @command{adb}.
@value{tramp} instead uses @file{@trampfn{adb,,}} as the default name.
@command{adb devices} shows available host names.

@option{adb} method normally does not need user name to authenticate
on the Android device because it runs under the @command{adbd}
process.  But when a user name is specified, however, @value{tramp}
applies an @command{su} in the syntax.  When authentication does not
succeed, especially on un-rooted Android devices, @value{tramp}
displays login errors.

For Android devices connected through TCP/IP, a port number can be
specified using @file{device#42} host name syntax or @value{tramp} can
use the default value as declared in @command{adb} command.  Port
numbers are not applicable to Android devices connected through USB@.


@item @option{rclone}
@cindex method @option{rclone}
@cindex @option{rclone} method

@vindex tramp-rclone-program
The program @command{rclone} allows to access different system
storages in the cloud, see @url{https://rclone.org/} for a list of
supported systems.  If the @command{rclone} program isn't found in
your @env{PATH} environment variable, you can tell Tramp its absolute
path via the user option @code{tramp-rclone-program}.

A system storage must be configured via the @command{rclone config}
command, outside Emacs.  If you have configured a storage in
@command{rclone} under a name @samp{storage} (for example), you could
access it via the remote file name

@example
@trampfn{rclone,storage,/path/to/file}
@end example

User names are part of the @command{rclone} configuration, and not
needed in the remote file name.  If a user name is contained in the
remote file name, it is ignored.

Internally, Tramp mounts the remote system storage at location
@file{/tmp/tramp.rclone.storage}, with @file{storage} being the name
of the configured system storage.

Optional flags to the different @option{rclone} operations could be
passed as connection property, @xref{Predefined connection
information}.  Supported properties are @samp{mount-args},
@samp{copyto-args} and @samp{moveto-args}.

Access via @option{rclone} is slow.  If you have an alternative method
for accessing the system storage, you shall prefer this.  @ref{GVFS
based methods} for example, methods @option{gdrive} and
@option{nextcloud}.

@strong{Note}: The @option{rclone} method is experimental, don't use
it in production systems!

@end table


@node GVFS based methods
@section GVFS based external methods
@cindex methods, gvfs
@cindex gvfs based methods
@cindex dbus

GVFS is the virtual file system for the @acronym{GNOME} Desktop,
@uref{https://en.wikipedia.org/wiki/GVFS}.  Remote files on GVFS are
mounted locally through FUSE and @value{tramp} uses this locally
mounted directory internally.

Emacs uses the D-Bus mechanism to communicate with GVFS@.  Emacs must
have the message bus system, D-Bus integration active, @pxref{Top, ,
D-Bus, dbus}.

@table @asis
@item @option{afp}
@cindex method @option{afp}
@cindex @option{afp} method

This method is for connecting to remote hosts with the Apple Filing
Protocol for accessing files on macOS volumes.  @value{tramp} access
syntax requires a leading volume (share) name, for example:
@file{@trampfn{afp,user@@host,/volume}}.

@item @option{dav}
@item @option{davs}
@cindex method @option{dav}
@cindex method @option{davs}
@cindex @option{dav} method
@cindex @option{davs} method

@option{dav} method provides access to WebDAV files and directories
based on standard protocols, such as HTTP@.  @option{davs} does the same
but with SSL encryption.  Both methods support the port numbers.

Paths being part of the WebDAV volume to be mounted by GVFS, as it is
common for OwnCloud or NextCloud file names, are not supported by
these methods.  See method @option{nextcloud} for handling them.

@item @option{gdrive}
@cindex method @option{gdrive}
@cindex @option{gdrive} method
@cindex google drive

Via the @option{gdrive} method it is possible to access your Google
Drive online storage.  User and host name of the remote file name are
your email address of the Google Drive credentials, like
@file{@trampfn{gdrive,john.doe@@gmail.com,/}}.  These credentials must
be populated in your @command{Online Accounts} application outside Emacs.

Since Google Drive uses cryptic blob file names internally,
@value{tramp} works with the @code{display-name} of the files.  This
could produce unexpected behavior in case two files in the same
directory have the same @code{display-name}, such a situation must be avoided.

@item @option{nextcloud}
@cindex @acronym{GNOME} Online Accounts
@cindex method @option{nextcloud}
@cindex @option{nextcloud} method
@cindex owncloud

As the name indicates, the method @option{nextcloud} allows you to
access OwnCloud or NextCloud hosted files and directories.  Like the
@option{gdrive} method, your credentials must be populated in your
@command{Online Accounts} application outside Emacs. The method
supports port numbers.

@item @option{sftp}
@cindex method @option{sftp}
@cindex @option{sftp} method

This method uses @command{sftp} in order to securely access remote
hosts.  @command{sftp} is a more secure option for connecting to hosts
that for security reasons refuse @command{ssh} connections.

@end table

@defopt tramp-gvfs-methods
This user option is a list of external methods for GVFS@.  By default,
this list includes @option{afp}, @option{dav}, @option{davs},
@option{gdrive}, @option{nextcloud} and @option{sftp}.  Other methods
to include are @option{ftp}, @option{http}, @option{https} and
@option{smb}.  These methods are not intended to be used directly as
GVFS based method.  Instead, they are added here for the benefit of
@ref{Archive file names}.
@end defopt


@node Default Method
@section Selecting a default method
@cindex default method

In a remote file name, the use of a default method is indicated by the
pseudo method @option{-}, @ref{File name syntax}.

@defopt tramp-default-method
Default method is for transferring files.  The user option
@code{tramp-default-method} sets it.  @value{tramp} uses this user
option to determine the default method for remote file names that do
not have one specified.

@lisp
(customize-set-variable 'tramp-default-method "ssh")
@end lisp
@end defopt

@defopt tramp-default-method-alist
Default methods for transferring files can be customized for specific
user and host combinations through the user option
@code{tramp-default-method-alist}.

For example, the following two lines specify to use the @option{ssh}
method for all user names matching @samp{john} and the @option{rsync}
method for all host names matching @samp{lily}.  The third line
specifies to use the @option{su} method for the user @samp{root} on
the host @samp{localhost}.

@lisp
@group
(add-to-list 'tramp-default-method-alist '("" "john" "ssh"))
(add-to-list 'tramp-default-method-alist '("lily" "" "rsync"))
(add-to-list 'tramp-default-method-alist
             '("\\`localhost\\'" "\\`root\\'" "su"))
@end group
@end lisp
@end defopt

@noindent
External methods performance faster for large files.  @pxref{Inline
methods}.  @pxref{External methods}.

Choosing the access method also depends on the security environment.
For example, @option{rsh} and @option{telnet} methods that use clear
text password transfers are inappropriate for over the Internet
connections.  Secure remote connections should use @option{ssh} that
provide encryption.


@subsection Which method to use?
@cindex choosing the right method

@value{tramp} provides maximum number of choices for maximum
flexibility.  Choosing which method depends on the hosts, clients,
network speeds, and the security context.

Start by using an inline method.

External methods might be more efficient for large files, but most
@value{tramp} users edit small files more often than large files.

Enable compression, @code{tramp-inline-compress-start-size}, for a
performance boost for large files.

Since @command{ssh} has become the most common method of remote host
access and it has the most reasonable security protocols, use
@option{ssh} method.  Typical @option{ssh} usage to edit the
@file{/etc/motd} file on the otherhost:

@example
@kbd{C-x C-f @trampfn{ssh,root@@otherhost,/etc/motd} @key{RET}}
@end example

If @option{ssh} is unavailable for whatever reason, look for other
obvious options.  For MS Windows, try the @option{plink} method.  For
Kerberos, try @option{krlogin}.

For editing local files as @option{su} or @option{sudo} methods, try
the shortened syntax of @samp{root}:

@example
@kbd{C-x C-f @trampfn{su,,/etc/motd} @key{RET}}
@end example

For editing large files, @option{scp} is faster than @option{ssh}.
@option{pscp} is faster than @option{plink}.  But this speed
improvement is not always true.


@node Default User
@section Selecting a default user
@cindex default user

@defopt tramp-default-user
A @value{tramp} file name can omit the user name part since
@value{tramp} substitutes the currently logged-in user name.  However
this substitution can be overridden with @code{tramp-default-user}.
For example:

@lisp
(customize-set-variable 'tramp-default-user "root")
@end lisp
@end defopt

@defopt tramp-default-user-alist
Instead of a single default user, @code{tramp-default-user-alist}
allows multiple default user values based on access method or host
name combinations.  The alist can hold multiple values.  For example, to
use the @samp{john} as the default user for the domain
@samp{somewhere.else} only:

@lisp
@group
(add-to-list 'tramp-default-user-alist
             '("ssh" ".*\\.somewhere\\.else\\'" "john"))
@end group
@end lisp

A Caution: @value{tramp} will override any default user specified in
the configuration files outside Emacs, such as @file{~/.ssh/config}.
To stop @value{tramp} from applying the default value, set the
corresponding alist entry to nil:

@lisp
@group
(add-to-list 'tramp-default-user-alist
             '("ssh" "\\`here\\.somewhere\\.else\\'" nil))
@end group
@end lisp

The last entry in @code{tramp-default-user-alist} should be reserved
for catch-all or most often used login.

@lisp
@group
(add-to-list 'tramp-default-user-alist
             '(nil nil "jonas") t)
@end group
@end lisp
@end defopt


@node Default Host
@section Selecting a default host
@cindex default host

@defopt tramp-default-host
When host name is omitted, @value{tramp} substitutes the value from
the @code{tramp-default-host} user option.  It is initially
populated with the local host name where Emacs is running.  The
default method, default user and default host can be overridden as
follows:

@lisp
@group
(custom-set-variables
 '(tramp-default-method "ssh")
 '(tramp-default-user "john")
 '(tramp-default-host "target"))
@end group
@end lisp

With all defaults set, @samp{@trampfn{-,,}} will connect @value{tramp}
to John's home directory on @code{target} via @code{ssh}.
@end defopt

@defopt tramp-default-host-alist
Instead of a single default host, @code{tramp-default-host-alist}
allows multiple default host values based on access method or user
name combinations.  The alist can hold multiple values.  While
@code{tramp-default-host} is sufficient in most cases, some methods,
like @option{adb}, require defaults overwritten.
@end defopt


@node Multi-hops
@section Connecting to a remote host using multiple hops
@cindex multi-hop
@cindex proxy hosts

Multi-hops are methods to reach hosts behind firewalls or to reach the
outside world from inside a bastion host.  With multi-hops,
@value{tramp} can negotiate these hops with the appropriate user/host
authentication at each hop.  All methods until now have been the single
hop kind, where the start and end points of the connection did not
have intermediate check points.

@defopt tramp-default-proxies-alist
@code{tramp-default-proxies-alist} specifies proxy hosts to pass
through.  This user option is list of triples consisting of
@code{(@var{host} @var{user} @var{proxy})}.

The first match is the proxy host through which passes the file name
and the target host matching @var{user}@@@var{host}.  @var{host} and
@var{user} are regular expressions or @code{nil}, interpreted as a
regular expression which always matches.

@var{proxy} is a literal @value{tramp} file name whose local name part
is ignored, and the method and user name parts are optional.

The method must be an inline method (@pxref{Inline methods}).  If
@var{proxy} is @code{nil}, no additional hop is required reaching
@var{user}@@@var{host}.

For example, to pass through the host @samp{bastion.your.domain} as
user @samp{bird} to reach remote hosts outside the local domain:

@lisp
@group
(add-to-list 'tramp-default-proxies-alist
             '("\\." nil "@trampfn{ssh,bird@@bastion.your.domain,}"))
(add-to-list 'tramp-default-proxies-alist
             '("\\.your\\.domain\\'" nil nil))
@end group
@end lisp

@strong{Note}: @code{add-to-list} adds elements at the beginning of a
list.  Therefore, most relevant rules must come last in the list.

Proxy hosts can be cascaded in the alist.  If there is another host
called @samp{jump.your.domain}, which is the only host allowed to
connect to @samp{bastion.your.domain}, then:

@lisp
@group
(add-to-list 'tramp-default-proxies-alist
             '("\\`bastion\\.your\\.domain\\'"
               "\\`bird\\'"
               "@trampfn{ssh,jump.your.domain,}"))
@end group
@end lisp

@var{proxy} can take patterns @code{%h} or @code{%u} for @var{host} or
@var{user} respectively.  Ports or domains, if they are part of
a hop file name, are not expanded by those patterns.

To login as @samp{root} on remote hosts in the domain
@samp{your.domain}, but login as @samp{root} is disabled for non-local
access, then use this alist entry:

@lisp
@group
(add-to-list 'tramp-default-proxies-alist
             '("\\.your\\.domain\\'" "\\`root\\'" "@trampfn{ssh,%h,}"))
@end group
@end lisp

Opening @file{@trampfn{sudo,randomhost.your.domain,}} first connects
to @samp{randomhost.your.domain} via @code{ssh} under your account
name, and then performs @code{sudo -u root} on that host.

It is key for the @option{sudo} method in the above example to be
applied on the host after reaching it and not on the local host.
@value{tramp} checks therefore, that the host name for such hops
matches the host name of the previous hop.

@var{host}, @var{user} and @var{proxy} can also take Lisp forms.  These
forms when evaluated must return either a string or @code{nil}.

To generalize (from the previous example): For all hosts, except my
local one, first connect via @command{ssh}, and then apply
@command{sudo -u root}:

@lisp
@group
(add-to-list 'tramp-default-proxies-alist
             '(nil "\\`root\\'" "@trampfn{ssh,%h,}"))
(add-to-list 'tramp-default-proxies-alist
             '((regexp-quote (system-name)) nil nil))
@end group
@end lisp
@end defopt

Passing through hops involves dealing with restricted shells, such as
@command{rbash}.  If @value{tramp} is made aware, then it would use
them for proxies only.

@defopt tramp-restricted-shell-hosts-alist
An alist of regular expressions of hosts running restricted shells,
such as @command{rbash}.  @value{tramp} will then use them only as
proxies.

To specify the bastion host from the example above as running a
restricted shell:

@lisp
@group
(add-to-list 'tramp-restricted-shell-hosts-alist
             "\\`bastion\\.your\\.domain\\'")
@end group
@end lisp
@end defopt


@node Firewalls
@section Passing firewalls
@cindex http tunnel
@cindex proxy hosts, http tunnel

Sometimes, it is not possible to reach a remote host directly.  A
firewall might be in the way, which could be passed via a proxy
server.

Both ssh and PuTTY support such proxy settings, using an HTTP tunnel
via the @command{CONNECT} command (conforming to RFC 2616, 2817
specifications).  Proxy servers using HTTP 1.1 or later protocol
support this command.

@subsection Tunneling with ssh

With ssh, you could use the @code{ProxyCommand} entry in
@file{~/.ssh/config}:

@example
@group
Host host.other.domain
     ProxyCommand nc -X connect -x proxy.your.domain:3128 %h %p
@end group
@end example

@code{nc} is BSD's netcat program, which establishes HTTP tunnels. Any
other program with such a feature could be used as well.

In the example, opening @file{@trampfn{ssh,host.your.domain,}} passes
the HTTP proxy server @samp{proxy.your.domain} on port 3128.

@subsection Tunneling with PuTTY

PuTTY does not need an external program, HTTP tunnel support is
built-in.  In the PuTTY config program, create a session for
@samp{host.your.domain}.  In the @option{Connection/Data} entry,
select the @option{HTTP} option, and add @samp{proxy.your.domain} as
@option{Proxy hostname}, and 3128 as @option{Port}.

Opening @file{@trampfn{plinkx,host.your.domain,}} passes the HTTP
proxy server @samp{proxy.your.domain} on port 3128.


@node Customizing Methods
@section Using Non-Standard Methods
@cindex customizing methods
@cindex using non-standard methods
@cindex create your own methods

@vindex tramp-methods
The @code{tramp-methods} variable currently has an exhaustive list of
predefined methods.  Any part of this list can be modified with more
suitable settings.  Refer to the Lisp documentation of that variable,
accessible with @kbd{C-h v tramp-methods @key{RET}}.

In the ELPA archives, there are several examples of such extensions.
They can be installed with Emacs' Package Manager.  This includes

@table @samp
@c @item anything-tramp
@c @item counsel-tramp
@c @item helm-tramp
@c Contact Masashí Míyaura <masasam@users.noreply.github.com>

@c @item ibuffer-tramp.el
@c Contact Svend Sorensen <svend@@ciffer.net>

@item docker-tramp
@cindex method @option{docker}
@cindex @option{docker} method
Integration for Docker containers.  A container is accessed via
@file{@trampfn{docker,user@@container,/path/to/file}}, where
@samp{user} is the (optional) user that you want to use, and
@samp{container} is the id or name of the container.

@item kubernetes-tramp
@cindex method @option{kubectl}
@cindex @option{kubectl} method
Integration for Docker containers deployed in a Kubernetes cluster.
It is derived from @samp{docker-tramp}.  A container is accessed via
@file{@trampfn{kubectl,user@@container,/path/to/file}}, @samp{user}
and @samp{container} have the same meaning as in @samp{docker-tramp}.

@item lxc-tramp
@cindex method @option{lxc}
@cindex @option{lxc} method
Integration for LXC containers.  A container is accessed via
@file{@trampfn{lxc,container,/path/to/file}}, @samp{container} has the
same meaning as in @samp{docker-tramp}.  A @samp{user} specification
is ignored.

@item lxd-tramp
@cindex method @option{lxd}
@cindex @option{lxd} method
Integration for LXD containers.  A container is accessed via
@file{@trampfn{lxd,user@@container,/path/to/file}}, @samp{user} and
@samp{container} have the same meaning as in @samp{docker-tramp}.

@item magit-tramp
@cindex method @option{git}
@cindex @option{git} method
Browing git repositories with @code{magit}.  A versioned file is accessed via
@file{@trampfn{git,rev@@root-dir,/path/to/file}}. @samp{rev} is a git
revision, and @samp{root-dir} is a virtual host name for the root
directory, specified in @code{magit-tramp-hosts-alist}.

@item tramp-hdfs
@cindex method @option{hdfs}
@cindex @option{hdfs} method
Access of a hadoop/hdfs file system.  A file is accessed via
@file{@trampfn{hdfs,user@@node,/path/to/file}}, where @samp{user} is
the user that you want to use, and @samp{node} is the name of the
hadoop server.

@item vagrant-tramp
@cindex method @option{vagrant}
@cindex @option{vagrant} method
Convenience method to access vagrant boxes.  It is often used in
multi-hop file names like
@file{@value{prefix}vagrant@value{postfixhop}box|sudo@value{postfixhop}box@value{postfix}/path/to/file},
where @samp{box} is the name of the vagrant box.
@end table


@node Customizing Completion
@section Selecting config files for user/host name completion
@cindex customizing completion
@cindex selecting config files

@vindex tramp-completion-function-alist
@code{tramp-completion-function-alist} uses predefined files for user
and host name completion (@pxref{File name completion}).  For each
method, it keeps a set of configuration files and a function that can
parse that file.  Each entry in @code{tramp-completion-function-alist}
is of the form (@var{method} @var{pair1} @var{pair2} @dots{}).

Each @var{pair} is composed of (@var{function} @var{file}).
@var{function} is responsible for extracting user names and host names
from @var{file} for completion.  There are two functions which access
this variable:

@defun tramp-get-completion-function method
This function returns the list of completion functions for @var{method}.

Example:
@example
@group
(tramp-get-completion-function "rsh")

     @result{} ((tramp-parse-rhosts "/etc/hosts.equiv")
         (tramp-parse-rhosts "~/.rhosts"))
@end group
@end example
@end defun

@defun tramp-set-completion-function method function-list
This function sets @var{function-list} as list of completion functions
for @var{method}.

Example:
@example
@group
(tramp-set-completion-function "ssh"
 '((tramp-parse-sconfig "/etc/ssh_config")
   (tramp-parse-sconfig "~/.ssh/config")))

     @result{} ((tramp-parse-sconfig "/etc/ssh_config")
         (tramp-parse-sconfig "~/.ssh/config"))
@end group
@end example
@end defun

The following predefined functions parsing configuration files exist:

@table @asis
@item @code{tramp-parse-rhosts}
@findex tramp-parse-rhosts

This function parses files which are syntactical equivalent to
@file{~/.rhosts}.  It returns both host names and user names, if
specified.

@item @code{tramp-parse-shosts}
@findex tramp-parse-shosts

This function parses files which are syntactical equivalent to
@file{~/.ssh/known_hosts}.  Since there are no user names specified
in such files, it can return host names only.

@item @code{tramp-parse-sconfig}
@findex tramp-parse-sconfig

This function returns the host nicknames defined by @code{Host} entries
in @file{~/.ssh/config} style files.

@item @code{tramp-parse-shostkeys}
@findex tramp-parse-shostkeys

SSH2 parsing of directories @file{/etc/ssh2/hostkeys/*} and
@file{~/ssh2/hostkeys/*}.  Hosts are coded in file names
@file{hostkey_@var{portnumber}_@var{host-name}.pub}.  User names
are always @code{nil}.

@item @code{tramp-parse-sknownhosts}
@findex tramp-parse-sknownhosts

Another SSH2 style parsing of directories like
@file{/etc/ssh2/knownhosts/*} and @file{~/ssh2/knownhosts/*}.  This
case, hosts names are coded in file names
@file{@var{host-name}.@var{algorithm}.pub}.  User names are always @code{nil}.

@item @code{tramp-parse-hosts}
@findex tramp-parse-hosts

A function dedicated to @file{/etc/hosts} for host names.

@item @code{tramp-parse-passwd}
@findex tramp-parse-passwd

A function which parses @file{/etc/passwd} for user names.

@item @code{tramp-parse-etc-group}
@findex tramp-parse-etc-group

A function which parses @file{/etc/group} for group names.

@item @code{tramp-parse-netrc}
@findex tramp-parse-netrc

A function which parses @file{~/.netrc} and @file{~/.authinfo}-style files.

@end table

To keep a custom file with custom data in a custom structure, a custom
function has to be provided.  This function must meet the following
conventions:

@defun my-tramp-parse file
@var{file} must be either a file on the host, or @code{nil}.  The
function must return a list of (@var{user} @var{host}), which are
taken as candidates for completion for user and host names.

Example:
@example
@group
(my-tramp-parse "~/.my-tramp-hosts")

     @result{} ((nil "toto") ("daniel" "melancholia"))
@end group
@end example
@end defun


@node Password handling
@section Reusing passwords for several connections
@cindex passwords

To avoid repeated prompts for passwords, consider native caching
mechanisms, such as @command{ssh-agent} for @option{ssh}-like
methods, or @command{pageant} for @option{plink}-like methods.

@value{tramp} offers alternatives when native solutions cannot meet
the need.


@anchor{Using an authentication file}
@subsection Using an authentication file

@vindex auth-sources
The package @file{auth-source.el}, originally developed for No Gnus,
reads passwords from different sources, @xref{Help for users, ,
auth-source, auth}.  The default authentication file is
@file{~/.authinfo.gpg}, but this can be changed via the user option
@code{auth-sources}.

@noindent
A typical entry in the authentication file:

@example
machine melancholia port scp login daniel password geheim
@end example

The port can take any @value{tramp} method (@pxref{Inline methods},
@pxref{External methods}).  Omitting port values matches all
@value{tramp} methods.  Domain and ports, as used in @value{tramp}
file name syntax, must be appended to the machine and login items:

@example
machine melancholia#4711 port davs login daniel%BIZARRE password geheim
@end example

@vindex auth-source-save-behavior
If there doesn't exist a proper entry, the password is read
interactively.  After successful login (verification of the password),
it is offered to save a corresponding entry for further use by
@code{auth-source} backends which support this.  This could be changed
by setting the user option @code{auth-source-save-behavior} to @code{nil}.

@vindex auth-source-debug
Set @code{auth-source-debug} to @code{t} to debug messages.

@vindex ange-ftp-netrc-filename
@strong{Note} that @file{auth-source.el} is not used for @option{ftp}
connections, because @value{tramp} passes the work to Ange FTP@.  If
you want, for example, use your @file{~/.authinfo.gpg} authentication
file, you must customize @code{ange-ftp-netrc-filename}:

@lisp
(customize-set-variable 'ange-ftp-netrc-filename "~/.authinfo.gpg")
@end lisp


@anchor{Caching passwords}
@subsection Caching passwords

@value{tramp} can cache passwords as entered and reuse when needed for
the same user or host name independent of the access method.

@vindex password-cache-expiry
@code{password-cache-expiry} sets the duration (in seconds) the
passwords are remembered.  Passwords are never saved permanently nor
can they extend beyond the lifetime of the current Emacs session.  Set
@code{password-cache-expiry} to @code{nil} to disable expiration.

@vindex password-cache
Set @code{password-cache} to @code{nil} to disable password caching.


@node Connection caching
@section Reusing connection related information
@cindex caching

@vindex tramp-persistency-file-name
For faster initial connection times, @value{tramp} stores previous
connection properties in a file specified by the user option
@code{tramp-persistency-file-name}.

The default file name for @code{tramp-persistency-file-name} is
@file{~/.emacs.d/tramp}.

@value{tramp} reads this file during Emacs startup, and writes to it
when exiting Emacs.  Delete this file for @value{tramp} to recreate a
new one on next Emacs startup.

Set @code{tramp-persistency-file-name} to @code{nil} to disable
storing connections persistently.

When @value{tramp} detects a change in the operating system version in
a remote host (via the command @command{uname -sr}), it flushes all
connection related information for that host and creates a new entry.


@node Predefined connection information
@section Setting own connection related information

For more precise customization, parameters specified by
@code{tramp-methods} can be overwritten manually.

@vindex tramp-connection-properties
Set @code{tramp-connection-properties} to manually override
@code{tramp-methods}.  Properties in this list are in the form
@code{(@var{regexp} @var{property} @var{value})}.  @var{regexp}
matches remote file names.  Use @code{nil} to match all.
@var{property} is the property's name, and @var{value} is the
property's value.

@var{property} is any method specific parameter contained in
@code{tramp-methods}.  The parameter key in @code{tramp-methods} is a
symbol name @code{tramp-<foo>}.  To overwrite that property, use the
string @samp{<foo>} for @var{property}.  For example, this changes the
remote shell:

@lisp
@group
(add-to-list 'tramp-connection-properties
             (list (regexp-quote "@trampfn{ssh,user@@randomhost.your.domain,}")
                   "remote-shell" "/bin/ksh"))
@end group

@group
(add-to-list 'tramp-connection-properties
             (list (regexp-quote "@trampfn{ssh,user@@randomhost.your.domain,}")
                   "remote-shell-login" '("-")))
@end group
@end lisp

The parameters @code{tramp-remote-shell} and
@code{tramp-remote-shell-login} in @code{tramp-methods} now have new
values for the remote host.

A common use case is to override the session timeout of a connection,
that is the time (in seconds) after a connection is disabled, and must
be reestablished.  This can be set for any connection; for the
@option{sudo} and @option{doas} methods there exist predefined values.
A value of @code{nil} disables this feature.  For example:

@lisp
@group
(add-to-list 'tramp-connection-properties
             (list (regexp-quote "@trampfn{sudo,root@@system-name,}")
                   "session-timeout" 30))
@end group
@end lisp

@noindent
@samp{system-name} stands here for the host returned by the function
@command{(system-name)}.

@var{property} could also be any property found in
@code{tramp-persistency-file-name}.

To get around how restricted shells randomly drop connections, set the
special property @samp{busybox}.  For example:

@lisp
@group
(add-to-list 'tramp-connection-properties
             (list (regexp-quote "@trampfn{ssh,user@@randomhost.your.domain,}")
                   "busybox" t))
@end group
@end lisp


@node Remote programs
@section How @value{tramp} finds and uses programs on the remote host

@value{tramp} requires access to and rights to several commands on
remote hosts: @command{ls}, @command{test}, @command{find} and
@command{cat}.

Besides there are other required programs for @ref{Inline methods} and
@ref{External methods} of connection.

To improve performance and accuracy of remote file access,
@value{tramp} uses @command{perl} (or @command{perl5}) and
@command{grep} when available.

@defopt tramp-remote-path
@code{tramp-remote-path} specifies which remote directory paths
@value{tramp} can search for @ref{Remote programs}.

@vindex tramp-default-remote-path
@value{tramp} uses standard defaults, such as @file{/bin} and
@file{/usr/bin}, which are reasonable for most hosts.  To accommodate
differences in hosts and paths, for example, @file{/bin:/usr/bin} on
Debian GNU/Linux or
@file{/usr/xpg4/bin:/usr/ccs/bin:/usr/bin:/opt/SUNWspro/bin} on
Solaris, @value{tramp} queries the remote host with @command{getconf
PATH} and updates the symbol @code{tramp-default-remote-path}.

For instances where hosts keep obscure locations for paths for
security reasons, manually add such paths to local @file{.emacs} as
shown below for @value{tramp} to use when connecting.

@lisp
(add-to-list 'tramp-remote-path "/usr/local/perl/bin")
@end lisp

@vindex tramp-own-remote-path
Another way to find the remote path is to use the path assigned to the
remote user by the remote host.  @value{tramp} does not normally retain
this remote path after login.  However, @code{tramp-own-remote-path}
preserves the path value, which can be used to update
@code{tramp-remote-path}.

@lisp
(add-to-list 'tramp-remote-path 'tramp-own-remote-path)
@end lisp

@strong{Note} that this works only if your remote @command{/bin/sh}
shell supports the login argument @samp{-l}.
@end defopt

When remote search paths are changed, local @value{tramp} caches must
be recomputed.  To force @value{tramp} to recompute afresh, call
@kbd{M-x tramp-cleanup-this-connection @key{RET}} or friends
(@pxref{Cleanup remote connections}).


@node Remote shell setup
@section Remote shell setup hints
@cindex remote shell setup
@cindex @file{.profile} file
@cindex @file{.login} file
@cindex shell init files

@value{tramp} checks for the availability of standard programs in the
usual locations.  Common tactics include successively trying
@command{test -e}, @command{/usr/bin/test -e}, and @command{/bin/test
-e}.  @command{ls -d} is another approach.  But these approaches do not
help with these new login patterns.

When @value{tramp} encounters two-factor logins or additional challenge
questions, such as entering birth date or security code or passphrase,
@value{tramp} needs a few more configuration steps to accommodate
them.

The difference between a password prompt and a passphrase prompt is
that the password for completing the login while the passphrase is
for authorizing access to local authentication information, such as
the ssh key.

There is no one configuration to accommodate all the variations in
login security, especially not the exotic ones.  However, @value{tramp}
provides a few tweaks to address the most common ones.

@table @asis
@item @code{tramp-shell-prompt-pattern}
@vindex tramp-shell-prompt-pattern

@code{tramp-shell-prompt-pattern} is for remote login shell prompt,
which may not be the same as the local login shell prompt,
@code{shell-prompt-pattern}.  Since most hosts use identical prompts,
@value{tramp} sets a similar default value for both prompts.

@item @code{tramp-password-prompt-regexp}
@item @code{tramp-wrong-passwd-regexp}
@vindex tramp-password-prompt-regexp
@vindex tramp-wrong-passwd-regexp

@value{tramp} uses @code{tramp-password-prompt-regexp} to
distinguish between prompts for passwords and prompts for passphrases.
By default, @code{tramp-password-prompt-regexp} handles the
detection in English language environments.  See a localization
example below:

@lisp
@group
(customize-set-variable
 'tramp-password-prompt-regexp
  (concat
   "^.*"
   (regexp-opt
    '("passphrase" "Passphrase"
      ;; English
      "password" "Password"
      ;; Deutsch
      "passwort" "Passwort"
      ;; Français
      "mot de passe" "Mot de passe")
    t)
   ".*:\0? *"))
@end group
@end lisp

Similar localization may be necessary for handling wrong password
prompts, for which @value{tramp} uses @code{tramp-wrong-passwd-regexp}.

@item @code{tramp-terminal-type}
@vindex tramp-terminal-type
@vindex TERM@r{, environment variable}

@value{tramp} uses the user option @code{tramp-terminal-type} to set
the remote environment variable @env{TERM} for the shells it runs.
Per default, it is @samp{"dumb"}, but this could be changed.  A dumb
terminal is best suited to run the background sessions of
@value{tramp}.  However, running interactive remote shells might
require a different setting.  This could be achieved by tweaking the
@env{TERM} environment variable in @code{process-environment}.

@lisp
@group
(let ((process-environment
       (cons "TERM=xterm-256color" process-environment)))
  (shell))
@end group
@end lisp

@item Determining a @value{tramp} session
@vindex TERM@r{, environment variable}
@vindex INSIDE_EMACS@r{, environment variable}

Sometimes, it is needed to identify whether a shell runs under
@value{tramp} control.  The setting of environment variable @env{TERM}
will help:

@example
@group
if test "$TERM" = "dumb"; then
   ...
fi
@end group
@end example

Another possibility is to check the environment variable
@env{INSIDE_EMACS}.  Like for all subprocesses of Emacs, this is set
to the version of the parent Emacs process, @xref{Interactive Shell, ,
, emacs}.  @value{tramp} adds its own package version to this string,
which could be used for further tests in an inferior shell.  The
string of that environment variable looks always like

@example
@group
echo $INSIDE_EMACS
@result{} 26.2,tramp:2.3.4
@end group
@end example

@item @command{tset} and other questions
@cindex unix command @command{tset}
@cindex @command{tset} unix command

To suppress inappropriate prompts for terminal type, @value{tramp}
sets the @env{TERM} environment variable before the remote login
process begins via the user option @code{tramp-terminal-type} (see
above).  This will silence common @command{tset} related prompts.

@value{tramp}'s strategy for handling such prompts (commonly triggered
from login scripts on remote hosts) is to set the environment
variables so that no prompts interrupt the shell initialization
process.

@vindex tramp-actions-before-shell
An alternative approach is to configure @value{tramp} with strings
that can identify such questions using
@code{tramp-actions-before-shell}.  Example:

@lisp
@group
(defconst my-tramp-prompt-regexp
  (concat (regexp-opt '("Enter the birth date of your mother:") t)
          "\\s-*")
  "Regular expression matching my login prompt question.")
@end group

@group
(defun my-tramp-action (proc vec)
  "Enter \"19000101\" in order to give a correct answer."
  (save-window-excursion
    (with-current-buffer (tramp-get-connection-buffer vec)
      (tramp-message vec 6 "\n%s" (buffer-string))
      (tramp-send-string vec "19000101"))))
@end group

@group
(add-to-list 'tramp-actions-before-shell
             '(my-tramp-prompt-regexp my-tramp-action))
@end group
@end lisp


@item Conflicting names for users and variables in @file{.profile}

When a user name is the same as a variable name in a local file, such
as @file{.profile}, then @value{tramp} may send incorrect values for
environment variables.  To avoid incorrect values, change the local
variable name to something different from the user name.  For example,
if the user name is @env{FRUMPLE}, then change the variable name to
@env{FRUMPLE_DIR}.


@item Non-Bourne commands in @file{.profile}

When the remote host's @file{.profile} is also used for shells other
than Bourne shell, then some incompatible syntaxes for commands in
@file{.profile} may trigger errors in Bourne shell on the host and may
not complete client's @value{tramp} connections.

One example of a Bourne shell incompatible syntax in @file{.profile}:
using @command{export FOO=bar} instead of @command{FOO=bar; export
FOO}.  After remote login, @value{tramp} will trigger an error during
its execution of @command{/bin/sh} on the remote host because Bourne
shell does not recognize the export command as entered in
@file{.profile}.

Likewise, (@code{~}) character in paths will cause errors because
Bourne shell does not do (@code{~}) character expansions.

One approach to avoiding these incompatibilities is to make all
commands in @file{~/.shrc} and @file{~/.profile} Bourne shell
compatible so @value{tramp} can complete connections to that remote.
To accommodate using non-Bourne shells on that remote, use other
shell-specific config files.  For example, bash can use
@file{~/.bash_profile} and ignore @file{.profile}.


@item Interactive shell prompt

@vindex INSIDE_EMACS@r{, environment variable}
@vindex SHELLNAME@r{, environment variable}
@vindex ESHELL@r{, environment variable}
@value{tramp} redefines the remote shell prompt internally for robust
parsing.  This redefinition affects the looks of a prompt in an
interactive remote shell through commands, such as @kbd{M-x shell
@key{RET}}.  Such prompts, however, can be reset to something more
readable and recognizable using these environment variables.

@value{tramp} sets the @env{INSIDE_EMACS} environment variable in the
startup script file @file{~/.emacs_SHELLNAME}.

@env{SHELLNAME} is @code{bash} or equivalent shell names.  Change it by
setting the environment variable @env{ESHELL} in the @file{.emacs} as
follows:

@lisp
(setenv "ESHELL" "bash")
@end lisp

Then re-set the prompt string in @file{~/.emacs_SHELLNAME} as follows:

@example
@group
# Reset the prompt for remote @value{tramp} shells.
if [ "$@{INSIDE_EMACS/*tramp*/tramp@}" == "tramp" ] ; then
   PS1="[\u@@\h \w]$ "
fi
@end group
@end example

@ifinfo
@xref{Interactive Shell, , , emacs}.
@end ifinfo

@item @command{busybox} / @command{nc}
@cindex unix command @command{nc}
@cindex @command{nc} unix command

@value{tramp}'s @option{nc} method uses the @command{nc} command to
install and execute a listener as follows (see @code{tramp-methods}):

@example
$ nc -l -p 42
@end example

The above command-line syntax has changed with @command{busybox}
versions.  If @command{nc} refuses the @samp{-p} parameter, then
overwrite as follows:

@lisp
@group
(add-to-list
 'tramp-connection-properties
 `(,(regexp-quote "192.168.0.1")
   "remote-copy-args" (("-l") ("%r"))))
@end group
@end lisp

@noindent
where @samp{192.168.0.1} is the remote host IP address
(@pxref{Predefined connection information}).

@end table


@node Android shell setup
@section Android shell setup hints
@cindex android shell setup for ssh

@value{tramp} uses the @option{adb} method to access Android devices.
Android devices provide a restricted shell access through an USB
connection.  The local host must have the @command{adb} program
installed.  Usually, it is sufficient to open the file
@file{@trampfn{adb,,/}}.  Then you can navigate in the filesystem via
@code{dired}.

Alternatively, applications such as @code{Termux} or @code{SSHDroid}
that run @command{sshd} process on the Android device can accept any
@option{ssh}-based methods provided these settings are adjusted:

@itemize
@item
@command{sh} must be specified for remote shell since Android devices
do not provide @command{/bin/sh}.  @command{sh} will then invoke
whatever shell is installed on the device with this setting:

@lisp
@group
(add-to-list 'tramp-connection-properties
	     (list (regexp-quote "192.168.0.26") "remote-shell" "sh"))
@end group
@end lisp

@noindent
where @samp{192.168.0.26} is the Android device's IP address.
(@pxref{Predefined connection information}).

@item
@value{tramp} requires preserving @env{PATH} environment variable from
user settings.  Android devices prefer @file{/system/xbin} path over
@file{/system/bin}.  Both of these are set as follows:

@lisp
@group
(add-to-list 'tramp-remote-path 'tramp-own-remote-path)
(add-to-list 'tramp-remote-path "/system/xbin")
@end group
@end lisp

@item
When the Android device is not @samp{rooted}, specify a writable
directory for temporary files:

@lisp
(add-to-list 'tramp-remote-process-environment "TMPDIR=$HOME")
@end lisp

@item
Open a remote connection with the command @kbd{C-x C-f
@trampfn{ssh,192.168.0.26#2222,} @key{RET}}, where @command{sshd} is
listening on port @samp{2222}.

To add a corresponding entry to the @file{~/.ssh/config} file
(recommended), use this:

@example
@group
Host android
     HostName 192.168.0.26
     User root
     Port 2222
@end group
@end example

@noindent
To use the host name @samp{android} instead of the IP address shown in
the previous example, fix the connection properties as follows:

@lisp
@group
(add-to-list 'tramp-connection-properties
	     (list (regexp-quote "android") "remote-shell" "sh"))
@end group
@end lisp

@noindent
Open a remote connection with a more concise command @kbd{C-x C-f
@trampfn{ssh,android,} @key{RET}}.
@end itemize


@node Auto-save and Backup
@section Auto-save and Backup configuration
@cindex auto-save
@cindex backup

@vindex backup-directory-alist
To avoid @value{tramp} from saving backup files owned by @samp{root}
to locations accessible to others, default backup settings in
@code{backup-directory-alist} have to be altered.

Here's a scenario where files could be inadvertently exposed.  Emacs
by default writes backup files to the same directory as the original
files unless changed to another location, such as
@file{~/.emacs.d/backups/}.  Such a directory will also be used by
default by @value{tramp} when using, say, a restricted file
@file{@trampfn{su,root@@localhost,/etc/secretfile}}.  The backup file
of the secretfile is now owned by the user logged in from
@value{tramp} and not @samp{root}.

When @code{backup-directory-alist} is @code{nil} (the default), such
problems do not occur.

To ``turn off'' the backup feature for remote files and stop
@value{tramp} from saving to the backup directory, use this:

@lisp
@group
(add-to-list 'backup-directory-alist
             (cons tramp-file-name-regexp nil))
@end group
@end lisp

@noindent
Disabling backups can be targeted to just the @option{su} and
@option{sudo} methods:

@lisp
@group
(setq backup-enable-predicate
      (lambda (name)
        (and (normal-backup-enable-predicate name)
             (not
              (let ((method (file-remote-p name 'method)))
                (when (stringp method)
                  (member method '("su" "sudo"))))))))
@end group
@end lisp

@vindex tramp-backup-directory-alist
Another option is to create better backup file naming with user and
host names prefixed to the file name.  For example, transforming
@file{/etc/secretfile} to
@file{~/.emacs.d/backups/!su:root@@localhost:!etc!secretfile}, set the
@value{tramp} user option @code{tramp-backup-directory-alist} from
the existing user option @code{backup-directory-alist}.

Then @value{tramp} backs up to a file name that is transformed with a
prefix consisting of the DIRECTORY name.  This file name prefixing
happens only when the DIRECTORY is an absolute local file name.

@noindent
Example:

@lisp
@group
(add-to-list 'backup-directory-alist
             (cons "." "~/.emacs.d/backups/"))
(customize-set-variable
 'tramp-backup-directory-alist backup-directory-alist)
@end group
@end lisp

@noindent
The backup file name of
@file{@trampfn{su,root@@localhost,/etc/secretfile}} would be
@ifset unified
@file{@trampfn{su,root@@localhost,~/.emacs.d/backups/!su:root@@localhost:!etc!secretfile~}}
@end ifset
@ifset separate
@file{@trampfn{su,root@@localhost,~/.emacs.d/backups/![su!root@@localhost]!etc!secretfile~}}
@end ifset

@vindex auto-save-file-name-transforms
Just as for backup files, similar issues of file naming affect
auto-saving remote files.  Auto-saved files are saved in the directory
specified by the user option @code{auto-save-file-name-transforms}.
By default this is set to the local temporary directory.  But in some
versions of Debian GNU/Linux, this points to the source directory
where the Emacs was compiled.  Reset such values to a valid directory.

Set @code{auto-save-file-name-transforms} to @code{nil} to save
auto-saved files to the same directory as the original file.

@vindex tramp-auto-save-directory
Alternatively, set the user option @code{tramp-auto-save-directory}
to direct all auto saves to that location.

@node Windows setup hints
@section Issues with Cygwin ssh
@cindex cygwin, issues

This section is incomplete.  Please share your solutions.

@cindex method @option{sshx} with cygwin
@cindex @option{sshx} method with cygwin

Cygwin's @command{ssh} works only with a Cygwin version of Emacs.  To
check for compatibility: type @kbd{M-x eshell @key{RET}}, and start
@kbd{ssh test.host @key{RET}}.  Incompatibilities trigger this
message:

@example
Pseudo-terminal will not be allocated because stdin is not a terminal.
@end example

Some older versions of Cygwin's @command{ssh} work with the
@option{sshx} access method.  Consult Cygwin's FAQ at
@uref{https://cygwin.com/faq/} for details.

@cindex cygwin and @command{fakecygpty}
@cindex @command{fakecygpty} and cygwin

On @uref{https://www.emacswiki.org/emacs/SshWithNTEmacs, the Emacs
Wiki} it is explained how to use the helper program
@command{fakecygpty} to fix this problem.

@cindex method @option{scpx} with cygwin
@cindex @option{scpx} method with cygwin

When using the @option{scpx} access method, Emacs may call
@command{scp} with MS Windows file naming, such as @code{c:/foo}.  But
the version of @command{scp} that is installed with Cygwin does not
know about MS Windows file naming, which causes it to incorrectly look
for a host named @code{c}.

A workaround: write a wrapper script for @option{scp} to convert
Windows file names to Cygwin file names.

@cindex cygwin and @command{ssh-agent}
@cindex @env{SSH_AUTH_SOCK} and emacs on ms windows
@vindex SSH_AUTH_SOCK@r{, environment variable}

When using the @command{ssh-agent} on MS Windows for password-less
interaction, @option{ssh} methods depend on the environment variable
@env{SSH_AUTH_SOCK}.  But this variable is not set when Emacs is
started from a Desktop shortcut and authentication fails.

One workaround is to use an MS Windows based SSH Agent, such as
Pageant.  It is part of the Putty Suite of tools.

The fallback is to start Emacs from a shell.


@node Usage
@chapter Using @value{tramp}
@cindex using @value{tramp}

@value{tramp} operates transparently, accessing remote files as if
they are local.  However, @value{tramp} employs a formalized remote
file naming syntax to perform its functions transparently.  This
syntax consists of many parts specifying access methods,
authentication, host names, and file names.  Ange FTP uses a similar
syntax.

@cindex type-ahead

Unlike opening local files in Emacs, which are instantaneous, opening
remote files in @value{tramp} is slower at first.  Sometimes there is
a noticeable delay before the prompts for passwords or authentication
appear in the minibuffer.  Hitting @kbd{@key{RET}} or other keys
during this gap will be processed by Emacs.  This type-ahead facility
is a feature of Emacs that may cause missed prompts when using
@value{tramp}.

@menu
* File name syntax::            @value{tramp} file name conventions.
@ifset unified
* Change file name syntax::     Alternative file name syntax.
@end ifset
* File name completion::        File name completion.
* Ad-hoc multi-hops::           Declaring multiple hops in the file name.
* Remote processes::            Integration with other Emacs packages.
* Cleanup remote connections::  Cleanup remote connections.
* Archive file names::          Access to files in file archives.
@end menu


@node File name syntax
@section @value{tramp} file name conventions
@cindex file name syntax
@cindex file name examples

@file{@trampfn{method,host,/path/to/file}} opens file @var{/path/to/file}
on the remote host @var{host}, using the method @var{method}.

@table @file
@item @value{prefix}ssh@value{postfixhop}melancholia@value{postfix}.emacs
For the file @file{.emacs} located in the home directory, on the host
@code{melancholia}, using method @code{ssh}.

@item @value{prefix}ssh@value{postfixhop}melancholia.danann.net@value{postfix}.emacs
For the file @file{.emacs} specified using the fully qualified domain name of
the host.

@item @value{prefix}ssh@value{postfixhop}melancholia@value{postfix}~/.emacs
For the file @file{.emacs} specified using the @file{~}, which is expanded.

@item @value{prefix}ssh@value{postfixhop}melancholia@value{postfix}~daniel/.emacs
For the file @file{.emacs} located in @code{daniel}'s home directory
on the host, @code{melancholia}.  The @file{~<user>} construct is
expanded to the home directory of that user on the remote host.

@item @value{prefix}ssh@value{postfixhop}melancholia@value{postfix}/etc/squid.conf
For the file @file{/etc/squid.conf} on the host @code{melancholia}.

@end table

@var{host} can take IPv4 or IPv6 address, as in
@file{@trampfn{ssh,127.0.0.1,.emacs}} or
@file{@trampfn{ssh,@value{ipv6prefix}::1@value{ipv6postfix},.emacs}}.
@ifset unified
For syntactical reasons, IPv6 addresses must be embedded in square
brackets @file{@value{ipv6prefix}} and @file{@value{ipv6postfix}}.
@end ifset

By default, @value{tramp} will use the current local user name as the
remote user name for log in to the remote host.  Specifying a different
name using the proper syntax will override this default behavior:

@example
@trampfn{method,user@@host,path/to/file}
@end example

@file{@trampfn{ssh,daniel@@melancholia,.emacs}} is for file
@file{.emacs} in @code{daniel}'s home directory on the host,
@code{melancholia}, accessing via method @code{ssh}.

For specifying port numbers, affix @file{#<port>} to the host
name.  For example: @file{@trampfn{ssh,daniel@@melancholia#42,.emacs}}.

All method, user name, host name, port number and local name parts are
optional, @xref{Default Method}, @xref{Default User}, @xref{Default Host}.
@ifset unified
For syntactical reasons, the default method must be indicated by the
pseudo method @file{-}.
@end ifset


@ifset unified
@node Change file name syntax
@section Alternative file name syntax
@cindex change file name syntax
@cindex alternative file name syntax

The syntax described in @ref{File name syntax} is the @code{default}
syntax, which is active after Emacs startup.  However, this can be
changed.

@deffn Command tramp-change-syntax syntax
This command changes the syntax @value{tramp} uses for remote file
names.  Beside the @code{default} value, @var{syntax} can be

@itemize
@item @code{simplified}
@cindex simplified syntax

The remote file name syntax is similar to the syntax used by Ange FTP.
A remote file name has the form
@code{@value{prefix}user@@host@value{postfix}path/to/file}.  The
@code{user@@} part is optional, and the method is determined by
@ref{Default Method}.

@item @code{separate}
@cindex separate syntax

@clear unified
@set separate
@include trampver.texi
The remote file name syntax is similar to the syntax used by XEmacs.
A remote file name has the form
@code{@trampfn{method,user@@host,path/to/file}}.  The @code{method}
and @code{user@@} parts are optional.
@clear separate
@set unified
@include trampver.texi
@end itemize
@end deffn

@defvar tramp-file-name-regexp
This variable keeps a regexp which matches the selected remote file
name syntax.  Its value changes after every call of
@code{tramp-change-syntax}.  However, it is not recommended to use
this variable in external packages, a call of @code{file-remote-p} is
much more appropriate.
@ifinfo
@pxref{Magic File Names, , , elisp}
@end ifinfo
@end defvar
@end ifset


@node File name completion
@section File name completion
@cindex file name completion

@value{tramp} can complete the following @value{tramp} file name
components: method names, user names, host names, and file names
located on remote hosts.  Enable this by activating partial completion
in @file{.emacs}.
@ifinfo
@xref{Completion Options, , , emacs}.
@end ifinfo

For example, type @kbd{C-x C-f @value{prefixwithspace} s @key{TAB}},
@value{tramp} completion choices show up as

@example
@group
@multitable @columnfractions .2 .2 .2 .2 .2
@item @c
  sbin/ @tab @c
  @value{prefixhop}scp@value{postfix} @tab @c
  @value{prefixhop}scpx@value{postfix} @tab @c
  @value{prefixhop}sftp@value{postfix} @tab @c
  @value{prefixhop}sg@value{postfix}
@item @c
  @value{prefixhop}smb@value{postfix} @tab @c
  srv/ @tab @c
  @value{prefixhop}ssh@value{postfix} @tab @c
  @value{prefixhop}sshx@value{postfix} @tab @c
  @value{prefixhop}su@value{postfix}
@item @c
  @value{prefixhop}sudo@value{postfix} @tab @c
  sys/
@end multitable
@end group
@end example

@samp{@value{prefixhop}ssh@value{postfixhop}} is a possible
completion for the respective method, and @samp{sbin/} stands for the
directory @file{/sbin} on your local host.

Type @kbd{s h @value{postfixhop}} for the minibuffer completion to
@samp{@value{prefix}ssh@value{postfixhop}}.  Typing @kbd{@key{TAB}}
shows host names @value{tramp} extracts from @file{~/.ssh/config}
file, for example.

@example
@group
@multitable @columnfractions .5 .5
@item @c
  @value{prefixhop}ssh@value{postfixhop}127.0.0.1@value{postfix} @tab @c
  @value{prefixhop}ssh@value{postfixhop}192.168.0.1@value{postfix}
@item @c
  @value{prefixhop}ssh@value{postfixhop}@value{ipv6prefix}::1@value{ipv6postfix}@value{postfix} @tab @c
  @value{prefixhop}ssh@value{postfixhop}localhost@value{postfix}
@item @c
  @value{prefixhop}ssh@value{postfixhop}melancholia.danann.net@value{postfix} @tab @c
  @value{prefixhop}ssh@value{postfixhop}melancholia@value{postfix}
@end multitable
@end group
@end example

Choose a host from the above list and then continue to complete file
names on that host.

When the configuration (@pxref{Customizing Completion}) includes user
names, then the completion lists will account for the user names as well.

@vindex tramp-completion-use-auth-sources
Results from @code{auth-sources} search (@pxref{Using an
authentication file}) are added to the completion candidates.  This
search could be annoying, for example due to a passphrase request of
the @file{~/.authinfo.gpg} authentication file.  The user option
@code{tramp-completion-use-auth-sources} controls, whether such a
search is performed during completion.

Remote hosts previously visited or hosts whose connections are kept
persistently (@pxref{Connection caching}) will be included in the
completion lists.

After remote host name completion comes completion of file names on
the remote host.  It works the same as with local host file completion
except that killing with double-slash @file{//} kills only the file
name part of the @value{tramp} file name syntax.  A triple-slash
stands for the default behavior.
@ifinfo
@xref{Minibuffer File, , , emacs}.
@end ifinfo

@noindent
Example:

@example
@group
@kbd{C-x C-f @trampfn{ssh,melancholia,/usr/local/bin//etc} @key{TAB}}
     @print{} @trampfn{ssh,melancholia,/etc}

@kbd{C-x C-f @trampfn{ssh,melancholia,//etc} @key{TAB}}
     @print{} @trampfn{ssh,melancholia,/etc}

@kbd{C-x C-f @trampfn{ssh,melancholia,/usr/local/bin///etc} @key{TAB}}
     @print{} /etc
@end group
@end example

During file name completion, remote directory contents are re-read
regularly to account for any changes in the filesystem that may affect
the completion candidates.  Such re-reads can account for changes to
the file system by applications outside Emacs (@pxref{Connection
caching}).

@defopt tramp-completion-reread-directory-timeout
The timeout is number of seconds since last remote command for
rereading remote directory contents.  A value of 0 re-reads
immediately during file name completion, @code{nil} uses cached
directory contents.
@end defopt


@node Ad-hoc multi-hops
@section Declaring multiple hops in the file name
@cindex multi-hop, ad-hoc
@cindex proxy hosts, ad-hoc

@value{tramp} file name syntax can accommodate ad-hoc specification of
multiple proxies without using @code{tramp-default-proxies-alist}
configuration setup (@pxref{Multi-hops}).

Each proxy is specified using the same syntax as the remote host
specification minus the file name part.  Each hop is separated by a
@samp{|}.  Chain the proxies from the starting host to the destination
remote host name and file name.  For example, hopping over a single
proxy @samp{bird@@bastion} to a remote file on @samp{you@@remotehost}:

@example
@c @kbd{C-x C-f @trampfn{ssh@value{postfixhop}bird@@bastion|ssh,you,remotehost,/path} @key{RET}}
@kbd{C-x C-f @value{prefix}ssh@value{postfixhop}bird@@bastion|ssh@value{postfixhop}you@@remotehost@value{postfix}/path @key{RET}}
@end example

<<<<<<< HEAD
=======
Each involved method must be an inline method (@pxref{Inline methods}).

Proxies can take patterns @code{%h} or @code{%u}.

>>>>>>> 908af9df
@value{tramp} adds the ad-hoc definitions on the fly to
@code{tramp-default-proxies-alist} and is available for re-use
during that Emacs session.  Subsequent @value{tramp} connections to
the same remote host can then use the shortcut form:
@samp{@trampfn{ssh,you@@remotehost,/path}}.

@defopt tramp-save-ad-hoc-proxies
For ad-hoc definitions to be saved automatically in
@code{tramp-default-proxies-alist} for future Emacs sessions, set
@code{tramp-save-ad-hoc-proxies} to non-@code{nil}.

@lisp
(customize-set-variable 'tramp-save-ad-hoc-proxies t)
@end lisp
@end defopt

Ad-hoc proxies can take patterns @code{%h} or @code{%u} like in
@code{tramp-default-proxies-alist}.  The following file name expands
to user @code{root} on host @code{remotehost}, starting with an
@option{ssh} session on host @code{remotehost}:
@samp{@value{prefix}ssh@value{postfixhop}%h|su@value{postfixhop}remotehost@value{postfix}}.

On the other hand, if a trailing hop does not specifiy a host name,
the host name of the previous hop is reused. Therefore, the following
file name is equivalent to the previous example:
@samp{@value{prefix}ssh@value{postfixhop}remotehost|su@value{postfixhop}@value{postfix}}.


@node Remote processes
@section Integration with other Emacs packages
@cindex @code{compile}
@cindex @code{recompile}

@value{tramp} supports starting new running processes on the remote
host for discovering remote file names.  Emacs packages on the remote
host need no specific modifications for @value{tramp}'s use.

This type of integration does not work with the @option{ftp} method,
and does not support the pty association as specified in
@code{start-file-process}.

@code{process-file} and @code{start-file-process} work on the remote
host when the variable @code{default-directory} is remote:

@lisp
@group
(let ((default-directory "/ssh:remote.host:"))
  (start-file-process "grep" (get-buffer-create "*grep*")
                      "/bin/sh" "-c" "grep -e tramp *"))
@end group
@end lisp

Remote processes do not apply to GVFS (see @ref{GVFS based methods})
because the remote file system is mounted on the local host and
@value{tramp} just accesses by changing the @code{default-directory}.

@value{tramp} starts a remote process when a command is executed in a
remote file or directory buffer.  As of now, these packages have been
integrated to work with @value{tramp}: @file{compile.el} (commands
like @code{compile} and @code{grep}) and @file{gud.el} (@code{gdb} or
@code{perldb}).

For @value{tramp} to find the command on the remote, it must be
accessible through the default search path as setup by @value{tramp}
upon first connection.  Alternatively, use an absolute path or extend
@code{tramp-remote-path} (see @ref{Remote programs}):

@lisp
@group
(add-to-list 'tramp-remote-path "~/bin")
(add-to-list 'tramp-remote-path "/appli/pub/bin")
@end group
@end lisp

@vindex tramp-remote-process-environment
Customize user option @code{tramp-remote-process-environment} to
suit the remote program's environment for the remote host.
@code{tramp-remote-process-environment} is a list of strings
structured similar to @code{process-environment}, where each element
is a string of the form @samp{ENVVARNAME=VALUE}.

To avoid any conflicts with local host environment variables set
through local configuration files, such as @file{~/.profile}, use
@samp{ENVVARNAME=} to unset them for the remote environment.

@noindent
Use @code{add-to-list} to add entries:

@lisp
(add-to-list 'tramp-remote-process-environment "JAVA_HOME=/opt/java")
@end lisp

@vindex HISTORY@r{, environment variable}
Modifying or deleting already existing values in the
@code{tramp-remote-process-environment} list may not be feasible on
restricted remote hosts.  For example, some system administrators
disallow changing @env{HISTORY} environment variable.  To accommodate
such restrictions when using @value{tramp}, fix the
@code{tramp-remote-process-environment} by the following code in the
local @file{.emacs} file:

@lisp
@group
(let ((process-environment tramp-remote-process-environment))
  (setenv "HISTORY" nil)
  (setq tramp-remote-process-environment process-environment))
@end group
@end lisp

@vindex ENV@r{, environment variable}
Setting the @env{ENV} environment variable instructs some shells to
read an initialization file.  Per default, @value{tramp} has disabled
this.  You could overwrite this behavior by evaluating

@lisp
@group
(let ((process-environment tramp-remote-process-environment))
  (setenv "ENV" "$HOME/.profile")
  (setq tramp-remote-process-environment process-environment))
@end group
@end lisp

In addition to @code{tramp-remote-process-environment}, you can set
environment variables for individual remote process calls by
let-binding @code{process-environment}.  @value{tramp} applies any
entries not present in the global default value of
@code{process-environment} (overriding
@code{tramp-remote-process-environment} settings, if they conflict).
For example:

@lisp
@group
(let ((process-environment (cons "HGPLAIN=1" process-environment)))
  (process-file @dots{}))
@end group
@end lisp

@vindex HGPLAIN@r{, environment variable}
Let-binding in this way works regardless of whether the process to be
called is local or remote, since @value{tramp} would add just the
@env{HGPLAIN} setting and local processes would take whole value of
@code{process-environment} along with the new value of @env{HGPLAIN}.

For integrating other Emacs packages so @value{tramp} can execute
remotely, please file a bug report.  @xref{Bug Reports}.


@subsection Running remote programs that create local X11 windows

@vindex DISPLAY@r{, environment variable}
To allow a remote program to create an X11 window on the local host,
set the @env{DISPLAY} environment variable for the remote host as
follows in the local @file{.emacs} file:

@lisp
@group
(add-to-list 'tramp-remote-process-environment
             (format "DISPLAY=%s" (getenv "DISPLAY")))
@end group
@end lisp

@noindent
@code{(getenv "DISPLAY")} should return a recognizable name for the
local host that the remote host can redirect X11 window
interactions.  If querying for a recognizable name is not possible for
whatever reason, then replace @code{(getenv "DISPLAY")} with a
hard-coded, fixed name.  Note that using @code{:0} for X11 display name
here will not work as expected.

An alternate approach is specify @code{ForwardX11 yes} or
@code{ForwardX11Trusted yes} in @file{~/.ssh/config} on the local
host.


@subsection Running @code{shell} on a remote host
@cindex @code{shell}

Set @code{explicit-shell-file-name} to the appropriate shell name
when using @value{tramp} between two hosts with different operating
systems, such as @samp{windows-nt} and @samp{gnu/linux}.  This option
ensures the correct name of the remote shell program.

When @code{explicit-shell-file-name} is equal to @code{nil}, calling
@code{shell} interactively will prompt for a shell name.

Starting with Emacs 26, you could use connection-local variables for
setting different values of @code{explicit-shell-file-name} for
different remote hosts.
@ifinfo
@pxref{Connection Local Variables, , , elisp}
@end ifinfo

@lisp
@group
(connection-local-set-profile-variables
  'remote-bash
  '((explicit-shell-file-name . "/bin/bash")
    (explicit-bash-args . ("-i"))))
@end group

@group
(connection-local-set-profile-variables
  'remote-ksh
  '((explicit-shell-file-name . "/bin/ksh")
    (explicit-ksh-args . ("-i"))))
@end group

@group
(connection-local-set-profiles
  '(:application tramp :protocol "ssh" :machine "localhost")
  'remote-bash)
@end group

@group
(connection-local-set-profiles
  `(:application tramp :protocol "sudo"
    :user "root" :machine ,(system-name))
  'remote-ksh)
@end group
@end lisp


@subsection Running @code{shell-command} on a remote host
@cindex @code{shell-command}

@code{shell-command} executes commands synchronously or asynchronously
on remote hosts and displays output in buffers on the local
host.  Example:

@example
@group
@kbd{C-x C-f @trampfn{sudo,,} @key{RET}}
@kbd{M-& tail -f /var/log/syslog.log @key{RET}}
@end group
@end example

@command{tail} command outputs continuously to the local buffer,
@file{*Async Shell Command*}

@kbd{M-x auto-revert-tail-mode @key{RET}} runs similarly showing
continuous output.


@subsection Running @code{eshell} on a remote host
@cindex @code{eshell}

@value{tramp} is integrated into @file{eshell.el}, which enables
interactive eshell sessions on remote hosts at the command prompt.
You must add the module @code{em-tramp} to @code{eshell-modules-list}.
Here's a sample interaction after opening @kbd{M-x eshell @key{RET}}
on a remote host:

@example
@group
@b{~ $} cd @trampfn{sudo,,/etc} @key{RET}
@b{@trampfn{sudo,root@@host,/etc} $} hostname @key{RET}
host
@b{@trampfn{sudo,root@@host,/etc} $} id @key{RET}
uid=0(root) gid=0(root) groups=0(root)
@b{@trampfn{sudo,root@@host,/etc} $} find-file shadow @key{RET}
#<buffer shadow>
@b{@trampfn{sudo,root@@host,/etc} $}
@end group
@end example

@code{eshell} added custom @code{su} and @code{sudo} commands that set
the default directory correctly for the @file{*eshell*} buffer.
@value{tramp} silently updates @code{tramp-default-proxies-alist}
with an entry for this directory (@pxref{Multi-hops}):

@example
@group
@b{~ $} cd @trampfn{ssh,user@@remotehost,/etc} @key{RET}
@b{@trampfn{ssh,user@@remotehost,/etc} $} find-file shadow @key{RET}
File is not readable: @trampfn{ssh,user@@remotehost,/etc/shadow}
@b{@trampfn{ssh,user@@remotehost,/etc} $} sudo find-file shadow @key{RET}
#<buffer shadow>
@end group

@group
@b{@trampfn{ssh,user@@remotehost,/etc} $} su - @key{RET}
@b{@trampfn{su,root@@remotehost,/root} $} id @key{RET}
uid=0(root) gid=0(root) groups=0(root)
@b{@trampfn{su,root@@remotehost,/root} $}
@end group
@end example


@anchor{Running a debugger on a remote host}
@subsection Running a debugger on a remote host
@cindex @file{gud.el}
@cindex @code{gdb}
@cindex @code{perldb}

@file{gud.el} provides a unified interface to symbolic debuggers
@ifinfo
(@ref{Debuggers, , , emacs}).
@end ifinfo
@value{tramp} can run debug on remote hosts by calling @code{gdb}
with a remote file name:

@example
@group
@kbd{M-x gdb @key{RET}}
@b{Run gdb (like this):} gdb -i=mi @trampfn{ssh,host,~/myprog} @key{RET}
@end group
@end example

Since the remote @code{gdb} and @code{gdb-inferior} processes do not
belong to the same process group on the remote host, there will be a
warning, which can be ignored:

@example
&"warning: GDB: Failed to set controlling terminal: Operation not permitted\n"
@end example

@noindent
As consequence, there will be restrictions in I/O of the process to be
debugged.

Relative file names are based on the remote default directory.  When
@file{myprog.pl} exists in @file{@trampfn{ssh,host,/home/user}}, valid
calls include:

@example
@group
@kbd{M-x perldb @key{RET}}
@b{Run perldb (like this):} perl -d myprog.pl @key{RET}
@end group
@end example

Just the local part of a remote file name, such as @command{perl -d
/home/user/myprog.pl}, is not possible.

Arguments of the program to be debugged must be literal, can take
relative or absolute paths, but not remote paths.


@subsection Running remote processes on MS Windows hosts
@cindex @command{winexe}
@cindex @command{powershell}

@command{winexe} runs processes on a remote MS Windows host, and
@value{tramp} can use it for @code{process-file} and
@code{start-file-process}.

@code{tramp-smb-winexe-program} specifies the local @command{winexe}
command.  Powershell V2.0 on the remote host is required to run
processes triggered from @value{tramp}.

@code{explicit-shell-file-name} and @code{explicit-*-args} have to
be set properly so @kbd{M-x shell @key{RET}} can open a proper remote
shell on a MS Windows host.  To open @command{cmd}, set it as follows:

@lisp
@group
(setq explicit-shell-file-name "cmd"
      explicit-cmd-args '("/q"))
@end group
@end lisp

@noindent
To open @command{powershell} as a remote shell, use this:

@lisp
@group
(setq explicit-shell-file-name "powershell"
      explicit-powershell-args '("-file" "-"))
@end group
@end lisp


@node Cleanup remote connections
@section Cleanup remote connections
@cindex cleanup

@value{tramp} provides several ways to flush remote connections.

@deffn Command tramp-cleanup-connection vec
This command flushes all connection related objects.  @option{vec} is
the internal representation of a remote connection.  When called
interactively, this command lists active remote connections in the
minibuffer.  Each connection is of the format
@file{@trampfn{method,user@@host,}}.  Flushing remote connections also
cleans the password cache (@pxref{Password handling}), file cache,
connection cache (@pxref{Connection caching}), and connection buffers.
@end deffn

@deffn Command tramp-cleanup-this-connection
Flushes only the current buffer's remote connection objects, the same
as in @code{tramp-cleanup-connection}.
@end deffn

@deffn Command tramp-cleanup-all-connections
Flushes all active remote connection objects, the same as in
@code{tramp-cleanup-connection}.
@end deffn

@deffn Command tramp-cleanup-all-buffers
Just as for @code{tramp-cleanup-all-connections}, all remote
connections are cleaned up in addition to killing buffers related to
that remote connection.
@end deffn


@node Archive file names
@section Archive file names
@cindex file archives
@cindex archive file names
@cindex method archive
@cindex archive method

@value{tramp} offers also transparent access to files inside file
archives.  This is possible only on machines which have installed the
virtual file system for the @acronym{GNOME} Desktop (GVFS), @ref{GVFS
based methods}.  Internally, file archives are mounted via the GVFS
@option{archive} method.

A file archive is a regular file of kind @file{/path/to/dir/file.EXT}.
The extension @samp{.EXT} identifies the type of the file archive.  A
file inside a file archive, called archive file name, has the name
@file{/path/to/dir/file.EXT/dir/file}.

Most of the @ref{Magic File Names, , magic file name operations,
elisp}, are implemented for archive file names, exceptions are all
operations which write into a file archive, and process related
operations.  Therefore, functions like

@lisp
(copy-file "/path/to/dir/file.tar/dir/file" "/somewhere/else")
@end lisp

@noindent
work out of the box.  This is also true for file name completion, and
for libraries like @code{dired} or @code{ediff}, which accept archive
file names as well.

@vindex tramp-archive-suffixes
File archives are identified by the file name extension @samp{.EXT}.
Since GVFS uses internally the library @code{libarchive(3)}, all
suffixes, which are accepted by this library, work also for archive
file names.  Accepted suffixes are listed in the constant
@code{tramp-archive-suffixes}.  They are

@itemize
@item @samp{.7z} ---
7-Zip archives
@cindex @file{7z} file archive suffix
@cindex file archive suffix @file{7z}

@item @samp{.apk} ---
Android package kits
@cindex @file{apk} file archive suffix
@cindex file archive suffix @file{apk}

@item @samp{.ar} ---
UNIX archiver formats
@cindex @file{ar} file archive suffix
@cindex file archive suffix @file{ar}

@item @samp{.cab}, @samp{.CAB} ---
Microsoft Windows cabinets
@cindex @file{cab} file archive suffix
@cindex @file{CAB} file archive suffix
@cindex file archive suffix @file{cab}
@cindex file archive suffix @file{CAB}

@item @samp{.cpio} ---
CPIO archives
@cindex @file{cpio} file archive suffix
@cindex file archive suffix @file{cpio}

@item @samp{.deb} ---
Debian packages
@cindex @file{deb} file archive suffix
@cindex file archive suffix @file{deb}

@item @samp{.depot} ---
HP-UX SD depots
@cindex @file{depot} file archive suffix
@cindex file archive suffix @file{depot}

@item @samp{.exe} ---
Self extracting Microsoft Windows EXE files
@cindex @file{exe} file archive suffix
@cindex file archive suffix @file{exe}

@item @samp{.iso} ---
ISO 9660 images
@cindex @file{iso} file archive suffix
@cindex file archive suffix @file{iso}

@item @samp{.jar} ---
Java archives
@cindex @file{jar} file archive suffix
@cindex file archive suffix @file{jar}

@item @samp{.lzh}, @samp{.LZH} ---
Microsoft Windows compressed LHA archives
@cindex @file{lzh} file archive suffix
@cindex @file{LZH} file archive suffix
@cindex file archive suffix @file{lzh}
@cindex file archive suffix @file{LZH}

@item @samp{.msu}, @samp{.MSU} ---
Microsoft Windows Update packages
@cindex @file{msu} file archive suffix
@cindex @file{MSU} file archive suffix
@cindex file archive suffix @file{msu}
@cindex file archive suffix @file{MSU}

@item @samp{.mtree} ---
BSD mtree format
@cindex @file{mtree} file archive suffix
@cindex file archive suffix @file{mtree}

@item @samp{.odb}, @samp{.odf}, @samp{.odg}, @samp{.odp}, @samp{.ods},
@samp{.odt} ---
OpenDocument formats
@cindex @file{odb} file archive suffix
@cindex @file{odf} file archive suffix
@cindex @file{odg} file archive suffix
@cindex @file{odp} file archive suffix
@cindex @file{ods} file archive suffix
@cindex @file{odt} file archive suffix
@cindex file archive suffix @file{odb}
@cindex file archive suffix @file{odf}
@cindex file archive suffix @file{odg}
@cindex file archive suffix @file{odp}
@cindex file archive suffix @file{ods}
@cindex file archive suffix @file{odt}

@item @samp{.pax} ---
Posix archives
@cindex @file{pax} file archive suffix
@cindex file archive suffix @file{pax}

@item @samp{.rar} ---
RAR archives
@cindex @file{rar} file archive suffix
@cindex file archive suffix @file{rar}

@item @samp{.rpm} ---
Red Hat packages
@cindex @file{rpm} file archive suffix
@cindex file archive suffix @file{rpm}

@item @samp{.shar} ---
Shell archives
@cindex @file{shar} file archive suffix
@cindex file archive suffix @file{shar}

@item @samp{.tar}, @samp{.tbz}, @samp{.tgz}, @samp{.tlz}, @samp{.txz} ---
(Compressed) tape archives
@cindex @file{tar} file archive suffix
@cindex @file{tbz} file archive suffix
@cindex @file{tgz} file archive suffix
@cindex @file{tlz} file archive suffix
@cindex @file{txz} file archive suffix
@cindex file archive suffix @file{tar}
@cindex file archive suffix @file{tbz}
@cindex file archive suffix @file{tgz}
@cindex file archive suffix @file{tlz}
@cindex file archive suffix @file{txz}

@item @samp{.warc} ---
Web archives
@cindex @file{warc} file archive suffix
@cindex file archive suffix @file{warc}

@item @samp{.xar} ---
macOS XAR archives
@cindex @file{xar} file archive suffix
@cindex file archive suffix @file{xar}

@item @samp{.xpi} ---
XPInstall Mozilla addons
@cindex @file{xpi} file archive suffix
@cindex file archive suffix @file{xpi}

@item @samp{.xps} ---
Open XML Paper Specification (OpenXPS) documents
@cindex @file{xps} file archive suffix
@cindex file archive suffix @file{xps}

@item @samp{.zip}, @samp{.ZIP} ---
ZIP archives
@cindex @file{zip} file archive suffix
@cindex @file{ZIP} file archive suffix
@cindex file archive suffix @file{zip}
@cindex file archive suffix @file{ZIP}
@end itemize

@vindex tramp-archive-compression-suffixes
File archives could also be compressed, identified by an additional
compression suffix.  Valid compression suffixes are listed in the
constant @code{tramp-archive-compression-suffixes}.  They are
@samp{.bz2}, @samp{.gz}, @samp{.lrz}, @samp{.lz}, @samp{.lz4},
@samp{.lzma}, @samp{.lzo}, @samp{.uu}, @samp{.xz} and @samp{.Z}.  A
valid archive file name would be
@file{/path/to/dir/file.tar.gz/dir/file}.  Even several suffixes in a
row are possible, like @file{/path/to/dir/file.tar.gz.uu/dir/file}.

@vindex tramp-archive-all-gvfs-methods
An archive file name could be a remote file name, as in
@file{/ftp:anonymous@@ftp.gnu.org:/gnu/tramp/tramp-2.3.2.tar.gz/INSTALL}.
Since all file operations are mapped internally to GVFS operations,
remote file names supported by @code{tramp-gvfs} perform better,
because no local copy of the file archive must be downloaded first.
For example, @samp{/sftp:user@@host:...} performs better than the
similar @samp{/scp:user@@host:...}.  See the constant
@code{tramp-archive-all-gvfs-methods} for a complete list of
@code{tramp-gvfs} supported method names.

If @code{url-handler-mode} is enabled, archives could be visited via
URLs, like
@file{https://ftp.gnu.org/gnu/tramp/tramp-2.3.2.tar.gz/INSTALL}.  This
allows complex file operations like

@lisp
@group
(progn
  (url-handler-mode 1)
  (ediff-directories
   "https://ftp.gnu.org/gnu/tramp/tramp-2.3.1.tar.gz/tramp-2.3.1"
   "https://ftp.gnu.org/gnu/tramp/tramp-2.3.2.tar.gz/tramp-2.3.2" ""))
@end group
@end lisp

It is even possible to access file archives in file archives, as

@lisp
@group
(progn
  (url-handler-mode 1)
  (find-file
   "http://ftp.debian.org/debian/pool/main/c/coreutils/coreutils_8.28-1_amd64.deb/control.tar.gz/control"))
@end group
@end lisp


@node Bug Reports
@chapter Reporting Bugs and Problems
@cindex bug reports

@value{tramp}'s development team is actively engaged in solving bugs
and problems and looks to feature requests and suggestions.

@value{tramp}'s mailing list is the place for more advice and
information on working with @value{tramp}, solving problems,
discussing, and general discussions about @value{tramp}.

@value{tramp}'s mailing list is moderated but even non-subscribers can
post for moderator approval.  Sometimes this approval step may take as
long as 48 hours due to public holidays.

@email{@value{tramp-bug-report-address}} is the mailing list.
Messages sent to this address go to all the subscribers.  This is
@emph{not} the address to send subscription requests to.

To subscribe to the mailing list, visit:
@uref{https://lists.gnu.org/mailman/listinfo/tramp-devel/, the
@value{tramp} Mail Subscription Page}.

@ifset installchapter
Before sending a bug report, run the test suite first @ref{Testing}.
@end ifset

@findex tramp-bug
Check if the bug or problem is already addressed in @xref{Frequently
Asked Questions}.

Run @kbd{M-x tramp-bug @key{RET}} to generate a buffer with details of
the system along with the details of the @value{tramp} installation.
Please include these details with the bug report.

The bug report must describe in as excruciating detail as possible the
steps required to reproduce the problem.  These details must include
the setup of the remote host and any special or unique conditions that
exist.

Include a minimal test case that reproduces the problem.  This will
help the development team find the best solution and avoid unrelated
detours.

To exclude cache-related problems, flush all caches before running the
test, @ref{Cleanup remote connections}.

When including @value{tramp}'s messages in the bug report, increase
the verbosity level to 6 (@pxref{Traces and Profiles, Traces}) in the
@file{~/.emacs} file before repeating steps to the bug.  Include the
contents of the @file{*tramp/foo*} and @file{*debug tramp/foo*}
buffers with the bug report.  Both buffers could contain
non-@acronym{ASCII} characters which are relevant for analysis, append
the buffers as attachments to the bug report.

@strong{Note} that a verbosity level greater than 6 is not necessary
at this stage.  Also note that a verbosity level of 6 or greater, the
contents of files and directories will be included in the debug
buffer.  Passwords typed in @value{tramp} will never be included
there.


@node Frequently Asked Questions
@chapter Frequently Asked Questions
@cindex frequently asked questions
@cindex FAQ

@itemize @bullet
@item
Where is the latest @value{tramp}?

@value{tramp} is available at the GNU URL:

@noindent
@uref{https://ftp.gnu.org/gnu/tramp/}

@noindent
@value{tramp}'s GNU project page is located here:

@noindent
@uref{https://savannah.gnu.org/projects/tramp/}


@item
Which systems does it work on?

The package works successfully on Emacs 24, Emacs 25, Emacs 26, and
Emacs 27.

While Unix and Unix-like systems are the primary remote targets,
@value{tramp} has equal success connecting to other platforms, such as
MS Windows 7/8/10.


@item
How to speed up @value{tramp}?

@value{tramp} does many things in the background, some of which
depends on network speeds, response speeds of remote hosts, and
authentication delays.  During these operations, @value{tramp}'s
responsiveness slows down.  Some suggestions within the scope of
@value{tramp}'s settings include:

Use an external method, such as @option{scp}, which are faster than
internal methods.

Keep the file @code{tramp-persistency-file-name}, which is where
@value{tramp} caches remote information about hosts and files.  Caching
is enabled by default.  Don't disable it.

@vindex remote-file-name-inhibit-cache
Set @code{remote-file-name-inhibit-cache} to @code{nil} if remote
files are not independently updated outside @value{tramp}'s control.
That cache cleanup will be necessary if the remote directories or
files are updated independent of @value{tramp}.

Set @code{tramp-completion-reread-directory-timeout} to @code{nil} to
speed up completions, @ref{File name completion}.

Disable version control to avoid delays:

@lisp
@group
(setq vc-ignore-dir-regexp
      (format "\\(%s\\)\\|\\(%s\\)"
              vc-ignore-dir-regexp
              tramp-file-name-regexp))
@end group
@end lisp

If this is too radical, because you want to use version control
remotely, trim @code{vc-handled-backends} to just those you care
about, for example:

@lisp
(setq vc-handled-backends '(SVN Git))
@end lisp

Disable excessive traces.  Set @code{tramp-verbose} to 3 or lower,
default being 3.  Increase trace levels temporarily when hunting for
bugs.

@item
@value{tramp} does not connect to the remote host

Three main reasons for why @value{tramp} does not connect to the remote host:

@itemize @minus
@item
Unknown characters in the prompt

@value{tramp} needs a clean recognizable prompt on the remote host for
accurate parsing.  Shell prompts that contain escape sequences for
coloring cause parsing problems.  @ref{Remote shell setup} for
customizing prompt detection using regular expressions.

To check if the remote host's prompt is being recognized, use this
test: switch to @value{tramp} connection buffer @file{*tramp/foo*},
put the cursor at the top of the buffer, and then apply the following
expression:

@example
@kbd{M-: (re-search-forward (concat tramp-shell-prompt-pattern "$")) @key{RET}}
@end example

If the cursor has not moved to the prompt at the bottom of the buffer,
then @value{tramp} has failed to recognize the prompt.

When using zsh on remote hosts, disable zsh line editor because zsh
uses left-hand side and right-hand side prompts in parallel.  Add the
following line to @file{~/.zshrc}:

@example
[[ $TERM == "dumb" ]] && unsetopt zle && PS1='$ ' && return
@end example

This uses the default value of @code{tramp-terminal-type},
@samp{"dumb"}, as value of the @env{TERM} environment variable.  If
you want to use another value for @env{TERM}, change
@code{tramp-terminal-type} and this line accordingly.

When using fish shell on remote hosts, disable fancy formatting by
adding the following to @file{~/.config/fish/config.fish}:

@example
@group
function fish_prompt
  if test $TERM = "dumb"
     echo "\$ "
  else
     @dots{}
  end
end
@end group
@end example

When using WinSSHD on remote hosts, @value{tramp} does not recognize
the strange prompt settings.

A similar problem exist with the iTerm2 shell integration, which sends
proprietary escape codes when starting a shell.  This can be
suppressed by changing the respective integration snippet in your
@file{~/.profile} like this:

@example
@group
[ $TERM = "dumb" ] || \
test -e "$@{HOME@}/.iterm2_shell_integration.bash" && \
source "$@{HOME@}/.iterm2_shell_integration.bash"
@end group
@end example

And finally, bash's readline should not use key bindings like
@samp{C-j} to commands.  Disable this in your @file{~/.inputrc}:

@example
@group
$if term=dumb
# Don't bind Control-J or it messes up @value{tramp}.
$else
"\C-j": next-history
$endif
@end group
@end example

@item
Echoed characters after login

@value{tramp} suppresses echos from remote hosts with the
@command{stty -echo} command.  But sometimes it is too late to suppress
welcome messages from the remote host containing harmful control
characters.  Using @option{sshx} or @option{scpx} methods can avoid
this problem because they allocate a pseudo tty.  @xref{Inline
methods}.

@item
@value{tramp} stops transferring strings longer than 500 characters

Set @code{tramp-chunksize} to 500 to get around this problem, which is
related to faulty implementation of @code{process-send-string} on
HP-UX, FreeBSD and Tru64 Unix systems.  Consult the documentation for
@code{tramp-chunksize} to see when this is necessary.

Set @code{file-precious-flag} to @code{t} for files accessed by
@value{tramp} so the file contents are checked using checksum by
first saving to a temporary file.
@ifinfo
@pxref{Saving Buffers, , , elisp}
@end ifinfo

@lisp
@group
(add-hook
 'find-file-hook
 (lambda ()
   (when (file-remote-p default-directory)
     (set (make-local-variable 'file-precious-flag) t))))
@end group
@end lisp
@end itemize


@item
@value{tramp} fails in a chrooted environment

@vindex tramp-local-host-regexp
When connecting to a local host, @value{tramp} uses some internal
optimizations.  They fail, when there is a chrooted environment.  In
order to disable those optimizations, set user option
@code{tramp-local-host-regexp} to @code{nil}.


@item
@value{tramp} does not recognize if a @command{ssh} session hangs

@command{ssh} sessions on the local host hang when the network is
down.  @value{tramp} cannot safely detect such hangs.  The network
configuration for @command{ssh} can be configured to kill such hangs
with the following command in the @file{~/.ssh/config}:

@example
@group
Host *
     ServerAliveInterval 5
@end group
@end example


@item
@value{tramp} does not use default @command{ssh} @code{ControlPath}

@value{tramp} overwrites @code{ControlPath} settings when initiating
@command{ssh} sessions.  @value{tramp} does this to fend off a stall
if a master session opened outside the Emacs session is no longer
open.  That is why @value{tramp} prompts for the password again even
if there is an @command{ssh} already open.

@vindex tramp-ssh-controlmaster-options
Some @command{ssh} versions support a @code{ControlPersist} option,
which allows you to set the @code{ControlPath} provided the variable
@code{tramp-ssh-controlmaster-options} is customized as follows:

@lisp
@group
(customize-set-variable
 'tramp-ssh-controlmaster-options
 (concat
   "-o ControlPath=/tmp/ssh-ControlPath-%%r@@%%h:%%p "
   "-o ControlMaster=auto -o ControlPersist=yes"))
@end group
@end lisp

Note how "%r", "%h" and "%p" must be encoded as "%%r", "%%h" and
"%%p".

@vindex tramp-use-ssh-controlmaster-options
If the @file{~/.ssh/config} is configured appropriately for the above
behavior, then any changes to @command{ssh} can be suppressed with
this @code{nil} setting:

@lisp
(customize-set-variable 'tramp-use-ssh-controlmaster-options nil)
@end lisp


@item
File name completion does not work with @value{tramp}

@acronym{ANSI} escape sequences from the remote shell may cause errors
in @value{tramp}'s parsing of remote buffers.

To test if this is the case, open a remote shell and check if the output
of @command{ls} is in color.

To disable @acronym{ANSI} escape sequences from the remote hosts,
disable @samp{--color=yes} or @samp{--color=auto} in the remote host's
@file{.bashrc} or @file{.profile}.  Turn this alias on and off to see
if file name completion works.

@item
File name completion does not work in directories with large number of
files

This may be related to globbing, which is the use of shell's ability
to expand wild card specifications, such as @samp{*.c}.  For
directories with large number of files, globbing might exceed the
shell's limit on length of command lines and hang.  @value{tramp} uses
globbing.

To test if globbing hangs, open a shell on the remote host and then
run @command{ls -d * ..?* > /dev/null}.

When testing, ensure the remote shell is the same shell
(@command{/bin/sh}, @command{ksh} or @command{bash}), that
@value{tramp} uses when connecting to that host.


@item
How to get notified after @value{tramp} completes file transfers?

Make Emacs beep after reading from or writing to the remote host with
the following code in @file{~/.emacs}.

@lisp
@group
(defadvice tramp-handle-write-region
  (after tramp-write-beep-advice activate)
  "Make @value{tramp} beep after writing a file."
  (interactive)
  (beep))
@end group

@group
(defadvice tramp-handle-do-copy-or-rename-file
  (after tramp-copy-beep-advice activate)
  "Make @value{tramp} beep after copying a file."
  (interactive)
  (beep))
@end group

@group
(defadvice tramp-handle-insert-file-contents
  (after tramp-insert-beep-advice activate)
  "Make @value{tramp} beep after inserting a file."
  (interactive)
  (beep))
@end group
@end lisp


@item
How to get a Visual Warning when working with @samp{root} privileges?
Host indication in the mode line?

@cindex @value{tramp} theme
@vindex tramp-theme-face-remapping-alist
Install @file{tramp-theme} from GNU ELPA via Emacs' Package Manager.
Enable it via @kbd{M-x load-theme @key{RET} tramp @key{RET}}.  Further
customization is explained in user option
@code{tramp-theme-face-remapping-alist}.


@item
Remote host does not understand default options for directory listing

Emacs computes the @command{dired} options based on the local host but
if the remote host cannot understand the same @command{ls} command,
then set them with a hook as follows:

@lisp
@group
(add-hook
 'dired-before-readin-hook
 (lambda ()
   (when (file-remote-p default-directory)
     (setq dired-actual-switches "-al"))))
@end group
@end lisp


@item
Why is @file{~/.sh_history} on the remote host growing?

@vindex tramp-histfile-override
@vindex HISTFILE@r{, environment variable}
@vindex HISTFILESIZE@r{, environment variable}
@vindex HISTSIZE@r{, environment variable}
Due to the remote shell saving tilde expansions triggered by
@value{tramp}, the history file is probably growing rapidly.
@value{tramp} can suppress this behavior with the user option
@code{tramp-histfile-override}.  When set to @code{t}, environment
variable @env{HISTFILE} is unset, and environment variables
@env{HISTFILESIZE} and @env{HISTSIZE} are set to 0.

Alternatively, @code{tramp-histfile-override} could be a string.
Environment variable @env{HISTFILE} is set to this file name then.  Be
careful when setting to @file{/dev/null}; this might result in
undesired results when using @command{bash} as remote shell.

Another approach is to disable @value{tramp}'s handling of the
@env{HISTFILE} at all by setting @code{tramp-histfile-override} to
@code{nil}.  In this case, saving history could be turned off by
putting this shell code in @file{.bashrc} or @file{.kshrc}:

@example
@group
if [ -f $HOME/.sh_history ] ; then
   /bin/rm $HOME/.sh_history
fi
if [ "$@{HISTFILE-unset@}" != "unset" ] ; then
   unset HISTFILE
fi
if [ "$@{HISTSIZE-unset@}" != "unset" ] ; then
   unset HISTSIZE
fi
@end group
@end example

For @option{ssh}-based method, add the following line to your
@file{~/.ssh/environment}:

@example
HISTFILE=/dev/null
@end example


@item
How to shorten long file names when typing in @value{tramp}?

Adapt several of these approaches to reduce typing.  If the full name
is @file{@trampfn{ssh,news@@news.my.domain,/opt/news/etc}}, then:

@enumerate

@item
Use simplified syntax:

If you always apply the default method (@pxref{Default Method}), you
could use the simplified @value{tramp} syntax (@pxref{Change file name
syntax}):

@lisp
@group
(customize-set-variable 'tramp-default-method "ssh")
(tramp-change-syntax 'simplified)
@end group
@end lisp

The reduced typing: @kbd{C-x C-f
@code{@value{prefix}news@@news.my.domain@value{postfix}/opt/news/etc}
@key{RET}}.

@item
Use default values for method name and user name:

You can define default methods and user names for hosts,
(@pxref{Default Method}, @pxref{Default User}):

@lisp
@group
(custom-set-variables
 '(tramp-default-method "ssh")
 '(tramp-default-user "news"))
@end group
@end lisp

The reduced typing: @kbd{C-x C-f
@trampfn{-,news.my.domain,/opt/news/etc} @key{RET}}.

@strong{Note} that there are some useful shortcuts already.  Accessing
your local host as @samp{root} user, is possible just by @kbd{C-x C-f
@trampfn{su,,} @key{RET}}.

@item
Use configuration options of the access method:

Programs used for access methods already offer powerful configurations
(@pxref{Customizing Completion}).  For @option{ssh}, configure the
file @file{~/.ssh/config}:

@example
@group
Host xy
     HostName news.my.domain
     User news
@end group
@end example

The reduced typing: @kbd{C-x C-f @trampfn{ssh,xy,/opt/news/etc} @key{RET}}.

Depending on the number of files in the directories, host names
completion can further reduce key strokes: @kbd{C-x C-f
@value{prefix}ssh@value{postfixhop}x @key{TAB}}.

@item
Use environment variables to expand long strings

For long file names, set up environment variables that are expanded in
the minibuffer.  Environment variables are set either outside Emacs or
inside Emacs with Lisp:

@lisp
(setenv "xy" "@trampfn{ssh,news@@news.my.domain,/opt/news/etc/}")
@end lisp

The reduced typing: @kbd{C-x C-f $xy @key{RET}}.

@strong{Note} that file name cannot be edited here because the
environment variables are not expanded during editing in the
minibuffer.

@item Define own keys:

Redefine another key sequence in Emacs for @kbd{C-x C-f}:

@lisp
@group
(global-set-key
 [(control x) (control y)]
 (lambda ()
   (interactive)
   (find-file
    (read-file-name
     "Find @value{tramp} file: "
     "@trampfn{ssh,news@@news.my.domain,/opt/news/etc/}"))))
@end group
@end lisp

Simply typing @kbd{C-x C-y} would prepare minibuffer editing of file
name.

See @uref{https://www.emacswiki.org/emacs/TrampMode, the Emacs Wiki}
for a more comprehensive example.

@item
Define own abbreviation (1):

Abbreviation list expansion can be used to reduce typing long file names:

@lisp
@group
(add-to-list
 'directory-abbrev-alist
 '("^/xy" . "@trampfn{ssh,news@@news.my.domain,/opt/news/etc/}"))
@end group
@end lisp

The reduced typing: @kbd{C-x C-f /xy @key{RET}}.

@strong{Note} that file name cannot be edited here because the
abbreviations are not expanded during editing in the minibuffer.
Furthermore, the abbreviation is not expanded during @key{TAB}
completion.

@item
Define own abbreviation (2):

The @code{abbrev-mode} gives additional flexibility for editing in the
minibuffer:

@lisp
@group
(define-abbrev-table 'my-tramp-abbrev-table
  '(("xy" "@trampfn{ssh,news@@news.my.domain,/opt/news/etc/}")))
@end group

@group
(add-hook
 'minibuffer-setup-hook
 (lambda ()
   (abbrev-mode 1)
   (setq local-abbrev-table my-tramp-abbrev-table)))
@end group

@group
(defadvice minibuffer-complete
  (before my-minibuffer-complete activate)
  (expand-abbrev))
@end group

@group
;; If you use partial-completion-mode
(defadvice PC-do-completion
  (before my-PC-do-completion activate)
  (expand-abbrev))
@end group
@end lisp

The reduced typing: @kbd{C-x C-f xy @key{TAB}}.

The minibuffer expands for further editing.

@item Use bookmarks:

Use bookmarks to save @value{tramp} file names.
@ifinfo
@pxref{Bookmarks, , , emacs}.
@end ifinfo

Upon visiting a location with @value{tramp}, save it as a bookmark with
@kbd{@key{menu-bar} @key{edit} @key{bookmarks} @key{set}}.

To revisit that bookmark:
@kbd{@key{menu-bar} @key{edit} @key{bookmarks} @key{jump}}.

@item Use recent files:

@file{recentf} remembers visited places.
@ifinfo
@pxref{File Conveniences, , , emacs}.
@end ifinfo

Keep remote file names in the recent list without have to check for
their accessibility through remote access:

@lisp
(recentf-mode 1)
@end lisp

Reaching recently opened files: @kbd{@key{menu-bar} @key{file}
@key{Open Recent}}.

@item Use filecache:

Since @file{filecache} remembers visited places, add the remote
directory to the cache:

@lisp
@group
@c `with-eval-after-load' has been introduced with Emacs 24.4.  Shall
@c be used when appropriate.
(eval-after-load "filecache"
  '(file-cache-add-directory
    "@trampfn{ssh,news@@news.my.domain,/opt/news/etc/}"))
@end group
@end lisp

Then use directory completion in the minibuffer with @kbd{C-x C-f
C-@key{TAB}}.

@item Use bbdb:

@file{bbdb} has a built-in feature for Ange FTP files, which also
works for @value{tramp} file names.
@ifinfo
@pxref{bbdb-ftp, Storing FTP sites in the BBDB, , bbdb}.
@end ifinfo

Load @file{bbdb} in Emacs:

@lisp
@group
(require 'bbdb)
(bbdb-initialize)
@end group
@end lisp

Create a BBDB entry with @kbd{M-x bbdb-create-ftp-site @key{RET}}.
Then specify a method and user name where needed.  Examples:

@example
@group
@kbd{M-x bbdb-create-ftp-site @key{RET}}
@b{Ftp Site:} news.my.domain @key{RET}
@b{Ftp Directory:} /opt/news/etc/ @key{RET}
@b{Ftp Username:} ssh@value{postfixhop}news @key{RET}
@b{Company:} @key{RET}
@b{Additional Comments:} @key{RET}
@end group
@end example

In BBDB buffer, access an entry by pressing the key @kbd{F}.

@end enumerate

Thanks to @value{tramp} users for contributing to these recipes.

@item
Why saved multi-hop file names do not work in a new Emacs session?

When saving ad-hoc multi-hop @value{tramp} file names (@pxref{Ad-hoc
multi-hops}) via bookmarks, recent files, filecache, bbdb, or another
package, use the full ad-hoc file name including all hops, like
@file{@trampfn{ssh,bird@@bastion|ssh@value{postfixhop}news.my.domain,/opt/news/etc}}.

Alternatively, when saving abbreviated multi-hop file names
@file{@trampfn{ssh,news@@news.my.domain,/opt/news/etc}}, the user
option @code{tramp-save-ad-hoc-proxies} must be set non-@code{nil}
value.


@item
How to connect to a remote Emacs session using @value{tramp}?

Configure Emacs Client
@ifinfo
(@pxref{Emacs Server, , , emacs}).
@end ifinfo

Then on the remote host, start the Emacs Server:

@lisp
@group
(require 'server)
(setq server-host (system-name)
      server-use-tcp t)
(server-start)
@end group
@end lisp

If @code{(system-name)} of the remote host cannot be resolved on the
local host, use IP address instead.

Copy from the remote host the resulting file
@file{~/.emacs.d/server/server} to the local host, to the same
location.

Then start Emacs Client from the command line:

@example
emacsclient @trampfn{ssh,user@@host,/file/to/edit}
@end example

@code{user} and @code{host} refer to the local host.

To make Emacs Client an editor for other programs, use a wrapper
script @file{emacsclient.sh}:

@example
@group
#!/bin/sh
emacsclient @trampfn{ssh,$(whoami)@@$(hostname --fqdn),$1}
@end group
@end example

@vindex EDITOR@r{, environment variable}
Then change the environment variable @env{EDITOR} to point to the
wrapper script:

@example
export EDITOR=/path/to/emacsclient.sh
@end example


@item
How to determine whether a buffer is remote?

The buffer-local variable @code{default-directory} tells this.  If the
form @code{(file-remote-p default-directory)} returns non-@code{nil},
the buffer is remote.  See the optional arguments of
@code{file-remote-p} for determining details of the remote connection.


@item
How to disable other packages from calling @value{tramp}?

There are packages that call @value{tramp} without the user ever
entering a remote file name.  Even without applying a remote file
syntax, some packages enable @value{tramp} on their own.  How can users
disable such features.

@itemize @minus
@item
@file{ido.el}

Disable @value{tramp} file name completion:

@lisp
(customize-set-variable 'ido-enable-tramp-completion nil)
@end lisp

@item
@file{rlogin.el}

Disable remote directory tracking mode:

@lisp
(rlogin-directory-tracking-mode -1)
@end lisp
@end itemize


@item
How to disable @value{tramp}?

@itemize @minus
@item
To keep Ange FTP as default the remote files access package, set this
in @file{.emacs}:

@lisp
(customize-set-variable 'tramp-default-method "ftp")
@end lisp

@item
@vindex tramp-mode
To disable both @value{tramp} (and Ange FTP), set @code{tramp-mode} to
@code{nil} in @file{.emacs}.  @strong{Note}, that we don't use
@code{customize-set-variable}, in order to avoid loading @value{tramp}.

@lisp
(setq tramp-mode nil)
@end lisp

@item
@vindex tramp-ignored-file-name-regexp
To deactivate @value{tramp} for some look-alike remote file names, set
@code{tramp-ignored-file-name-regexp} to a proper regexp in
@file{.emacs}.  @strong{Note}, that we don't use
@code{customize-set-variable}, in order to avoid loading
@value{tramp}.

@lisp
(setq tramp-ignored-file-name-regexp "\\`/ssh:example\\.com:")
@end lisp

This is needed, if you mount for example a virtual file system on your
local host's root directory as @file{/ssh:example.com:}.

@item
To unload @value{tramp}, type @kbd{M-x tramp-unload-tramp @key{RET}}.
Unloading @value{tramp} resets Ange FTP plugins also.
@end itemize
@end itemize


@c For the developer
@node Files directories and localnames
@chapter How file names, directories and localnames are mangled and managed

@menu
* Localname deconstruction::    Splitting a localname into its component parts.
* External packages::           Integrating with external Lisp packages.
@end menu


@node Localname deconstruction
@section Splitting a localname into its component parts

@value{tramp} package redefines lisp functions
@code{file-name-directory} and @code{file-name-nondirectory} to
accommodate the unique file naming syntax that @value{tramp} requires.

The replacements dissect the file name, use the original handler for
the localname, take that result, and then re-build the @value{tramp}
file name.  By relying on the original handlers for localnames,
@value{tramp} benefits from platform specific hacks to the original
handlers.


@node External packages
@section Integrating with external Lisp packages
@subsection File name completion.

@vindex non-essential
Sometimes, it is not convenient to open a new connection to a remote
host, including entering the password and alike.  For example, this is
nasty for packages providing file name completion. Such a package
could signal to @value{tramp}, that they don't want it to establish a
new connection.  Use the variable @code{non-essential} temporarily and
bind it to non-@code{nil} value.

@lisp
@group
(let ((non-essential t))
  @dots{})
@end group
@end lisp


@subsection File attributes cache.

Keeping a local cache of remote file attributes in sync with the
remote host is a time-consuming operation.  Flushing and re-querying
these attributes can tax @value{tramp} to a grinding halt on busy
remote servers.

To get around these types of slow-downs in @value{tramp}'s
responsiveness, set the @code{process-file-side-effects} to @code{nil}
to stop @value{tramp} from flushing the cache.  This is helpful in
situations where callers to @code{process-file} know there are no file
attribute changes.  The let-bind form to accomplish this:

@lisp
@group
(let (process-file-side-effects)
  @dots{})
@end group
@end lisp

For asynchronous processes, @value{tramp} uses a process sentinel to
flush file attributes cache.  When callers to @code{start-file-process}
know beforehand no file attribute changes are expected, then the
process sentinel should be set to the default state.  In cases where
the caller defines its own process sentinel, @value{tramp}'s process
sentinel is overwritten.  The caller can still flush the file
attributes cache in its process sentinel with this code:

@lisp
@group
(unless (memq (process-status proc) '(run open))
  (dired-uncache remote-directory))
@end group
@end lisp

Since @value{tramp} traverses subdirectories starting with the
root-directory, it is most likely sufficient to make the
@code{default-directory} of the process buffer as the root directory.


@node Traces and Profiles
@chapter How to Customize Traces

@value{tramp} messages are raised with verbosity levels ranging from 0
to 10.  @value{tramp} does not display all messages; only those with a
verbosity level less than or equal to @code{tramp-verbose}.

The verbosity levels are

          @w{ 0}  silent (no @value{tramp} messages at all)
@*@indent @w{ 1}  errors
@*@indent @w{ 2}  warnings
@*@indent @w{ 3}  connection to remote hosts (default verbosity)
@*@indent @w{ 4}  activities
@*@indent @w{ 5}  internal
@*@indent @w{ 6}  sent and received strings
@*@indent @w{ 7}  file caching
@*@indent @w{ 8}  connection properties
@*@indent @w{ 9}  test commands
@*@indent @w{10}  traces (huge)

With @code{tramp-verbose} greater than or equal to 4, messages are
also written to a @value{tramp} debug buffer.  Such debug buffers are
essential to bug and problem analyses.  For @value{tramp} bug reports,
set the @code{tramp-verbose} level to 6 (@pxref{Bug Reports}).

The debug buffer is in
@ifinfo
@ref{Outline Mode, , , emacs}.
@end ifinfo
@ifnotinfo
Outline Mode.
@end ifnotinfo
In this buffer, messages can be filtered by their level.  To see
messages up to verbosity level 5, enter @kbd{C-u 6 C-c C-q}.
@ifinfo
Other navigation keys are described in
@ref{Outline Visibility, , , emacs}.
@end ifinfo

@value{tramp} handles errors internally.  But to get a Lisp backtrace,
both the error and the signal have to be set as follows:

@lisp
@group
(setq debug-on-error t
      debug-on-signal t)
@end group
@end lisp

If @code{tramp-verbose} is greater than or equal to 10, Lisp
backtraces are also added to the @value{tramp} debug buffer in case of
errors.

To enable stepping through @value{tramp} function call traces, they
have to be specifically enabled as shown in this code:

@lisp
@group
(require 'trace)
(dolist (elt (all-completions "tramp-" obarray 'functionp))
  (trace-function-background (intern elt)))
(untrace-function 'tramp-read-passwd)
@end group
@end lisp

The buffer @file{*trace-output*} contains the output from the function
call traces.  Disable @code{tramp-read-passwd} to stop password
strings from being written to @file{*trace-output*}.


@node GNU Free Documentation License
@appendix GNU Free Documentation License
@include doclicense.texi


@node Function Index
@unnumbered Function Index
@printindex fn


@node Variable Index
@unnumbered Variable Index
@printindex vr


@node Concept Index
@unnumbered Concept Index
@printindex cp

@bye

@c TODO
@c
@c * Say something about the .login and .profile files of the remote
@c   shells.
@c * Explain how tramp.el works in principle: open a shell on a remote
@c   host and then send commands to it.
@c * Consistent small or capitalized words especially in menus.<|MERGE_RESOLUTION|>--- conflicted
+++ resolved
@@ -2739,13 +2739,8 @@
 @kbd{C-x C-f @value{prefix}ssh@value{postfixhop}bird@@bastion|ssh@value{postfixhop}you@@remotehost@value{postfix}/path @key{RET}}
 @end example
 
-<<<<<<< HEAD
-=======
 Each involved method must be an inline method (@pxref{Inline methods}).
 
-Proxies can take patterns @code{%h} or @code{%u}.
-
->>>>>>> 908af9df
 @value{tramp} adds the ad-hoc definitions on the fly to
 @code{tramp-default-proxies-alist} and is available for re-use
 during that Emacs session.  Subsequent @value{tramp} connections to
