\input texinfo    @c -*- texinfo -*-
@c %**start of header
@setfilename use-package.info
@settitle use-package User Manual
@documentencoding UTF-8
@documentlanguage en
@c %**end of header

@copying
@quotation
Copyright (C) 2012-2022 Free Software Foundation, Inc.

You can redistribute this document and/or modify it under the terms
of the GNU General Public License as published by the Free Software
Foundation, either version 3 of the License, or (at your option) any
later version.

This document is distributed in the hope that it will be useful,
but WITHOUT ANY WARRANTY; without even the implied warranty of
MERCHANTABILITY or FITNESS FOR A PARTICULAR PURPOSE@.  See the GNU
General Public License for more details.

@end quotation
@end copying

@dircategory Emacs
@direntry
* use-package: (use-package). Declarative package configuration for Emacs.
@end direntry

@finalout
@titlepage
@title use-package User Manual
@subtitle for version 2.4.1-119-g0be480e+1
@author John Wiegley
@page
@vskip 0pt plus 1filll
@insertcopying
@end titlepage

@contents

@ifnottex
@node Top
@top use-package User Manual

The @code{use-package} macro allows you to isolate package configuration in your
@code{.emacs} file in a way that is both performance-oriented and, well, tidy.  I
created it because I have over 80 packages that I use in Emacs, and things
were getting difficult to manage.  Yet with this utility my total load time is
around 2 seconds, with no loss of functionality!

@insertcopying
@end ifnottex

@menu
* Introduction::
* Installation::
* Getting Started::
* Basic Concepts::
* Issues/Requests::
* Keywords::
* Debugging Tools::

@detailmenu
--- The Detailed Node Listing ---

Installation

* Installing from GNU ELPA::
* Installing from the Git Repository::
* Post-Installation Tasks::

Keywords

* @code{after}:: @code{:after}. 
* @code{bind-keymap} @code{bind-keymap*}:: @code{:bind-keymap}, @code{:bind-keymap*}. 
* @code{bind} @code{bind*}:: @code{:bind}, @code{:bind*}. 
* @code{commands}:: @code{:commands}. 
* @code{preface} @code{init} @code{config}:: @code{:preface}, @code{:init}, @code{:config}. 
* @code{custom}:: @code{:custom}. 
* @code{custom-face}:: @code{:custom-face}. 
* @code{defer} @code{demand}:: @code{:defer}, @code{:demand}. 
* @code{defines} @code{functions}:: @code{:defines}, @code{:functions}. 
* @code{diminish} @code{delight}:: @code{:diminish}, @code{:delight}. 
* @code{disabled}:: @code{:disabled}. 
* @code{ensure} @code{pin}:: @code{:ensure}, @code{:pin}. 
* @code{hook}:: @code{:hook}. 
* @code{if} @code{when} @code{unless}:: @code{:if}, @code{:when}, @code{:unless}. 
* @code{load-path}:: @code{:load-path}.
* @code{mode} @code{interpreter}:: @code{:mode}, @code{:interpreter}. 
* @code{magic} @code{magic-fallback}:: @code{:magic}, @code{:magic-fallback}. 
* @code{no-require}:: @code{:no-require}.
* @code{requires}:: @code{:requires}. 

@code{bind}, @code{bind*}

* Binding to local keymaps::


@end detailmenu
@end menu

@node Introduction
@chapter Introduction

The @code{use-package} macro allows you to isolate package configuration in your
@code{.emacs} file in a way that is both performance-oriented and, well, tidy.  I
created it because I have over 80 packages that I use in Emacs, and things
were getting difficult to manage.  Yet with this utility my total load time is
around 2 seconds, with no loss of functionality!

More text to come@dots{}

@node Installation
@chapter Installation

use-package can be installed using Emacs' package manager or manually from
its development repository.

@menu
* Installing from GNU ELPA::
* Installing from the Git Repository::
* Post-Installation Tasks::
@end menu

@node Installing from GNU ELPA
@section Installing from GNU ELPA

<<<<<<< HEAD
use-package is available from Melpa and Melpa-Stable.  If you haven't used
Emacs' package manager before, then it is high time you familiarize yourself
with it by reading the documentation in the Emacs manual, see
@ref{Packages,,,emacs,}.  Then add one of the archives to @code{package-archives}:
=======
use-package is available from GNU ELPA.  If you haven't used Emacs'
package manager before, then it is high time you familiarize yourself
with it by reading the documentation in the Emacs manual, see
@ref{Packages,,,emacs,}.
>>>>>>> 9b476ae7

First, you need to update the local package list using:

@example
M-x package-refresh-contents RET
@end example

Once you have done that, you can install use-package and its
dependencies using:

@example
M-x package-install RET use-package RET
@end example

Now see @ref{Post-Installation Tasks}.

@node Installing from the Git Repository
@section Installing from the Git Repository

First, use Git to clone the use-package repository:

@example
$ git clone https://github.com/jwiegley/use-package.git ~/.emacs.d/site-lisp/use-package
$ cd ~/.emacs.d/site-lisp/use-package
@end example

Then compile the libraries and generate the info manuals:

@example
$ make
@end example

You may need to create @code{/path/to/use-package/config.mk} with the following
content before running @code{make}:

@example
LOAD_PATH  = -L /path/to/use-package
@end example

Finally add this to your init file:

@lisp
(add-to-list 'load-path "~/.emacs.d/site-lisp/use-package")
(require 'use-package)

(with-eval-after-load 'info
  (info-initialize)
  (add-to-list 'Info-directory-list
               "~/.emacs.d/site-lisp/use-package/"))
@end lisp

Note that elements of @code{load-path} should not end with a slash, while those of
@code{Info-directory-list} should.

Instead of running use-package directly from the repository by adding it to
the @code{load-path}, you might want to instead install it in some other directory
using @code{sudo make install} and setting @code{load-path} accordingly.

To update use-package use:

@example
$ git pull
$ make
@end example

At times it might be necessary to run @code{make clean all} instead.

To view all available targets use @code{make help}.

Now see @ref{Post-Installation Tasks}.

@node Post-Installation Tasks
@section Post-Installation Tasks

After installing use-package you should verify that you are indeed using the
use-package release you think you are using.  It's best to restart Emacs before
doing so, to make sure you are not using an outdated value for @code{load-path}.

@example
C-h v use-package-version RET
@end example

should display something like

@example
use-package-version’s value is "2.4.3"
@end example

If you are completely new to use-package then see @ref{Getting Started}.

If you run into problems, then please see the @ref{Debugging Tools}.

@node Getting Started
@chapter Getting Started

TODO@.  For now, see @code{README.md}.

@node Basic Concepts
@chapter Basic Concepts

@code{use-package} was created for few basic reasons, each of which drove the
design in various ways.  Understanding these reasons may help make some of
those decisions clearer:

@itemize
@item
To gather all configuration details of a package into one place,
making it easier to copy, disable, or move it elsewhere in the init
file.

@item
To reduce duplication and boilerplate, capturing several common
practices as mere keywords both easy and intuitive to use.

@item
To make startup time of Emacs as quick as possible, without
sacrificing the quantity of add-on packages used.

@item
To make it so errors encountered during startup disable only the
package raising the error, and as little else as possible, leaving a
close to a functional Emacs as possible.

@item
To allow byte-compilation of one's init file so that any warnings or
errors seen are meaningful.  In this way, even if byte-compilation is not
used for speed (reason 3), it can still be used as a sanity check.
@end itemize

@node Issues/Requests
@chapter Issues/Requests

@node Keywords
@chapter Keywords

@menu
* @code{after}:: @code{after}. 
* @code{bind-keymap} @code{bind-keymap*}:: @code{:bind-keymap}, @code{:bind-keymap*}. 
* @code{bind} @code{bind*}:: @code{bind} @code{:bind*}.
* @code{commands}:: @code{:commands}. 
* @code{preface} @code{init} @code{config}:: @code{:preface}, @code{:init}, @code{:config}. 
* @code{custom}:: @code{:custom}. 
* @code{custom-face}:: @code{:custom-face}. 
* @code{defer} @code{demand}:: @code{:defer}, @code{:demand}. 
* @code{defines} @code{functions}:: @code{:defines}, @code{:functions}. 
* @code{diminish} @code{delight}:: @code{:diminish}, @code{:delight}. 
* @code{disabled}:: @code{:disabled}. 
* @code{ensure} @code{pin}:: @code{:ensure}, @code{:pin}. 
* @code{hook}:: @code{:hook}. 
* @code{if} @code{when} @code{unless}:: @code{:if}, @code{:when}, @code{:unless}. 
* @code{load-path}:: @code{:load-path}. 
* @code{mode} @code{interpreter}:: @code{:mode}, @code{:interpreter}. 
* @code{magic} @code{magic-fallback}:: @code{:magic}, @code{:magic-fallback}. 
* @code{no-require}:: @code{:no-require}. 
* @code{requires}:: @code{:requires}. 
@end menu

@node @code{after}
@section @code{:after}

Sometimes it only makes sense to configure a package after another has been
loaded, because certain variables or functions are not in scope until that
time.  This can achieved using an @code{:after} keyword that allows a fairly rich
description of the exact conditions when loading should occur.  Here is an
example:

@lisp
(use-package hydra
  :load-path "site-lisp/hydra")

(use-package ivy
  :load-path "site-lisp/swiper")

(use-package ivy-hydra
  :after (ivy hydra))
@end lisp

In this case, because all of these packages are demand-loaded in the order
they occur, the use of @code{:after} is not strictly necessary.  By using it,
however, the above code becomes order-independent, without an implicit
depedence on the nature of your init file.

By default, @code{:after (foo bar)} is the same as @code{:after (:all foo bar)}, meaning
that loading of the given package will not happen until both @code{foo} and @code{bar}
have been loaded.  Here are some of the other possibilities:

@lisp
:after (foo bar)
:after (:all foo bar)
:after (:any foo bar)
:after (:all (:any foo bar) (:any baz quux))
:after (:any (:all foo bar) (:all baz quux))
@end lisp

When you nest selectors, such as @code{(:any (:all foo bar) (:all baz quux))}, it
means that the package will be loaded when either both @code{foo} and @code{bar} have
been loaded, or both @code{baz} and @code{quux} have been loaded.

@strong{NOTE}: Pay attention if you set @code{use-package-always-defer} to t, and also use
the @code{:after} keyword, as you will need to specify how the declared package is
to be loaded: e.g., by some @code{:bind}.  If you're not using one of the mechanisms
that registers autoloads, such as @code{:bind} or @code{:hook}, and your package manager
does not provide autoloads, it's possible that without adding @code{:demand t} to
those declarations, your package will never be loaded.

@node @code{bind-keymap} @code{bind-keymap*}
@section @code{:bind-keymap}, @code{:bind-keymap*}

Normally @code{:bind} expects that commands are functions that will be autoloaded
from the given package.  However, this does not work if one of those commands
is actually a keymap, since keymaps are not functions, and cannot be
autoloaded using Emacs' @code{autoload} mechanism.

To handle this case, @code{use-package} offers a special, limited variant of
@code{:bind} called @code{:bind-keymap}.  The only difference is that the "commands"
bound to by @code{:bind-keymap} must be keymaps defined in the package, rather than
command functions.  This is handled behind the scenes by generating custom code
that loads the package containing the keymap, and then re-executes your
keypress after the first load, to reinterpret that keypress as a prefix key.

For example:

@lisp
(use-package projectile
  :bind-keymap
  ("C-c p" . projectile-command-map)
@end lisp

@node @code{bind} @code{bind*}
@section @code{:bind}, @code{:bind*}

Another common thing to do when loading a module is to bind a key to primary
commands within that module:

@lisp
(use-package ace-jump-mode
  :bind ("C-." . ace-jump-mode))
@end lisp

This does two things: first, it creates an autoload for the @code{ace-jump-mode}
command and defers loading of @code{ace-jump-mode} until you actually use it.
Second, it binds the key @code{C-.} to that command.  After loading, you can use
@code{M-x describe-personal-keybindings} to see all such keybindings you've set
throughout your @code{.emacs} file.

A more literal way to do the exact same thing is:

@lisp
(use-package ace-jump-mode
  :commands ace-jump-mode
  :init
  (bind-key "C-." 'ace-jump-mode))
@end lisp

When you use the @code{:commands} keyword, it creates autoloads for those commands
and defers loading of the module until they are used.  Since the @code{:init} form
is always run---even if @code{ace-jump-mode} might not be on your system---remember
to restrict @code{:init} code to only what would succeed either way.

The @code{:bind} keyword takes either a cons or a list of conses:

@lisp
(use-package hi-lock
  :bind (("M-o l" . highlight-lines-matching-regexp)
         ("M-o r" . highlight-regexp)
         ("M-o w" . highlight-phrase)))
@end lisp

The @code{:commands} keyword likewise takes either a symbol or a list of symbols.

NOTE: Special keys like @code{tab} or @code{F1}-@code{Fn} can be written in square brackets,
i.e. @code{[tab]} instead of @code{"tab"}.  The syntax for the keybindings is similar to
the "kbd" syntax: see @uref{https://www.gnu.org/software/emacs/manual/html_node/emacs/Init-Rebinding.html, the Emacs Manual} for more information.

Examples:

@lisp
(use-package helm
  :bind (("M-x" . helm-M-x)
         ("M-<f5>" . helm-find-files)
         ([f10] . helm-buffers-list)
         ([S-f10] . helm-recentf)))
@end lisp

@menu
* Binding to local keymaps::
@end menu

@node Binding to local keymaps
@subsection Binding to local keymaps

Slightly different from binding a key to a keymap, is binding a key @strong{within} a
local keymap that only exists after the package is loaded.  @code{use-package}
supports this with a @code{:map} modifier, taking the local keymap to bind to:

@lisp
(use-package helm
  :bind (:map helm-command-map
         ("C-c h" . helm-execute-persistent-action)))
@end lisp

The effect of this statement is to wait until @code{helm} has loaded, and then to
bind the key @code{C-c h} to @code{helm-execute-persistent-action} within Helm's local
keymap, @code{helm-mode-map}.

Multiple uses of @code{:map} may be specified.  Any binding occurring before the
first use of @code{:map} are applied to the global keymap:

@lisp
(use-package term
  :bind (("C-c t" . term)
         :map term-mode-map
         ("M-p" . term-send-up)
         ("M-n" . term-send-down)
         :map term-raw-map
         ("M-o" . other-window)
         ("M-p" . term-send-up)
         ("M-n" . term-send-down)))
@end lisp

@node @code{commands}
@section @code{:commands}

@node @code{preface} @code{init} @code{config}
@section @code{:preface}, @code{:init}, @code{:config}

Here is the simplest @code{use-package} declaration:

@lisp
;; This is only needed once, near the top of the file
(eval-when-compile
  ;; Following line is not needed if use-package.el is in ~/.emacs.d
  (add-to-list 'load-path "<path where use-package is installed>")
  (require 'use-package))

(use-package foo)
@end lisp

This loads in the package @code{foo}, but only if @code{foo} is available on your
system.  If not, a warning is logged to the @code{*Messages*} buffer.  If it
succeeds, a message about @code{"Loading foo"} is logged, along with the time it
took to load, if it took over 0.1 seconds.

Use the @code{:init} keyword to execute code before a package is loaded.  It
accepts one or more forms, up until the next keyword:

@lisp
(use-package foo
  :init
  (setq foo-variable t))
@end lisp

Similarly, @code{:config} can be used to execute code after a package is loaded.
In cases where loading is done lazily (see more about autoloading below), this
execution is deferred until after the autoload occurs:

@lisp
(use-package foo
  :init
  (setq foo-variable t)
  :config
  (foo-mode 1))
@end lisp

As you might expect, you can use @code{:init} and @code{:config} together:

@lisp
(use-package color-moccur
  :commands (isearch-moccur isearch-all)
  :bind (("M-s O" . moccur)
         :map isearch-mode-map
         ("M-o" . isearch-moccur)
         ("M-O" . isearch-moccur-all))
  :init
  (setq isearch-lazy-highlight t)
  :config
  (use-package moccur-edit))
@end lisp

In this case, I want to autoload the commands @code{isearch-moccur} and
@code{isearch-all} from @code{color-moccur.el}, and bind keys both at the global level
and within the @code{isearch-mode-map} (see next section).  When the package is
actually loaded (by using one of these commands), @code{moccur-edit} is also
loaded, to allow editing of the @code{moccur} buffer.

@node @code{custom}
@section @code{:custom}

The @code{:custom} keyword allows customization of package custom variables.

@lisp
(use-package comint
  :custom
  (comint-buffer-maximum-size 20000 "Increase comint buffer size.")
  (comint-prompt-read-only t "Make the prompt read only."))
@end lisp

The documentation string is not mandatory.

@node @code{custom-face}
@section @code{:custom-face}

The @code{:custom-face} keyword allows customization of package custom faces.

@lisp
(use-package eruby-mode
  :custom-face
  (eruby-standard-face ((t (:slant italic)))))
@end lisp

@node @code{defer} @code{demand}
@section @code{:defer}, @code{:demand}

In almost all cases you don't need to manually specify @code{:defer t}.  This is
implied whenever @code{:bind} or @code{:mode} or @code{:interpreter} is used.  Typically, you
only need to specify @code{:defer} if you know for a fact that some other package
will do something to cause your package to load at the appropriate time, and
thus you would like to defer loading even though use-package isn't creating
any autoloads for you.

You can override package deferral with the @code{:demand} keyword.  Thus, even if
you use @code{:bind}, using @code{:demand} will force loading to occur immediately and
not establish an autoload for the bound key.

@node @code{defines} @code{functions}
@section @code{:defines}, @code{:functions}

Another feature of @code{use-package} is that it always loads every file that it
can when @code{.emacs} is being byte-compiled.  This helps to silence spurious
warnings about unknown variables and functions.

However, there are times when this is just not enough.  For those times, use
the @code{:defines} and @code{:functions} keywords to introduce dummy variable and
function declarations solely for the sake of the byte-compiler:

@lisp
(use-package texinfo
  :defines texinfo-section-list
  :commands texinfo-mode
  :init
  (add-to-list 'auto-mode-alist '("\\.texi$" . texinfo-mode)))
@end lisp

If you need to silence a missing function warning, you can use @code{:functions}:

@lisp
(use-package ruby-mode
  :mode "\\.rb\\'"
  :interpreter "ruby"
  :functions inf-ruby-keys
  :config
  (defun my-ruby-mode-hook ()
    (require 'inf-ruby)
    (inf-ruby-keys))

  (add-hook 'ruby-mode-hook 'my-ruby-mode-hook))
@end lisp

@node @code{diminish} @code{delight}
@section @code{:diminish}, @code{:delight}

@code{use-package} also provides built-in support for the diminish and delight
utilities---if you have them installed.  Their purpose is to remove or change
minor mode strings in your mode-line.

@uref{https://github.com/myrjola/diminish.el, diminish} is invoked with the @code{:diminish} keyword, which is passed either a
minor mode symbol, a cons of the symbol and its replacement string, or just a
replacement string, in which case the minor mode symbol is guessed to be the
package name with "-mode" appended at the end:

@lisp
(use-package abbrev
  :diminish abbrev-mode
  :config
  (if (file-exists-p abbrev-file-name)
      (quietly-read-abbrev-file)))
@end lisp

@uref{https://elpa.gnu.org/packages/delight.html, delight} is invoked with the @code{:delight} keyword, which is passed a minor mode
symbol, a replacement string or quoted @uref{https://www.gnu.org/software/emacs/manual/html_node/elisp/Mode-Line-Data.html, mode-line data} (in which case the minor
mode symbol is guessed to be the package name with "-mode" appended at the
end), both of these, or several lists of both.  If no arguments are provided,
the default mode name is hidden completely.

@lisp
;; Don't show anything for rainbow-mode.
(use-package rainbow-mode
  :delight)

;; Don't show anything for auto-revert-mode, which doesn't match
;; its package name.
(use-package autorevert
  :delight auto-revert-mode)

;; Remove the mode name for projectile-mode, but show the project name.
(use-package projectile
  :delight '(:eval (concat " " (projectile-project-name))))

;; Completely hide visual-line-mode and change auto-fill-mode to " AF".
(use-package emacs
  :delight
  (auto-fill-function " AF")
  (visual-line-mode))
@end lisp

@node @code{disabled}
@section @code{:disabled}

The @code{:disabled} keyword can turn off a module you're having difficulties with,
or stop loading something you're not using at the present time:

@lisp
(use-package ess-site
  :disabled
  :commands R)
@end lisp

When byte-compiling your @code{.emacs} file, disabled declarations are omitted
from the output entirely, to accelerate startup times.

@node @code{ensure} @code{pin}
@section @code{:ensure}, @code{:pin}

You can use @code{use-package} to load packages from ELPA with @code{package.el}.  This
is particularly useful if you share your @code{.emacs} among several machines; the
relevant packages are downloaded automatically once declared in your @code{.emacs}.
The @code{:ensure} keyword causes the package(s) to be installed automatically if
not already present on your system (set @code{(setq use-package-always-ensure t)}
if you wish this behavior to be global for all packages):

@lisp
(use-package magit
  :ensure t)
@end lisp

If you need to install a different package from the one named by
@code{use-package}, you can specify it like this:

@lisp
(use-package tex
  :ensure auctex)
@end lisp

Lastly, when running on Emacs 24.4 or later, use-package can pin a package to
a specific archive, allowing you to mix and match packages from different
archives.  The primary use-case for this is preferring packages from the
@code{melpa-stable} and @code{gnu} archives, but using specific packages from @code{melpa}
when you need to track newer versions than what is available in the @code{stable}
archives is also a valid use-case.

By default @code{package.el} prefers @code{melpa} over @code{melpa-stable} due to the
versioning @code{(> evil-20141208.623 evil-1.0.9)}, so even if you are tracking
only a single package from @code{melpa}, you will need to tag all the non-@code{melpa}
packages with the appropriate archive.  If this really annoys you, then you can
set @code{use-package-always-pin} to set a default.

If you want to manually keep a package updated and ignore upstream updates,
you can pin it to @code{manual}, which as long as there is no repository by that
name, will Just Work(tm).

@code{use-package} throws an error if you try to pin a package to an archive that
has not been configured using @code{package-archives} (apart from the magic
@code{manual} archive mentioned above):

@example
Archive 'foo' requested for package 'bar' is not available.
@end example

Example:

@lisp
(use-package company
  :ensure t
  :pin melpa-stable)

(use-package evil
  :ensure t)
  ;; no :pin needed, as package.el will choose the version in melpa

(use-package adaptive-wrap
  :ensure t
  ;; as this package is available only in the gnu archive, this is
  ;; technically not needed, but it helps to highlight where it
  ;; comes from
  :pin gnu)

(use-package org
  :ensure t
  ;; ignore org-mode from upstream and use a manually installed version
  :pin manual)
@end lisp

@strong{NOTE}: the @code{:pin} argument has no effect on emacs versions < 24.4.

@node @code{hook}
@section @code{:hook}

The @code{:hook} keyword allows adding functions onto hooks, here only the basename
of the hook is required.  Thus, all of the following are equivalent:

@lisp
(use-package ace-jump-mode
  :hook prog-mode)

(use-package ace-jump-mode
  :hook (prog-mode . ace-jump-mode))

(use-package ace-jump-mode
  :commands ace-jump-mode
  :init
  (add-hook 'prog-mode-hook #'ace-jump-mode))
@end lisp

And likewise, when multiple hooks should be applied, the following are also
equivalent:

@lisp
(use-package ace-jump-mode
  :hook (prog-mode text-mode))

(use-package ace-jump-mode
  :hook ((prog-mode text-mode) . ace-jump-mode))

(use-package ace-jump-mode
  :hook ((prog-mode . ace-jump-mode)
         (text-mode . ace-jump-mode)))

(use-package ace-jump-mode
  :commands ace-jump-mode
  :init
  (add-hook 'prog-mode-hook #'ace-jump-mode)
  (add-hook 'text-mode-hook #'ace-jump-mode))
@end lisp

The use of @code{:hook}, as with @code{:bind}, @code{:mode}, @code{:interpreter}, etc., causes the
functions being hooked to implicitly be read as @code{:commands} (meaning they will
establish interactive @code{autoload} definitions for that module, if not already
defined as functions), and so @code{:defer t} is also implied by @code{:hook}.

@node @code{if} @code{when} @code{unless}
@section @code{:if}, @code{:when}, @code{:unless}

You can use the @code{:if} keyword to predicate the loading and initialization of
modules.

For example, I only want @code{edit-server} running for my main, graphical Emacs,
not for other Emacsen I may start at the command line:

@lisp
(use-package edit-server
  :if window-system
  :init
  (add-hook 'after-init-hook 'server-start t)
  (add-hook 'after-init-hook 'edit-server-start t))
@end lisp

In another example, we can load things conditional on the operating system:

@lisp
(use-package exec-path-from-shell
  :if (memq window-system '(mac ns))
  :ensure t
  :config
  (exec-path-from-shell-initialize))
@end lisp

Note that @code{:when} is provided as an alias for @code{:if}, and @code{:unless foo} means
the same thing as @code{:if (not foo)}.

@node @code{load-path}
@section @code{:load-path}

If your package needs a directory added to the @code{load-path} in order to load,
use @code{:load-path}.  This takes a symbol, a function, a string or a list of
strings.  If the path is relative, it is expanded within
@code{user-emacs-directory}:

@lisp
(use-package ess-site
  :load-path "site-lisp/ess/lisp/"
  :commands R)
@end lisp

Note that when using a symbol or a function to provide a dynamically generated
list of paths, you must inform the byte-compiler of this definition so the
value is available at byte-compilation time.  This is done by using the special
form @code{eval-and-compile} (as opposed to @code{eval-when-compile}).  Further, this
value is fixed at whatever was determined during compilation, to avoid looking
up the same information again on each startup:

@lisp
(eval-and-compile
  (defun ess-site-load-path ()
    (shell-command "find ~ -path ess/lisp")))

(use-package ess-site
  :load-path (lambda () (list (ess-site-load-path)))
  :commands R)
@end lisp

@node @code{mode} @code{interpreter}
@section @code{:mode}, @code{:interpreter}

Similar to @code{:bind}, you can use @code{:mode} and @code{:interpreter} to establish a
deferred binding within the @code{auto-mode-alist} and @code{interpreter-mode-alist}
variables.  The specifier to either keyword can be a cons cell, a list of cons
cells, or a string or regexp:

@lisp
(use-package ruby-mode
  :mode "\\.rb\\'"
  :interpreter "ruby")

;; The package is "python" but the mode is "python-mode":
(use-package python
  :mode ("\\.py\\'" . python-mode)
  :interpreter ("python" . python-mode))
@end lisp

If you aren't using @code{:commands}, @code{:bind}, @code{:bind*}, @code{:bind-keymap},
@code{:bind-keymap*}, @code{:mode}, or @code{:interpreter} (all of which imply @code{:defer}; see
the docstring for @code{use-package} for a brief description of each), you can
still defer loading with the @code{:defer} keyword:

@lisp
(use-package ace-jump-mode
  :defer t
  :init
  (autoload 'ace-jump-mode "ace-jump-mode" nil t)
  (bind-key "C-." 'ace-jump-mode))
@end lisp

This does exactly the same thing as the following:

@lisp
(use-package ace-jump-mode
  :bind ("C-." . ace-jump-mode))
@end lisp

@node @code{magic} @code{magic-fallback}
@section @code{:magic}, @code{:magic-fallback}

Similar to @code{:mode} and @code{:interpreter}, you can also use @code{:magic} and
@code{:magic-fallback} to cause certain function to be run if the beginning of a
file matches a given regular expression.  The difference between the two is
that @code{:magic-fallback} has a lower priority than @code{:mode}.  For example:

@lisp
(use-package pdf-tools
  :load-path "site-lisp/pdf-tools/lisp"
  :magic ("%PDF" . pdf-view-mode)
  :config
  (pdf-tools-install))
@end lisp

This registers an autoloaded command for @code{pdf-view-mode}, defers loading of
@code{pdf-tools}, and runs @code{pdf-view-mode} if the beginning of a buffer matches the
string @code{"%PDF"}.

@node @code{no-require}
@section @code{:no-require}

Normally, @code{use-package} will load each package at compile time before
compiling the configuration, to ensure that any necessary symbols are in scope
to satisfy the byte-compiler.  At times this can cause problems, since a
package may have special loading requirements, and all that you want to use
@code{use-package} for is to add a configuration to the @code{eval-after-load} hook.  In
such cases, use the @code{:no-require} keyword:

@lisp
(use-package foo
  :no-require t
  :config
  (message "This is evaluated when `foo' is loaded"))
@end lisp

@node @code{requires}
@section @code{:requires}

While the @code{:after} keyword delays loading until the dependencies are loaded,
the somewhat simpler @code{:requires} keyword simply never loads the package if the
dependencies are not available at the time the @code{use-package} declaration is
encountered.  By "available" in this context it means that @code{foo} is available
of @code{(featurep 'foo)} evaluates to a non-nil value.  For example:

@lisp
(use-package abbrev
  :requires foo)
@end lisp

This is the same as:

@lisp
(use-package abbrev
  :if (featurep 'foo))
@end lisp

As a convenience, a list of such packages may be specified:

@lisp
(use-package abbrev
  :requires (foo bar baz))
@end lisp

For more complex logic, such as that supported by @code{:after}, simply use @code{:if}
and the appropriate Lisp expression.

@node Debugging Tools
@chapter Debugging Tools

TODO

@bye<|MERGE_RESOLUTION|>--- conflicted
+++ resolved
@@ -127,17 +127,10 @@
 @node Installing from GNU ELPA
 @section Installing from GNU ELPA
 
-<<<<<<< HEAD
-use-package is available from Melpa and Melpa-Stable.  If you haven't used
+use-package is available from GNU ELPA.  If you haven't used
 Emacs' package manager before, then it is high time you familiarize yourself
 with it by reading the documentation in the Emacs manual, see
 @ref{Packages,,,emacs,}.  Then add one of the archives to @code{package-archives}:
-=======
-use-package is available from GNU ELPA.  If you haven't used Emacs'
-package manager before, then it is high time you familiarize yourself
-with it by reading the documentation in the Emacs manual, see
-@ref{Packages,,,emacs,}.
->>>>>>> 9b476ae7
 
 First, you need to update the local package list using:
 
