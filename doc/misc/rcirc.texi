\input texinfo
@c %**start of header
@setfilename ../../info/rcirc.info
@settitle rcirc Manual
@include docstyle.texi
@c %**end of header

@copying
Copyright @copyright{} 2006--2021 Free Software Foundation, Inc.

@quotation
Permission is granted to copy, distribute and/or modify this document
under the terms of the GNU Free Documentation License, Version 1.3 or
any later version published by the Free Software Foundation; with no
Invariant Sections, with the Front-Cover Texts being ``A GNU Manual'',
and with the Back-Cover Texts as in (a) below.  A copy of the license is
included in the section entitled ``GNU Free Documentation License''.

(a) The FSF's Back-Cover Text is: ``You have the freedom to copy and
modify this GNU manual.''
@end quotation
@end copying

@dircategory Emacs network features
@direntry
* Rcirc: (rcirc).               Internet Relay Chat (IRC) client.
@end direntry

@titlepage
@title rcirc Manual
@page
@vskip 0pt plus 1filll
@insertcopying
@end titlepage

@contents

@ifnottex
@node Top
@top rcirc Manual

@code{rcirc} is an Emacs IRC client.

IRC (Internet Relay Chat) is a multi-user chat protocol.  Users
communicate with each other in real-time.  Communication occurs both in
topic channels which are collections of many users, or privately, with
just one other user.

@insertcopying

@end ifnottex

@menu
* Basics::
* Reference::
* Fighting Information Overload::
* Hacking and Tweaking::
* GNU Free Documentation License::
* Key Index::
* Variable Index::
* Index::

@detailmenu
 --- The Detailed Node Listing ---

Basics

* Internet Relay Chat::
* Getting started with rcirc::

Reference

* rcirc commands::
* Useful IRC commands::
* Configuration::

Fighting Information Overload

* Channels::
* People::
* Keywords::
* Notices::

Hacking and Tweaking

* Skipping /away messages using handlers::
* Using fly spell mode::
* Scrolling conservatively::
* Changing the time stamp format::
* Defining a new command::

@end detailmenu
@end menu

@node Basics
@chapter Basics

This chapter contains a brief introduction to IRC (Internet Relay Chat),
and a quick tutorial on @code{rcirc}.

@menu
* Internet Relay Chat::
* Getting started with rcirc::
@end menu

@node Internet Relay Chat
@section Internet Relay Chat
@cindex internet relay chat
@cindex irc

@cindex channel
@dfn{Internet Relay Chat} (IRC) is a form of instant communication over the
Internet.  It is mainly designed for group (many-to-many) communication
in discussion forums called channels, but also allows one-to-one
communication.

@cindex instant messaging, comparison
@cindex server
@cindex network
Contrary to most Instant Messenger (IM) systems, users usually don't
connect to a central server.  Instead, users connect to a random
server in a network, and servers relay messages from one to the next.

Here's a typical example:

@cindex redirection to random servers
<<<<<<< HEAD
When you connect to the Freenode network
(@code{http://freenode.net/}), you point your IRC client at the
server @code{chat.freenode.net}.  That server will redirect your client
to a random server on the network, such as @code{zelazny.freenode.net}.
=======
When you connect to the Libera.Chat network
(@code{https://libera.chat}), you point your IRC client at the
server @code{irc.libera.chat}.  That server will redirect your client
to a random server on the network, such as
@code{zirconium.libera.chat}.
>>>>>>> 348b2aed

@cindex channel name
@cindex # starts a channel name
Once you're connected, you can send messages to all other users
connected to the same network, and you can join all channels on the same
network.  You might join the @code{#emacs} and the @code{#rcirc}
channels, for example.  (Typically, channel names begin with a hash
character.)

Once you have joined a channel, anything you type will be broadcast to
all the other users on the same channel.

@cindex addressing other people
@cindex other people, addressing them
@cindex talk to other people
If you want to address someone specifically, for example as an answer to
a question, it is customary to prefix the message with the nick followed
by a colon, like this:

@example
deego: fsbot rules!
@end example

@cindex nick completion
@cindex completion of nicks
@kindex TAB
Since this is so common, you can use @key{TAB} to do nick completion.

@node Getting started with rcirc
@section Getting started with rcirc
@cindex getting started
@cindex connecting to a server

@cindex irc command
Use the command @kbd{M-x irc} to connect using the defaults.
@xref{Configuration}, if you want to change the defaults.

Use @kbd{C-u M-x irc} if you don't want to use the defaults, e.g., if you
want to connect to a different network, or connect to the same network
using a different nick.  This will prompt you for four things:

@table @asis
@cindex server, connecting
@cindex Libera.Chat network
@item IRC Server
What server do you want to connect to? All the servers in a particular
<<<<<<< HEAD
network are equivalent.  Some networks use a round-robin system where a
single server redirects new connections to a random server in the
network.  @code{chat.freenode.net} is such a server for the Freenode
network.  Freenode provides the network ``for the Free and Open Source
Software communities, for not-for-profit organizations and for related
communities and organizations.''
=======
network are equivalent.  Some networks use a round-robin system where
a single server redirects new connections to a random server in the
network.  @code{irc.libera.chat} is such a server for the Libera.Chat
network.  Libera.Chat's purpose is ``to provide services such as a
community platform for free open-source software and peer directed
projects on a volunteer basis,'' and was chosen as the official home
of the GNU Project and the Free Software Foundation's IRC channels in
June 2021 in the aftermath of the changes in governance and policies
of the Freenode IRC network.  GNU and FSF's announcements about this
are at
@uref{https://lists.gnu.org/archive/html/info-gnu/2021-06/msg00005.html},
@uref{https://lists.gnu.org/archive/html/info-gnu/2021-06/msg00007.html},
and
@uref{https://lists.gnu.org/archive/html/info-gnu-emacs/2021-06/msg00000.html}.
>>>>>>> 348b2aed

@cindex port, connecting
@cindex 6667, default IRC port
@item IRC Port
All network connections require a port.  Just as web servers and clients
use port 80 per default, IRC uses port 6667 per default.  You rarely
have to use a different port.

@cindex nick, connecting
@cindex changing nick
@cindex name changes
@item IRC Nick
@vindex user-login-name
Every users needs a handle on-line.  You will automatically be assigned
a slightly different nick if your chosen nick is already in use.  If
your @code{user-login-name} is @code{alex}, and this nick is already
in use, you might for example get assigned the nick @code{alex`}.

@cindex channels, connecting
@cindex initial channels
@cindex startup channels
@item IRC Channels
A space separated list of channels you want to join when connecting.
You don't need to join any channels, if you just want to have one-to-one
conversations with friends on the same network.  If you're new to the
Libera.Chat network, join @code{#emacs}, the channel about all things
Emacs, or join @code{#rcirc}, the channel about @code{rcirc}.
@end table

@cindex server buffer
When you have answered these questions, @code{rcirc} will create a server
<<<<<<< HEAD
buffer, which will be named something like @file{*chat.freenode.net*},
=======
buffer, which will be named something like @file{*irc.libera.chat*},
>>>>>>> 348b2aed
and a channel buffer for each of the channels you wanted to join.

@kindex RET
@cindex talking
@cindex communicating
To talk in a channel, just type what you want to say in a channel
buffer, and press @key{RET}.

@kindex C-c C-c
@cindex multiline messages
@cindex messages, multiple lines
@cindex pasting multiple lines
@cindex edit message before sending
If you want to paste multiple lines, such as source code, you can use
@kbd{C-c C-c} to edit your message in a separate buffer.  Use @kbd{C-c
C-c} to finish editing.  You still need to press @key{RET} to send it,
though.  Generally, IRC users don't like people pasting more than around
four lines of code, so use with care.

@comment This section copied from the Channels section.
@comment All index markers should point to the original!
Once you are connected to multiple channels, or once you've turned you
attention to other buffers in Emacs, you probably want to be notified
of any activity in channels not currently visible.  All you need to do
is switch channel tracking on using @kbd{M-x rcirc-track-minor-mode}.
To make this permanent, add the following to your init file:

@example
(rcirc-track-minor-mode 1)
@end example

Use @kbd{C-c C-@key{SPC}} to switch to these buffers.

@node Reference
@chapter Reference
@cindex reference

This is the reference section of the manual.  It is not complete.  For
complete listings of @code{rcirc} features, use Emacs built-in
documentation.

@menu
* rcirc commands::
* Useful IRC commands::
* Configuration::
@end menu

@node rcirc commands
@section rcirc commands
@cindex rcirc commands
@cindex commands

@kindex C-h m
This is a list of commands that you may use in @code{rcirc}.  It is not
complete.  For a complete listing, press @kbd{C-h m} in an @code{rcirc}
buffer.

In addition to using regular Emacs key bindings, you can call them by
typing them into an @code{rcirc} buffer.

@cindex call commands
@cindex typing commands
@cindex commands
For instance, instead of using the command @kbd{C-c C-j} to join a new
channel, you may type this in an @code{rcirc} buffer, and press @key{RET}:

@example
/join #emacs
@end example

@cindex / starts a command
@cindex messages starting with a slash disappear
@cindex disappearing messages if starting with a slash
@cindex slash hides message
This is why you cannot start a message with a slash.  You will have to
precede the command with a space, or rewrite your message in order to
send it to a channel.

@cindex multiple words as parameters
@cindex string delimiters
@cindex quotes
@cindex double-quotes
Many commands take parameters.  IRC commands usually ignore string
delimiters.  Neither apostrophe nor double-quote have special meanings in
IRC.

@example
/nick "alex schroeder"
@end example

This will try to change your nick to @code{"alex}.  Usually this will
fail because the double quote character is not a valid character for
nicks.

@cindex case insensitive commands
These commands are case insensitive.

@cindex new command
@cindex unknown command
@cindex command unknown
If a command isn't known by @code{rcirc}, it will simply be sent along to the
server.  There is a list of some useful commands like that in the next
section.

@table @kbd
@item C-c C-j
@kindex C-c C-j
@cindex /join
@cindex join channels
@cindex other channels
@cindex rooms, joining
@cindex discussion, joining
This joins a channel such as @code{#rcirc} or @code{#emacs}.  On most
networks, anybody can create new channels.  If you want to talk with
some friends, for example, all you have to do is agree on a valid
channel name and join that channel.  (Also @code{/join #emacs}.)

@item C-c C-p
@kindex C-c C-p
@cindex /part
@cindex part a channel
@cindex leave a channel
@cindex disconnect from a channel
@cindex stop talking on a channel
@cindex kill channel buffer
This leaves the current channel.  You can optionally provide a
different channel name and reason for parting.  When you kill a
channel buffer, you automatically part the corresponding channel.
(Also @code{/part #emacs you are too weird!}.)

@item C-c C-r
@kindex C-c C-r
@cindex /nick
@cindex change name
@cindex nick changing
@cindex rename yourself
@cindex other name
This changes your nick to some other name.  Your nick must be unique
across the network.  Most networks don't allow too many nick changes in
quick succession, and have restrictions on the valid characters in nick
names.  (Also @code{/nick alex-test})

@item C-c C-w
@kindex C-c C-w
@cindex /whois
@cindex who are these people
@cindex identifying people
@cindex channels other people are on
@cindex what channels people are on
Gives you some basic information about a nick.  This often includes what
other channels people are on.  (Also @code{/whois fsbot}.)

@item C-c C-q
@kindex C-c C-q
@cindex /query
@cindex starting a private conversation
@cindex one-to-one conversation
@cindex talk privately
@cindex private conversation
@cindex contact one person only
@cindex query a person
Starts a one-to-one conversation with another person on the same
network.  A new buffer will be created for this conversation.  It works
like a channel with only two members.  (Also @code{/query fsbot}.)

@item C-c @key{RET}
@kindex C-c RET
@cindex /msg
@cindex single message
@cindex message sending
This sends a single message to a nick.  Like with @kbd{C-c C-q}, a new
buffer is created, where the response from the other party will show
up.  (Also @code{/msg nickserv identify secret}.)

@item C-c C-x
@kindex C-c C-x
@cindex /quit
@cindex quit
@cindex disconnect
@cindex kill connection
@cindex connection end
@cindex part all channels
@cindex end connection
@cindex server buffer killing
@cindex reason for quitting
This disconnects from the server and parts all channels.  You can
optionally provide a reason for quitting.  When you kill the server
buffer, you automatically quit the server and part all channels.  (Also
@code{/quit ZZZzzz...}.)

@item /reconnect
@cindex /reconnect
@cindex reconnect
@cindex lost connection
@cindex disconnecting servers, reconnecting
This reconnects after you have lost the connection.

If you're chatting from a laptop, then you might be familiar with this
problem: When your laptop falls asleep and wakes up later, your IRC
client doesn't realize that it has been disconnected.  It takes several
minutes until the client decides that the connection has in fact been
lost.  The simple solution is to use @kbd{M-x rcirc}.  The problem is
that this opens an @emph{additional} connection, so you'll have two
copies of every channel buffer, one dead and one live.

The real answer, therefore, is the @code{/reconnect} command.
@end table

@node Useful IRC commands
@section Useful IRC commands
@cindex irc commands
@cindex commands

As mentioned, if a command isn't known by @code{rcirc}, it will simply be sent
along to the server.  Some such commands are available on nearly all IRC
servers, such as:

@table @code
@item /away
@cindex /away
@cindex away status
@cindex pause status
@cindex unavailable status
@cindex set away status
This sets your status as ``being away'' if you provide a reason, or sets
your status as ``being back'' if you do not.  People can use the
@kbd{C-c C-w} command to check your status.  Example: @code{/away food}.
@end table

@cindex irc resources
@cindex help about irc
Typical IRC servers implement many more commands.  You can read more
about the fantastic world of IRC online at
@uref{http://www.irchelp.org/, the Internet Relay Chat (IRC) help
archive}.

@node Configuration
@section Configuration
@cindex configuring rcirc

These are some variables you can change to configure @code{rcirc} to your
liking.

@table @code
@item rcirc-server-alist
@vindex rcirc-server-alist
@cindex channels, configuration
@cindex initial channels, configuration
@cindex startup channels, configuration
@cindex servers, configuration
@cindex initial servers, configuration
@cindex startup servers, configuration
This variable contains an alist of servers to connect to by default
and the keywords parameters to use.  The keyword parameters are
optional.  If you don't provide any, the defaults as documented below
will be used.

The most important parameter is the @code{:channels} parameter.  It
controls which channels you will join by default as soon as you are
connected to the server.

Here's an example of how to set it:

@example
(add-to-list 'rcirc-server-alist
             '("otherworlders.org"
               :channels ("#FUDGE" "#game-design")))
@end example

By default you will be connected to the @code{rcirc} support channel:
<<<<<<< HEAD
@code{#rcirc} on @code{chat.freenode.net}.
=======
@code{#rcirc} on @code{irc.libera.chat}.
>>>>>>> 348b2aed

@table @code
@item :nick
This overrides @code{rcirc-default-nick}.

@item :port
This overrides @code{rcirc-default-port}.

@item :user-name
This overrides @code{rcirc-default-user-name}.

@item :full-name
This overrides @code{rcirc-default-full-name}.

@item :channels
This describes which channels to join when connecting to the server.
If absent, no channels will be connected to automatically.

@end table

@item rcirc-default-nick
@vindex rcirc-default-nick
This variable is used for the default nick.  It defaults to the login
name returned by @code{user-login-name}.

@example
(setq rcirc-default-nick "kensanata")
@end example

@item rcirc-default-port
@vindex rcirc-default-port
@cindex port
This variable contains the default port to connect to.  It is 6667 by
default and rarely needs changing.

@item rcirc-default-user-name
@vindex rcirc-default-user-name
@cindex user name
This variable contains the default user name to report to the server.
It defaults to the login name returned by @code{user-login-name}, just
like @code{rcirc-default-nick}.

@item rcirc-default-full-name
@vindex rcirc-default-full-name
@cindex full name
@cindex real name
@cindex surname
This variable is used to set your ``real name'' on IRC@.  It defaults
to the name returned by @code{user-full-name}.  If you want to hide
your full name, you might want to set it to some pseudonym.

@example
(setq rcirc-default-full-name "Curious Minds Want To Know")
@end example

@item rcirc-authinfo
@vindex rcirc-authinfo
@cindex authentication
@cindex identification
@cindex nickserv
@cindex login
This variable is an alist used to automatically identify yourself on
networks.  Each sublist starts with a regular expression that is
compared to the server address you're connecting to.  The second
element in the list is a symbol representing the method to use,
followed by the arguments this method requires.

Here is an example to illustrate how you would set it:

@example
(setq rcirc-authinfo
      '(("Libera.Chat" nickserv "bob" "p455w0rd")
        ("Libera.Chat" chanserv "bob" "#bobland" "passwd99")
        ("bitlbee" bitlbee "robert" "sekrit")))
@end example

And here are the valid method symbols and the arguments they require:

@table @code
@item nickserv
@cindex nickserv authentication
Use this symbol if you need to identify yourself as follows when
connecting to a network: @code{/msg nickserv identify secret}.  The
necessary arguments are the nickname you want to use this for, and the
password to use.

Before you can use this method, you will have to register your nick and
pick a password for it.  Contact @code{nickserv} and check out the
details.  (Using @code{/msg nickserv help}, for example.)

@item chanserv
@cindex chanserv authentication
Use this symbol if you need to identify yourself as follows if you want
to join a particular channel: @code{/msg chanserv identify #underground
secret}.  The necessary arguments are the nickname and channel you want
to use this for, and the password to use.

Before you can use this method, a channel contact must tell you about
the password to use.  Contact @code{chanserv} and check out the details.
(Using @code{/msg chanserv help}, for example.)

@item bitlbee
@cindex bitlbee authentication
Use this symbol if you need to identify yourself in the Bitlbee channel
as follows: @code{identify secret}.  The necessary arguments are the
nickname you want to use this for, and the password to use.

@item sasl
@cindex sasl authentication
Use this symbol if you want to use @acronym{SASL} authentication.  The
necessary arguments are the nickname you want to use this for, and the
password to use.

@cindex gateway to other IM services
@cindex instant messaging, other services
@cindex Jabber
@cindex AIM
@cindex ICQ
@cindex MSN
@cindex Yahoo!
Bitlbee acts like an IRC server, but in fact it is a gateway to a lot of
other instant messaging services.  You can either install Bitlbee
locally or use a public Bitlbee server.  There, you need to create an
account with a password.  This is the nick and password you need to
provide for the bitlbee authentication method.

Later, you will tell Bitlbee about your accounts and passwords on all
the other instant messaging services, and Bitlbee will log you in.  All
@code{rcirc} needs to know, is the login to your Bitlbee account.  Don't
confuse the Bitlbee account with all the other accounts.

@end table

@end table

@node Fighting Information Overload
@chapter Fighting Information Overload
@cindex information overload

This is the section of the manual that caters to the busy person
online.  There are support channels with several hundred people in
them.  Trying to follow a conversation in these channels can be a
daunting task.  This chapters tells you how @code{rcirc} can help.

@menu
* Channels::
* People::
* Keywords::
* Notices::
@end menu

@node Channels
@section Channels
@cindex channels
@cindex modeline

@comment This section copied to the Getting started with rcirc section
@kindex C-c C-SPC
@vindex rcirc-track-minor-mode
@cindex switching channels
@cindex tracking activity
@cindex active channel
@cindex abbreviated channel names
@cindex modeline tracks activity
Most people want a notification when something is said on a channel they
have joined, particularly if they have been addressed directly.  There
is a global minor mode that will do this kind of tracking for you.  All
you need to do is switch it on using @kbd{M-x rcirc-track-minor-mode}.
To make this permanent, add the following to your init file:

@example
(rcirc-track-minor-mode 1)
@end example

When other people say things in buffers that are currently buried (no
window is showing them), the mode line will now show you the abbreviated
channel or nick name.  Use @kbd{C-c C-@key{SPC}} to switch to these
buffers.

@vindex rcirc-mode-hook
If you prefer not to load @code{rcirc} immediately, you can delay the
activation of this mode:

@example
(add-hook 'rcirc-mode-hook
          (lambda ()
            (rcirc-track-minor-mode 1)))
@end example

@cindex busy channels
If you've joined a very active support channel, tracking activity is
no longer useful.  The channel will be always active.  Switching to
active channels using @kbd{C-c C-@key{SPC}} no longer works as
expected.

@kindex C-c C-l
@cindex low priority channels
The solution is to mark this channel as a low priority channel.
Use @kbd{C-c C-l} to make the current channel a low-priority channel.
Low priority channels have the modeline indicator ``LowPri''.
@kbd{C-c C-@key{SPC}} will not switch to low priority channels unless
you use the @kbd{C-u} prefix.

@kindex C-c TAB
@cindex ignored channels
If you prefer a channel to never show up in the modeline, then you
have to ignore it.  Use @kbd{C-c @key{TAB}} to ignore the current
channel.

@node People
@section People
@cindex people, how to ignore
@cindex nicks, how to ignore
@cindex friends
@cindex buddies
@cindex trolls

The most important command available to the discerning IRC user is
@code{/ignore}.  It's the big equalizer online: If people aggravate
you, just ignore them.

This is of course a crude all-or-nothing solution.  Fear not,
@code{rcirc} offers alternatives: You can ``brighten'' your buddies
and ``dim'' certain other nicks that you don't want to ignore
altogether.

@table @code
@item /ignore
@cindex /ignore
@cindex ignoring other people
@cindex trolls, ignoring
@cindex hide some posts
@cindex idiots online
This command toggles the ignore status of a nick, if you provide one.
If you don't provide a nick, the command lists all the nicks you are
ignoring.  All messages by ignored nicks are---you guessed it---ignored.
Since only ``operators'' can kick people from channels, the
ignore command is often the only way to deal with some of the more
obnoxious fellows online.  Example: @code{/ignore rudybot}.

@item /bright
@cindex /bright
@cindex highlight other people
@cindex friends, highlight
@cindex buddies, highlight
@cindex nicks, highlight
@cindex brighten nicks
This command toggles the bright status of a nick, if you provide one.
If you don't provide a nick, the command lists all the ``brightened''
nicks.  All messages by brightened nicks are---you guessed
it---brightened.  Use this for your friends.  Example: @code{/bright
rcy}.

@item /dim
@cindex /dim
@cindex soft-ignore other people
@cindex obnoxious people online
@cindex rabble online
This command toggles the dim status of a nick, if you provide one.  If
you don't provide a nick, the command lists all the ``dimmed'' nicks.
All messages by dimmed nicks are---you guessed it---dimmed.  Use this
for boring people and bots.  If you are tracking channel activity,
messages by dimmed nicks will not register as activity.  Example:
@code{/dim fsbot}.
@end table


@node Keywords
@section Keywords
@cindex keywords

On a busy channel, you might want to ignore all activity (using
@kbd{C-c @key{TAB}}) and just watch for certain keywords.  The
following command allows you to highlight certain keywords:

@table @code
@item /keyword
@cindex /keyword
This command toggles the highlighting of a keyword, if you provide
one.  If you don't provide a keyword, the current keywords are
listed.  Example: @code{/keyword manual}.
@end table

@node Notices
@section Notices
@cindex part notices, how to omit
@cindex join notices, how to omit
@cindex quit notices, how to omit
@cindex nick notices, how to omit

@kindex C-c C-o
@cindex low priority channels
In busy channels you might not be interested in all the joining,
parting, quitting, and renaming that goes on.  You can omit those
notices using @kbd{C-c C-o}.

@vindex rcirc-omit-responses
@cindex away notices, how to omit
You can control which notices get omitted via the
@code{rcirc-omit-responses} variable.  Here's an example of how to
omit away messages:

@example
(setq rcirc-omit-responses '("JOIN" "PART" "QUIT" "NICK" "AWAY"))
@end example

@vindex rcirc-omit-threshold
Notice that these messages will not be omitted if the nick in question
has recently been active.  After all, you don't want to continue a
conversation with somebody who just left.  That's why @code{rcirc}
checks recent lines in the buffer to figure out if a nick has been
active and only omits a message if the nick has not been active.  The
window @code{rcirc} considers is controlled by the
@code{rcirc-omit-threshold} variable.

@node Hacking and Tweaking
@chapter Hacking and Tweaking
@cindex hacking and tweaking

Here are some examples of stuff you can do to configure @code{rcirc}.

@menu
* Skipping /away messages using handlers::
* Using fly spell mode::
* Scrolling conservatively::
* Changing the time stamp format::
* Defining a new command::
@end menu

@node Skipping /away messages using handlers
@section Skipping @code{/away} messages using handlers
@cindex /away messages

@cindex handlers
@cindex status codes
The IRC protocol specifies how certain events are signaled from server
to client.  These events have numbers and are dealt with using so-called
handlers.  You can override existing handlers by exploiting the naming
convention adopted for @code{rcirc}.

Here's how to stop @code{rcirc} from printing @code{/away} messages.
Since @code{rcirc} doesn't define a 301 handler, you don't need to
require @code{rcirc} before defining the handler:

@example
(defun rcirc-handler-301 (process cmd sender args)
  "/away message handler.")
@end example

@node Using fly spell mode
@section Using fly spell mode
@cindex fly spell
@cindex spelling
@cindex spell-checking as you type
@cindex automatic spelling
@vindex rcirc-mode-hook

The following code activates Fly Spell Mode
for @code{rcirc} buffers:

@example
(add-hook 'rcirc-mode-hook (lambda ()
                             (flyspell-mode 1)))
@end example

@xref{Spelling, , Flyspell mode, emacs, The GNU Emacs Manual},
for details.

@node Scrolling conservatively
@section Scrolling conservatively
@cindex input line
@cindex scrolling
@vindex scroll-conservatively
@vindex rcirc-mode-hook

IRC buffers are constantly growing.  If you want to see as much as
possible at all times, you would want the prompt at the bottom of the
window when possible.  The following snippet uses a local value for
@code{scroll-conservatively} to achieve this:

@example
(add-hook 'rcirc-mode-hook
          (lambda ()
            (set (make-local-variable 'scroll-conservatively)
                 8192)))
@end example

@xref{Scrolling, , Scrolling conservatively, emacs, The GNU Emacs
Manual}, for details.

@node Changing the time stamp format
@section Changing the time stamp format
@cindex time stamp
@cindex date time
@cindex format time stamp
@vindex rcirc-time-format

@code{rcirc-time-format} is the format used for the time stamp.  Here's
how to include the date in the time stamp:

@example
(setq rcirc-time-format "%Y-%m-%d %H:%M ")
@end example

@node Defining a new command
@section Defining a new command
@cindex defining commands
@cindex commands, defining
@cindex new commands, defining

Here's a simple new command, @code{/sv}.  With it, you can boast about
your IRC client.  It shows how you can use @code{defun-rcirc-command} to
define new commands.

We're waiting for the definition of this command until @code{rcirc} is loaded
because @code{defun-rcirc-command} is not yet available, and without
@code{rcirc} loaded, the command wouldn't do us much good anyway.

@smallexample
(with-eval-after-load 'rcirc
  (defun-rcirc-command sv (arg)
    "Boast about rcirc."
    (interactive "i")
    (rcirc-send-message process target
                         (concat "I use " rcirc-id-string))))
@end smallexample

@node GNU Free Documentation License
@appendix GNU Free Documentation License
@include doclicense.texi


@node Key Index
@unnumbered Key Index
@printindex ky

@node Variable Index
@unnumbered Variable Index
@printindex vr

@node Index
@unnumbered Index
@printindex cp

@bye<|MERGE_RESOLUTION|>--- conflicted
+++ resolved
@@ -124,18 +124,11 @@
 Here's a typical example:
 
 @cindex redirection to random servers
-<<<<<<< HEAD
-When you connect to the Freenode network
-(@code{http://freenode.net/}), you point your IRC client at the
-server @code{chat.freenode.net}.  That server will redirect your client
-to a random server on the network, such as @code{zelazny.freenode.net}.
-=======
 When you connect to the Libera.Chat network
 (@code{https://libera.chat}), you point your IRC client at the
 server @code{irc.libera.chat}.  That server will redirect your client
 to a random server on the network, such as
 @code{zirconium.libera.chat}.
->>>>>>> 348b2aed
 
 @cindex channel name
 @cindex # starts a channel name
@@ -182,14 +175,6 @@
 @cindex Libera.Chat network
 @item IRC Server
 What server do you want to connect to? All the servers in a particular
-<<<<<<< HEAD
-network are equivalent.  Some networks use a round-robin system where a
-single server redirects new connections to a random server in the
-network.  @code{chat.freenode.net} is such a server for the Freenode
-network.  Freenode provides the network ``for the Free and Open Source
-Software communities, for not-for-profit organizations and for related
-communities and organizations.''
-=======
 network are equivalent.  Some networks use a round-robin system where
 a single server redirects new connections to a random server in the
 network.  @code{irc.libera.chat} is such a server for the Libera.Chat
@@ -204,7 +189,6 @@
 @uref{https://lists.gnu.org/archive/html/info-gnu/2021-06/msg00007.html},
 and
 @uref{https://lists.gnu.org/archive/html/info-gnu-emacs/2021-06/msg00000.html}.
->>>>>>> 348b2aed
 
 @cindex port, connecting
 @cindex 6667, default IRC port
@@ -236,11 +220,7 @@
 
 @cindex server buffer
 When you have answered these questions, @code{rcirc} will create a server
-<<<<<<< HEAD
-buffer, which will be named something like @file{*chat.freenode.net*},
-=======
 buffer, which will be named something like @file{*irc.libera.chat*},
->>>>>>> 348b2aed
 and a channel buffer for each of the channels you wanted to join.
 
 @kindex RET
@@ -511,11 +491,7 @@
 @end example
 
 By default you will be connected to the @code{rcirc} support channel:
-<<<<<<< HEAD
-@code{#rcirc} on @code{chat.freenode.net}.
-=======
 @code{#rcirc} on @code{irc.libera.chat}.
->>>>>>> 348b2aed
 
 @table @code
 @item :nick
