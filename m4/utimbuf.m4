# serial 9

<<<<<<< HEAD
# Copyright (C) 1998-2001, 2003-2004, 2007, 2009-2015 Free Software Foundation,
# Inc.
=======
# Copyright (C) 1998-2001, 2003-2004, 2007, 2009-2015 Free Software
# Foundation, Inc.
>>>>>>> a012c7bb
#
# This file is free software; the Free Software Foundation
# gives unlimited permission to copy and/or distribute it,
# with or without modifications, as long as this notice is preserved.

dnl From Jim Meyering

dnl Define HAVE_STRUCT_UTIMBUF if 'struct utimbuf' is declared --
dnl usually in <utime.h>.
dnl Some systems have utime.h but don't declare the struct anywhere.

AC_DEFUN([gl_CHECK_TYPE_STRUCT_UTIMBUF],
[
  AC_CHECK_HEADERS_ONCE([sys/time.h utime.h])
  AC_CACHE_CHECK([for struct utimbuf], [gl_cv_sys_struct_utimbuf],
    [AC_COMPILE_IFELSE(
       [AC_LANG_PROGRAM(
          [[#if HAVE_SYS_TIME_H
             #include <sys/time.h>
            #endif
            #include <time.h>
            #ifdef HAVE_UTIME_H
             #include <utime.h>
            #endif
          ]],
          [[static struct utimbuf x; x.actime = x.modtime;]])],
       [gl_cv_sys_struct_utimbuf=yes],
       [gl_cv_sys_struct_utimbuf=no])])

  if test $gl_cv_sys_struct_utimbuf = yes; then
    AC_DEFINE([HAVE_STRUCT_UTIMBUF], [1],
      [Define if struct utimbuf is declared -- usually in <utime.h>.
       Some systems have utime.h but don't declare the struct anywhere. ])
  fi
])<|MERGE_RESOLUTION|>--- conflicted
+++ resolved
@@ -1,12 +1,7 @@
 # serial 9
 
-<<<<<<< HEAD
-# Copyright (C) 1998-2001, 2003-2004, 2007, 2009-2015 Free Software Foundation,
-# Inc.
-=======
 # Copyright (C) 1998-2001, 2003-2004, 2007, 2009-2015 Free Software
 # Foundation, Inc.
->>>>>>> a012c7bb
 #
 # This file is free software; the Free Software Foundation
 # gives unlimited permission to copy and/or distribute it,
