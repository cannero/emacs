;;; autoconf.el --- mode for editing Autoconf configure.in files

;; Copyright (C) 2000, 2003 Free Software Foundation, Inc.

;; Author: Dave Love <fx@gnu.org>
;; Keywords: languages
<<<<<<< HEAD
;; $Revision: 1.6 $
=======
>>>>>>> 1f3ddf11

;; This file is part of GNU Emacs.

;; GNU Emacs is free software; you can redistribute it and/or modify
;; it under the terms of the GNU General Public License as published by
;; the Free Software Foundation; either version 2, or (at your option)
;; any later version.

;; GNU Emacs is distributed in the hope that it will be useful,
;; but WITHOUT ANY WARRANTY; without even the implied warranty of
;; MERCHANTABILITY or FITNESS FOR A PARTICULAR PURPOSE.  See the
;; GNU General Public License for more details.

;; You should have received a copy of the GNU General Public License
;; along with GNU Emacs; see the file COPYING.  If not, write to the
;; Free Software Foundation, Inc., 59 Temple Place - Suite 330,
;; Boston, MA 02111-1307, USA.

;;; Commentary:

;; Provides fairly minimal font-lock, imenu and indentation support
;; for editing configure.in files.  Only Autoconf syntax is processed.
;; There is no attempt to deal with shell text -- probably that will
;; always lose.

;; This is specialized for configure.in files.  It doesn't inherit the
;; general M4 stuff from M4 mode.

;; There is also an autoconf-mode.el in existence.  That appears to be
;; for editing the Autoconf M4 source, rather than configure.in files.

;;; Code:

(defvar autoconf-mode-map (make-sparse-keymap))

(defvar autoconf-mode-hook nil
  "Hook run by `autoconf-mode'.")

(defconst autoconf-font-lock-syntactic-keywords
  '(("\\<dnl\\>" 0 '(11))))

(defconst autoconf-definition-regexp
  "AC_\\(SUBST\\|DEFINE\\(_UNQUOTED\\)?\\)(\\(\\sw+\\)")

(defvar autoconf-font-lock-keywords
  `(("A[CHM]_\\sw+" . font-lock-keyword-face)
    (,autoconf-definition-regexp
     3 font-lock-function-name-face)
    ;; Are any other M4 keywords really appropriate for configure.in,
    ;; given that we do `dnl'?
    ("changequote" . font-lock-keyword-face)))

(defvar autoconf-mode-syntax-table
  (let ((table (make-syntax-table)))
    (modify-syntax-entry ?\" "." table)
    (modify-syntax-entry ?\n ">" table)
    (modify-syntax-entry ?# "<" table)
    table))

(defvar autoconf-imenu-generic-expression
  (list (list nil autoconf-definition-regexp 3)))

;; It's not clear how best to implement this.
(defun autoconf-current-defun-function ()
  "Function to use for `add-log-current-defun-function' in Autoconf mode.
This version looks back for an AC_DEFINE or AC_SUBST.  It will stop
searching backwards at another AC_... command."
  (save-excursion
    (with-syntax-table (copy-syntax-table autoconf-mode-syntax-table)
      (modify-syntax-entry ?_ "w")
      (if (re-search-backward autoconf-definition-regexp
			      (save-excursion (beginning-of-defun) (point))
			      t)
	  (match-string-no-properties 3)))))

;;;###autoload
(defun autoconf-mode ()
  "Major mode for editing Autoconf configure.in files."
  (interactive)
  (kill-all-local-variables)
  (use-local-map autoconf-mode-map)
  (setq major-mode 'autoconf-mode)
  (setq mode-name "Autoconf")
  (set-syntax-table autoconf-mode-syntax-table)
  (set (make-local-variable 'parens-require-spaces) nil) ; for M4 arg lists
  (set (make-local-variable 'defun-prompt-regexp)
       "^[ \t]*A[CM]_\\(\\sw\\|\\s_\\)+")
  (set (make-local-variable 'comment-start) "dnl ")
  (set (make-local-variable 'comment-start-skip) "\\(?:\\<dnl\\|#\\) +")
  (set (make-local-variable 'font-lock-syntactic-keywords)
       autoconf-font-lock-syntactic-keywords)
  (set (make-local-variable 'font-lock-defaults)
       `(autoconf-font-lock-keywords nil nil (("_" . "w"))))
  (set (make-local-variable 'imenu-generic-expression)
       autoconf-imenu-generic-expression)
  (set (make-local-variable 'imenu-syntax-alist) '(("_" . "w")))
  (set (make-local-variable 'indent-line-function) #'indent-relative)
  (set (make-local-variable 'add-log-current-defun-function)
	#'autoconf-current-defun-function)
  (run-hooks 'autoconf-mode-hook))

(provide 'autoconf-mode)

;;; arch-tag: 4f44778f-2ab3-49a1-a103-f0acb9df2de4
;;; autoconf.el ends here<|MERGE_RESOLUTION|>--- conflicted
+++ resolved
@@ -4,10 +4,6 @@
 
 ;; Author: Dave Love <fx@gnu.org>
 ;; Keywords: languages
-<<<<<<< HEAD
-;; $Revision: 1.6 $
-=======
->>>>>>> 1f3ddf11
 
 ;; This file is part of GNU Emacs.
 
