--- conflicted
+++ resolved
@@ -857,12 +857,8 @@
 
     ;; Indent.
     (setq-local treesit-simple-indent-rules
-<<<<<<< HEAD
-                (c-ts-mode--set-indent-style 'cpp))
-
-=======
                 (c-ts-mode--get-indent-style 'cpp))
->>>>>>> 8360e12f
+
     ;; Font-lock.
     (setq-local treesit-font-lock-settings (c-ts-mode--font-lock-settings 'cpp))
 
