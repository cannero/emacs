--- conflicted
+++ resolved
@@ -30,17 +30,10 @@
 ;; are made to test if NickServ is the real NickServ for a given network or
 ;; server.
 
-<<<<<<< HEAD
-;; As a default, ERC has the data for the official nickname services on
-;; the networks Austnet, BrasNET, Dalnet, freenode, GalaxyNet, GRnet,
-;; Libera.Chat and Slashnet.  You can add more by using
-;;   M-x customize-variable RET erc-nickserv-alist.
-=======
 ;; As a default, ERC has the data for the official nickname services
 ;; on the networks Austnet, BrasNET, Dalnet, freenode, GalaxyNet,
 ;; GRnet, Libera.Chat, and Slashnet.  You can add more by using
 ;; M-x customize-variable RET erc-nickserv-alist.
->>>>>>> 348b2aed
 
 ;; Usage:
 ;;
