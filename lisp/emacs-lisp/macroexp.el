;;; macroexp.el --- Additional macro-expansion support -*- lexical-binding: t -*-
;;
;; Copyright (C) 2004-2022 Free Software Foundation, Inc.
;;
;; Author: Miles Bader <miles@gnu.org>
;; Keywords: lisp, compiler, macros

;; This file is part of GNU Emacs.

;; GNU Emacs is free software: you can redistribute it and/or modify
;; it under the terms of the GNU General Public License as published by
;; the Free Software Foundation, either version 3 of the License, or
;; (at your option) any later version.

;; GNU Emacs is distributed in the hope that it will be useful,
;; but WITHOUT ANY WARRANTY; without even the implied warranty of
;; MERCHANTABILITY or FITNESS FOR A PARTICULAR PURPOSE.  See the
;; GNU General Public License for more details.

;; You should have received a copy of the GNU General Public License
;; along with GNU Emacs.  If not, see <https://www.gnu.org/licenses/>.

;;; Commentary:
;;
;; This file contains macro-expansions functions that are not defined in
;; the Lisp core, namely `macroexpand-all', which expands all macros in
;; a form, not just a top-level one.

;;; Code:

(defvar byte-compile-form-stack nil
  "Dynamic list of successive enclosing forms.
This is used by the warning message routines to determine a
source code position.  The most accessible element is the current
most deeply nested form.

Normally a form is manually pushed onto the list at the beginning
of `byte-compile-form', etc., and manually popped off at its end.
This is to preserve the data in it in the event of a
condition-case handling a signaled error.")

;; Bound by the top-level `macroexpand-all', and modified to include any
;; macros defined by `defmacro'.
(defvar macroexpand-all-environment nil)

(defun macroexp--cons (car cdr original-cons)
  "Return ORIGINAL-CONS if the car/cdr of it is `eq' to CAR and CDR, respectively.
If not, return (CAR . CDR)."
  (if (and (eq car (car original-cons)) (eq cdr (cdr original-cons)))
      original-cons
    (cons car cdr)))

;; We use this special macro to iteratively process forms and share list
;; structure of the result with the input.  Doing so recursively using
;; `macroexp--cons' results in excessively deep recursion for very long
;; input forms.
(defmacro macroexp--accumulate (var+list &rest body)
  "Return a list of the results of evaluating BODY for each element of LIST.
Evaluate BODY with VAR bound to each `car' from LIST, in turn.
Return a list of the values of the final form in BODY.
The list structure of the result will share as much with LIST as
possible (for instance, when BODY just returns VAR unchanged, the
result will be eq to LIST).

\(fn (VAR LIST) BODY...)"
  (declare (indent 1))
  (let ((var (car var+list))
	(list (cadr var+list))
	(shared (make-symbol "shared"))
	(unshared (make-symbol "unshared"))
	(tail (make-symbol "tail"))
	(new-el (make-symbol "new-el")))
    `(let* ((,shared ,list)
	    (,unshared nil)
	    (,tail ,shared)
	    ,var ,new-el)
       (while (consp ,tail)
	 (setq ,var (car ,tail)
	       ,new-el (progn ,@body))
	 (unless (eq ,var ,new-el)
	   (while (not (eq ,shared ,tail))
	     (push (pop ,shared) ,unshared))
	   (setq ,shared (cdr ,shared))
	   (push ,new-el ,unshared))
	 (setq ,tail (cdr ,tail)))
       (nconc (nreverse ,unshared) ,shared))))

(defun macroexp--all-forms (forms &optional skip)
  "Return FORMS with macros expanded.  FORMS is a list of forms.
If SKIP is non-nil, then don't expand that many elements at the start of
FORMS."
  (macroexp--accumulate (form forms)
    (if (or (null skip) (zerop skip))
	(macroexp--expand-all form)
      (setq skip (1- skip))
      form)))

(defun macroexp--all-clauses (clauses &optional skip)
  "Return CLAUSES with macros expanded.
CLAUSES is a list of lists of forms; any clause that's not a list is ignored.
If SKIP is non-nil, then don't expand that many elements at the start of
each clause."
  (macroexp--accumulate (clause clauses)
    (if (listp clause)
	(macroexp--all-forms clause skip)
      clause)))

(defun macroexp--compiler-macro (handler form)
  (condition-case-unless-debug err
      (let ((symbols-with-pos-enabled t))
        (apply handler form (cdr form)))
    (error
     (message "Compiler-macro error for %S: Handler: %S\n%S" (car form) handler err)
     form)))

(defun macroexp--funcall-if-compiled (_form)
  "Pseudo function used internally by macroexp to delay warnings.
The purpose is to delay warnings to bytecomp.el, so they can use things
like `byte-compile-warn' to get better file-and-line-number data
and also to avoid outputting the warning during normal execution."
  nil)
(put 'macroexp--funcall-if-compiled 'byte-compile
     (lambda (form)
       (funcall (eval (cadr form)))
       (byte-compile-constant nil)))

(defun macroexp-compiling-p ()
  "Return non-nil if we're macroexpanding for the compiler."
  ;; FIXME: ¡¡Major Ugly Hack!! To determine whether the output of this
  ;; macro-expansion will be processed by the byte-compiler, we check
  ;; circumstantial evidence.
  (member '(declare-function . byte-compile-macroexpand-declare-function)
          macroexpand-all-environment))

(defun macroexp-file-name ()
  "Return the name of the file from which the code comes.
Returns nil when we do not know.
A non-nil result is expected to be reliable when called from a macro in order
to find the file in which the macro's call was found, and it should be
reliable as well when used at the top-level of a file.
Other uses risk returning non-nil value that point to the wrong file."
  ;; `eval-buffer' binds `current-load-list' but not `load-file-name',
  ;; so prefer using it over using `load-file-name'.
  (let ((file (car (last current-load-list))))
    (or (if (stringp file) file)
        (bound-and-true-p byte-compile-current-file))))

(defvar macroexp--warned (make-hash-table :test #'equal :weakness 'key))

(defun macroexp--warn-wrap (arg msg form category)
  (let ((when-compiled
	 (lambda ()
           (when (if (consp category)
                     (apply #'byte-compile-warning-enabled-p category)
                   (byte-compile-warning-enabled-p category))
             (byte-compile-warn-x arg "%s" msg)))))
    `(progn
       (macroexp--funcall-if-compiled ',when-compiled)
       ,form)))

(define-obsolete-function-alias 'macroexp--warn-and-return
  #'macroexp-warn-and-return "28.1")
(defun macroexp-warn-and-return (arg msg form &optional category compile-only)
  "Return code equivalent to FORM labeled with warning MSG.
CATEGORY is the category of the warning, like the categories that
can appear in `byte-compile-warnings'.
COMPILE-ONLY non-nil means no warning should be emitted if the code
is executed without being compiled first."
  (cond
   ((null msg) form)
   ((macroexp-compiling-p)
    (if (and (consp form) (gethash form macroexp--warned))
        ;; Already wrapped this exp with a warning: avoid inf-looping
        ;; where we keep adding the same warning onto `form' because
        ;; macroexpand-all gets right back to macroexpanding `form'.
        form
      (puthash form form macroexp--warned)
      (macroexp--warn-wrap arg msg form category)))
   (t
    (unless compile-only
      (message "%sWarning: %s"
               (if (stringp load-file-name)
                   (concat (file-relative-name load-file-name) ": ")
                 "")
               msg))
    form)))

(defun macroexp--obsolete-warning (fun obsolescence-data type)
  (let ((instead (car obsolescence-data))
        (asof (nth 2 obsolescence-data)))
    (format-message
     "`%s' is an obsolete %s%s%s" fun type
     (if asof (concat " (as of " asof ")") "")
     (cond ((stringp instead) (concat "; " (substitute-command-keys instead)))
           (instead (format-message "; use `%s' instead." instead))
           (t ".")))))

(defun macroexpand-1 (form &optional environment)
  "Perform (at most) one step of macroexpansion."
  (cond
   ((consp form)
    (let* ((head (car form))
           (env-expander (assq head environment)))
      (if env-expander
          (if (cdr env-expander)
              (apply (cdr env-expander) (cdr form))
            form)
        (if (not (and (symbolp head) (fboundp head)))
            form
          (let ((def (autoload-do-load (symbol-function head) head 'macro)))
            (cond
             ;; Follow alias, but only for macros, otherwise we may end up
             ;; skipping an important compiler-macro (e.g. cl--block-wrapper).
             ((and (symbolp def) (macrop def)) (cons def (cdr form)))
             ((not (consp def)) form)
             (t
              (if (eq 'macro (car def))
                  (apply (cdr def) (cdr form))
                form))))))))
   (t form)))

(defun macroexp-macroexpand (form env)
  "Like `macroexpand' but checking obsolescence."
  (let* ((macroexpand-all-environment env)
         (new-form
          (macroexpand form env)))
    (if (and (not (eq form new-form))   ;It was a macro call.
             (car-safe form)
             (symbolp (car form))
             (get (car form) 'byte-obsolete-info))
        (let* ((fun (car form))
               (obsolete (get fun 'byte-obsolete-info)))
          (macroexp-warn-and-return
           fun
           (macroexp--obsolete-warning
            fun obsolete
            (if (symbolp (symbol-function fun))
                "alias" "macro"))
           new-form (list 'obsolete fun)))
      new-form)))

(defun macroexp--unfold-lambda (form &optional name)
  ;; In lexical-binding mode, let and functions don't bind vars in the same way
  ;; (let obey special-variable-p, but functions don't).  But luckily, this
  ;; doesn't matter here, because function's behavior is underspecified so it
  ;; can safely be turned into a `let', even though the reverse is not true.
  (or name (setq name "anonymous lambda"))
  (let* ((lambda (car form))
         (values (cdr form))
         (arglist (nth 1 lambda))
         (body (cdr (cdr lambda)))
         optionalp restp
         bindings)
    (if (and (stringp (car body)) (cdr body))
        (setq body (cdr body)))
    (if (and (consp (car body)) (eq 'interactive (car (car body))))
        (setq body (cdr body)))
    ;; FIXME: The checks below do not belong in an optimization phase.
    (while arglist
      (cond ((eq (car arglist) '&optional)
             ;; ok, I'll let this slide because funcall_lambda() does...
             ;; (if optionalp (error "Multiple &optional keywords in %s" name))
             (if restp (error "&optional found after &rest in %s" name))
             (if (null (cdr arglist))
                 (error "Nothing after &optional in %s" name))
             (setq optionalp t))
            ((eq (car arglist) '&rest)
             ;; ...but it is by no stretch of the imagination a reasonable
             ;; thing that funcall_lambda() allows (&rest x y) and
             ;; (&rest x &optional y) in arglists.
             (if (null (cdr arglist))
                 (error "Nothing after &rest in %s" name))
             (if (cdr (cdr arglist))
                 (error "Multiple vars after &rest in %s" name))
             (setq restp t))
            (restp
             (setq bindings (cons (list (car arglist)
                                        (and values (cons 'list values)))
                                  bindings)
                   values nil))
            ((and (not optionalp) (null values))
             (setq arglist nil values 'too-few))
            (t
             (setq bindings (cons (list (car arglist) (car values))
                                  bindings)
                   values (cdr values))))
      (setq arglist (cdr arglist)))
    (if values
        (macroexp-warn-and-return
         name
         (format (if (eq values 'too-few)
                     "attempt to open-code `%s' with too few arguments"
                   "attempt to open-code `%s' with too many arguments")
                 name)
         form)

      ;; The following leads to infinite recursion when loading a
      ;; file containing `(defsubst f () (f))', and then trying to
      ;; byte-compile that file.
      ;;(setq body (mapcar 'byte-optimize-form body)))

      (if bindings
          `(let ,(nreverse bindings) . ,body)
        (macroexp-progn body)))))

(defun macroexp--dynamic-variable-p (var)
  "Whether the variable VAR is dynamically scoped.
Only valid during macro-expansion."
  (defvar byte-compile-bound-variables)
  (or (not lexical-binding)
      (special-variable-p var)
      (memq var macroexp--dynvars)
      (and (boundp 'byte-compile-bound-variables)
           (memq var byte-compile-bound-variables))))

(defun macroexp--expand-all (form)
  "Expand all macros in FORM.
This is an internal version of `macroexpand-all'.
Assumes the caller has bound `macroexpand-all-environment'."
<<<<<<< HEAD
  (push form byte-compile-form-stack)
  (prog1
      (if (eq (car-safe form) 'backquote-list*)
          ;; Special-case `backquote-list*', as it is normally a macro that
          ;; generates exceedingly deep expansions from relatively shallow input
          ;; forms.  We just process it `in reverse' -- first we expand all the
          ;; arguments, _then_ we expand the top-level definition.
          (macroexpand (macroexp--all-forms form 1)
		       macroexpand-all-environment)
        ;; Normal form; get its expansion, and then expand arguments.
        (setq form (macroexp-macroexpand form macroexpand-all-environment))
        ;; FIXME: It'd be nice to use `byte-optimize--pcase' here, but when
        ;; I tried it, it broke the bootstrap :-(
        (pcase form
          (`(cond . ,clauses)
           (macroexp--cons 'cond (macroexp--all-clauses clauses) form))
          (`(condition-case . ,(or `(,err ,body . ,handlers) pcase--dontcare))
           (macroexp--cons
            'condition-case
            (macroexp--cons err
                            (macroexp--cons (macroexp--expand-all body)
                                            (macroexp--all-clauses handlers 1)
                                            (cddr form))
                            (cdr form))
            form))
          (`(,(or 'defvar 'defconst) ,(and name (pred symbolp)) . ,_)
           (push name macroexp--dynvars)
           (macroexp--all-forms form 2))
          (`(function ,(and f `(lambda . ,_)))
           (let ((macroexp--dynvars macroexp--dynvars))
             (macroexp--cons 'function
                             (macroexp--cons (macroexp--all-forms f 2)
                                             nil
                                             (cdr form))
                             form)))
          (`(,(or 'function 'quote) . ,_) form)
          (`(,(and fun (or 'let 'let*)) . ,(or `(,bindings . ,body)
                                               pcase--dontcare))
           (let ((macroexp--dynvars macroexp--dynvars))
             (macroexp--cons
              fun
              (macroexp--cons
               (macroexp--all-clauses bindings 1)
               (if (null body)
                   (macroexp-unprogn
                    (macroexp-warn-and-return
                     fun
                     (format "Empty %s body" fun)
                     nil nil 'compile-only))
                 (macroexp--all-forms body))
               (cdr form))
              form)))
          (`(,(and fun `(lambda . ,_)) . ,args)
           ;; Embedded lambda in function position.
           ;; If the byte-optimizer is loaded, try to unfold this,
           ;; i.e. rewrite it to (let (<args>) <body>).  We'd do it in the optimizer
           ;; anyway, but doing it here (i.e. earlier) can sometimes avoid the
           ;; creation of a closure, thus resulting in much better code.
           (let ((newform (macroexp--unfold-lambda form)))
	     (if (eq newform form)
	         ;; Unfolding failed for some reason, avoid infinite recursion.
	         (macroexp--cons (macroexp--all-forms fun 2)
                                 (macroexp--all-forms args)
                                 form)
	       (macroexp--expand-all newform))))
          (`(funcall . ,(or `(,exp . ,args) pcase--dontcare))
           (let ((eexp (macroexp--expand-all exp))
                 (eargs (macroexp--all-forms args)))
             ;; Rewrite (funcall #'foo bar) to (foo bar), in case `foo'
             ;; has a compiler-macro, or to unfold it.
             (pcase eexp
               (`#',f (macroexp--expand-all `(,f . ,eargs)))
               (_ `(funcall ,eexp . ,eargs)))))
          (`(,func . ,_)
           (let ((handler (function-get func 'compiler-macro))
                 (funargs (function-get func 'funarg-positions)))
             ;; Check functions quoted with ' rather than with #'
             (dolist (funarg funargs)
               (let ((arg (nth funarg form)))
                 (when (and (eq 'quote (car-safe arg))
                            (eq 'lambda (car-safe (cadr arg))))
                   (setcar (nthcdr funarg form)
                           (macroexp-warn-and-return
                            (cadr arg)
                            (format "%S quoted with ' rather than with #'"
                                    (let ((f (cadr arg)))
                                      (if (symbolp f) f `(lambda ,(nth 1 f) ...))))
                            arg)))))
             ;; Macro expand compiler macros.  This cannot be delayed to
             ;; byte-optimize-form because the output of the compiler-macro can
             ;; use macros.
             (if (null handler)
                 ;; No compiler macro.  We just expand each argument (for
                 ;; setq/setq-default this works alright because the variable names
                 ;; are symbols).
                 (macroexp--all-forms form 1)
               ;; If the handler is not loaded yet, try (auto)loading the
               ;; function itself, which may in turn load the handler.
               (unless (functionp handler)
                 (with-demoted-errors "macroexp--expand-all: %S"
                   (autoload-do-load (indirect-function func) func)))
               (let ((newform (macroexp--compiler-macro handler form)))
                 (if (eq form newform)
                     ;; The compiler macro did not find anything to do.
                     (if (equal form (setq newform (macroexp--all-forms form 1)))
                         form
                       ;; Maybe after processing the args, some new opportunities
                       ;; appeared, so let's try the compiler macro again.
                       (setq form (macroexp--compiler-macro handler newform))
                       (if (eq newform form)
                           newform
                         (macroexp--expand-all newform)))
                   (macroexp--expand-all newform))))))

          (_ form)))
    (pop byte-compile-form-stack)))
=======
  (if (eq (car-safe form) 'backquote-list*)
      ;; Special-case `backquote-list*', as it is normally a macro that
      ;; generates exceedingly deep expansions from relatively shallow input
      ;; forms.  We just process it `in reverse' -- first we expand all the
      ;; arguments, _then_ we expand the top-level definition.
      (macroexpand (macroexp--all-forms form 1)
		   macroexpand-all-environment)
    ;; Normal form; get its expansion, and then expand arguments.
    (setq form (macroexp-macroexpand form macroexpand-all-environment))
    ;; FIXME: It'd be nice to use `byte-optimize--pcase' here, but when
    ;; I tried it, it broke the bootstrap :-(
    (pcase form
      (`(cond . ,clauses)
       (macroexp--cons 'cond (macroexp--all-clauses clauses) form))
      (`(condition-case . ,(or `(,err ,body . ,handlers) pcase--dontcare))
       (macroexp--cons
        'condition-case
        (macroexp--cons err
                        (macroexp--cons (macroexp--expand-all body)
                                        (macroexp--all-clauses handlers 1)
                                        (cddr form))
                        (cdr form))
        form))
      (`(,(or 'defvar 'defconst) ,(and name (pred symbolp)) . ,_)
       (push name macroexp--dynvars)
       (macroexp--all-forms form 2))
      (`(function ,(and f `(lambda . ,_)))
       (let ((macroexp--dynvars macroexp--dynvars))
         (macroexp--cons 'function
                         (macroexp--cons (macroexp--all-forms f 2)
                                         nil
                                         (cdr form))
                         form)))
      (`(,(or 'function 'quote) . ,_) form)
      (`(,(and fun (or 'let 'let*)) . ,(or `(,bindings . ,body)
                                           pcase--dontcare))
       (let ((macroexp--dynvars macroexp--dynvars))
         (macroexp--cons
          fun
          (macroexp--cons
           (macroexp--all-clauses bindings 1)
           (if (null body)
               (macroexp-unprogn
                (macroexp-warn-and-return
                 (format "Empty %s body" fun)
                 nil nil 'compile-only))
             (macroexp--all-forms body))
           (cdr form))
          form)))
      (`(,(and fun `(lambda . ,_)) . ,args)
       ;; Embedded lambda in function position.
       ;; If the byte-optimizer is loaded, try to unfold this,
       ;; i.e. rewrite it to (let (<args>) <body>).  We'd do it in the optimizer
       ;; anyway, but doing it here (i.e. earlier) can sometimes avoid the
       ;; creation of a closure, thus resulting in much better code.
       (let ((newform (macroexp--unfold-lambda form)))
	 (if (eq newform form)
	     ;; Unfolding failed for some reason, avoid infinite recursion.
	     (macroexp--cons (macroexp--all-forms fun 2)
                             (macroexp--all-forms args)
                             form)
	   (macroexp--expand-all newform))))

      (`(funcall ,exp . ,args)
       (let ((eexp (macroexp--expand-all exp))
             (eargs (macroexp--all-forms args)))
         ;; Rewrite (funcall #'foo bar) to (foo bar), in case `foo'
         ;; has a compiler-macro, or to unfold it.
         (pcase eexp
           ((and `#',f
                 (guard (not (or (special-form-p f) (macrop f)))));; bug#46636
            (macroexp--expand-all `(,f . ,eargs)))
           (_ `(funcall ,eexp . ,eargs)))))
      (`(funcall . ,_) form)            ;bug#53227

      (`(,func . ,_)
       (let ((handler (function-get func 'compiler-macro))
             (funargs (function-get func 'funarg-positions)))
         ;; Check functions quoted with ' rather than with #'
         (dolist (funarg funargs)
           (let ((arg (nth funarg form)))
             (when (and (eq 'quote (car-safe arg))
                        (eq 'lambda (car-safe (cadr arg))))
               (setcar (nthcdr funarg form)
                       (macroexp-warn-and-return
                        (format "%S quoted with ' rather than with #'"
                                (let ((f (cadr arg)))
                                  (if (symbolp f) f `(lambda ,(nth 1 f) ...))))
                        arg)))))
         ;; Macro expand compiler macros.  This cannot be delayed to
         ;; byte-optimize-form because the output of the compiler-macro can
         ;; use macros.
         (if (null handler)
             ;; No compiler macro.  We just expand each argument (for
             ;; setq/setq-default this works alright because the variable names
             ;; are symbols).
             (macroexp--all-forms form 1)
           ;; If the handler is not loaded yet, try (auto)loading the
           ;; function itself, which may in turn load the handler.
           (unless (functionp handler)
             (with-demoted-errors "macroexp--expand-all: %S"
               (autoload-do-load (indirect-function func) func)))
           (let ((newform (macroexp--compiler-macro handler form)))
             (if (eq form newform)
                 ;; The compiler macro did not find anything to do.
                 (if (equal form (setq newform (macroexp--all-forms form 1)))
                     form
                   ;; Maybe after processing the args, some new opportunities
                   ;; appeared, so let's try the compiler macro again.
                   (setq form (macroexp--compiler-macro handler newform))
                   (if (eq newform form)
                       newform
                     (macroexp--expand-all newform)))
               (macroexp--expand-all newform))))))

      (_ form))))
>>>>>>> d29291d6

;; Record which arguments expect functions, so we can warn when those
;; are accidentally quoted with ' rather than with #'
(dolist (f '( funcall apply mapcar mapatoms mapconcat mapc cl-mapcar maphash
              map-char-table map-keymap map-keymap-internal))
  (put f 'funarg-positions '(1)))
(dolist (f '( add-hook remove-hook advice-remove advice--remove-function
              defalias fset global-set-key run-after-idle-timeout
              set-process-filter set-process-sentinel sort))
  (put f 'funarg-positions '(2)))
(dolist (f '( advice-add define-key
              run-at-time run-with-idle-timer run-with-timer ))
  (put f 'funarg-positions '(3)))

;;;###autoload
(defun macroexpand-all (form &optional environment)
  "Return result of expanding macros at all levels in FORM.
If no macros are expanded, FORM is returned unchanged.
The second optional arg ENVIRONMENT specifies an environment of macro
definitions to shadow the loaded ones for use in file byte-compilation."
  (let ((macroexpand-all-environment environment)
        (macroexp--dynvars macroexp--dynvars))
    (macroexp--expand-all form)))

;; This function is like `macroexpand-all' but for use with top-level
;; forms.  It does not dynbind `macroexp--dynvars' because we want
;; top-level `defvar' declarations to be recorded in that variable.
(defun macroexpand--all-toplevel (form &optional environment)
  (let ((macroexpand-all-environment environment))
    (macroexp--expand-all form)))

;;; Handy functions to use in macros.

(defun macroexp-parse-body (body)
  "Parse a function BODY into (DECLARATIONS . EXPS)."
  (let ((decls ()))
    (while (and (cdr body)
                (let ((e (car body)))
                  (or (stringp e)
                      (memq (car-safe e)
                            '(:documentation declare interactive cl-declare)))))
      (push (pop body) decls))
    (cons (nreverse decls) body)))

(defun macroexp-progn (exps)
  "Return EXPS (a list of expressions) with `progn' prepended.
If EXPS is a list with a single expression, `progn' is not
prepended, but that expression is returned instead."
  (if (cdr exps) `(progn ,@exps) (car exps)))

(defun macroexp-unprogn (exp)
  "Turn EXP into a list of expressions to execute in sequence.
Never returns an empty list."
  (if (eq (car-safe exp) 'progn) (or (cdr exp) '(nil)) (list exp)))

(defun macroexp-let* (bindings exp)
  "Return an expression equivalent to \\=`(let* ,BINDINGS ,EXP)."
  (cond
   ((null bindings) exp)
   ((eq 'let* (car-safe exp)) `(let* (,@bindings ,@(cadr exp)) ,@(cddr exp)))
   (t `(let* ,bindings ,exp))))

(defun macroexp-if (test then else)
  "Return an expression equivalent to \\=`(if ,TEST ,THEN ,ELSE)."
  (cond
   ((eq (car-safe else) 'if)
    (cond
     ;; Drop this optimization: It's unsafe (it assumes that `test' is
     ;; pure, or at least idempotent), and it's not used even a single
     ;; time while compiling Emacs's sources.
     ;;((equal test (nth 1 else))
     ;; ;; Doing a test a second time: get rid of the redundancy.
     ;; (message "macroexp-if: sharing 'test' %S" test)
     ;; `(if ,test ,then ,@(nthcdr 3 else)))
     ((equal then (nth 2 else))
      ;; (message "macroexp-if: sharing 'then' %S" then)
      `(if (or ,test ,(nth 1 else)) ,then ,@(nthcdr 3 else)))
     ((equal (macroexp-unprogn then) (nthcdr 3 else))
      ;; (message "macroexp-if: sharing 'then' with not %S" then)
      `(if (or ,test (not ,(nth 1 else)))
           ,then ,@(macroexp-unprogn (nth 2 else))))
     (t
      `(cond (,test ,@(macroexp-unprogn then))
             (,(nth 1 else) ,@(macroexp-unprogn (nth 2 else)))
             ,@(let ((def (nthcdr 3 else))) (if def `((t ,@def))))))))
   ((eq (car-safe else) 'cond)
    `(cond (,test ,@(macroexp-unprogn then)) ,@(cdr else)))
   ;; Invert the test if that lets us reduce the depth of the tree.
   ((memq (car-safe then) '(if cond)) (macroexp-if `(not ,test) else then))
   (t `(if ,test ,then ,@(if else (macroexp-unprogn else))))))

(defmacro macroexp-let2 (test sym exp &rest body)
  "Evaluate BODY with SYM bound to an expression for EXP's value.
The intended usage is that BODY generates an expression that
will refer to EXP's value multiple times, but will evaluate
EXP only once.  As BODY generates that expression, it should
use SYM to stand for the value of EXP.

If EXP is a simple, safe expression, then SYM's value is EXP itself.
Otherwise, SYM's value is a symbol which holds the value produced by
evaluating EXP.  The return value incorporates the value of BODY, plus
additional code to evaluate EXP once and save the result so SYM can
refer to it.

If BODY consists of multiple forms, they are all evaluated
but only the last one's value matters.

TEST is a predicate to determine whether EXP qualifies as simple and
safe; if TEST is nil, only constant expressions qualify.

Example:
 (macroexp-let2 nil foo EXP
   \\=`(* ,foo ,foo))
generates an expression that evaluates EXP once,
then returns the square of that value.
You could do this with
  (let ((foovar EXP))
    (* foovar foovar))
but using `macroexp-let2' produces more efficient code in
cases where EXP is a constant."
  (declare (indent 3) (debug (sexp sexp form body)))
  (let ((bodysym (make-symbol "body"))
        (expsym (make-symbol "exp")))
    `(let* ((,expsym ,exp)
            (,sym (if (funcall #',(or test #'macroexp-const-p) ,expsym)
                      ,expsym (make-symbol ,(symbol-name sym))))
            (,bodysym ,(macroexp-progn body)))
       (if (eq ,sym ,expsym) ,bodysym
         (macroexp-let* (list (list ,sym ,expsym))
                        ,bodysym)))))

(defmacro macroexp-let2* (test bindings &rest body)
  "Multiple binding version of `macroexp-let2'.

BINDINGS is a list of elements of the form (SYM EXP).  Each EXP
can refer to symbols specified earlier in the binding list."
  (declare (indent 2) (debug (sexp (&rest (sexp form)) body)))
  (pcase-exhaustive bindings
    ('nil (macroexp-progn body))
    (`((,var ,exp) . ,tl)
     `(macroexp-let2 ,test ,var ,exp
        (macroexp-let2* ,test ,tl ,@body)))))

(defun macroexp--maxsize (exp size)
  (cond ((< size 0) size)
        ((symbolp exp) (1- size))
        ((stringp exp) (- size (/ (length exp) 16)))
        ((vectorp exp)
         (dotimes (i (length exp))
           (setq size (macroexp--maxsize (aref exp i) size)))
         (1- size))
        ((consp exp)
         ;; We could try to be more clever with quote&function,
         ;; but it is difficult to do so correctly, and it's not obvious that
         ;; it would be worth the effort.
         (dolist (e exp)
           (setq size (macroexp--maxsize e size)))
         (1- size))
        (t -1)))

(defun macroexp-small-p (exp)
  "Return non-nil if EXP can be considered small."
  (> (macroexp--maxsize exp 10) 0))

(defsubst macroexp--const-symbol-p (symbol &optional any-value)
  "Non-nil if SYMBOL is constant.
If ANY-VALUE is nil, only return non-nil if the value of the symbol is the
symbol itself."
  (or (memq symbol '(nil t))
      (keywordp symbol)
      (if any-value
	  (or (memq symbol byte-compile-const-variables)
	      ;; FIXME: We should provide a less intrusive way to find out
	      ;; if a variable is "constant".
	      (and (boundp symbol)
		   (condition-case nil
		       (progn (set symbol (symbol-value symbol)) nil)
		     (setting-constant t)))))))

(defun macroexp-const-p (exp)
  "Return non-nil if EXP will always evaluate to the same value."
  (cond ((consp exp) (or (eq (car exp) 'quote)
                         (and (eq (car exp) 'function)
                              (symbolp (cadr exp)))))
        ;; It would sometimes make sense to pass `any-value', but it's not
        ;; always safe since a "constant" variable may not actually always have
        ;; the same value.
        ((symbolp exp) (macroexp--const-symbol-p exp))
        (t t)))

(defun macroexp-copyable-p (exp)
  "Return non-nil if EXP can be copied without extra cost."
  (or (symbolp exp) (macroexp-const-p exp)))

(defun macroexp-quote (v)
  "Return an expression E such that `(eval E)' is V.

E is either V or (quote V) depending on whether V evaluates to
itself or not."
  (if (and (not (consp v))
	   (or (keywordp v)
	       (not (symbolp v))
	       (memq v '(nil t))))
      v
    (list 'quote v)))

(defun macroexp--fgrep (bindings sexp)
  "Return those of the BINDINGS which might be used in SEXP.
It is used as a poor-man's \"free variables\" test.  It differs from a true
test of free variables in the following ways:
- It does not distinguish variables from functions, so it can be used
  both to detect whether a given variable is used by SEXP and to
  detect whether a given function is used by SEXP.
- It does not actually know ELisp syntax, so it only looks for the presence
  of symbols in SEXP and can't distinguish if those symbols are truly
  references to the given variable (or function).  That can make the result
  include bindings which actually aren't used.
- For the same reason it may cause the result to fail to include bindings
  which will be used if SEXP is not yet fully macro-expanded and the
  use of the binding will only be revealed by macro expansion."
  (let ((res '())
        ;; Cyclic code should not happen, but code can contain cyclic data :-(
        (seen (make-hash-table :test #'eq))
        (sexpss (list (list sexp))))
    ;; Use a nested while loop to reduce the amount of heap allocations for
    ;; pushes to `sexpss' and the `gethash' overhead.
    (while (and sexpss bindings)
      (let ((sexps (pop sexpss)))
        (unless (gethash sexps seen)
          (puthash sexps t seen) ;; Using `setf' here causes bootstrap problems.
          (if (vectorp sexps) (setq sexps (mapcar #'identity sexps)))
          (let ((tortoise sexps) (skip t))
            (while sexps
              (let ((sexp (if (consp sexps) (pop sexps)
                            (prog1 sexps (setq sexps nil)))))
                (if skip
                    (setq skip nil)
                  (setq tortoise (cdr tortoise))
                  (if (eq tortoise sexps)
                      (setq sexps nil) ;; Found a cycle: we're done!
                    (setq skip t)))
                (cond
                 ((or (consp sexp) (vectorp sexp)) (push sexp sexpss))
                 (t
                  (let ((tmp (assq sexp bindings)))
                    (when tmp
                      (push tmp res)
                      (setq bindings (remove tmp bindings))))))))))))
    res))

;;; Load-time macro-expansion.

;; Because macro-expansion used to be more lazy, eager macro-expansion
;; tends to bump into previously harmless/unnoticeable cyclic-dependencies.
;; So, we have to delay macro-expansion like we used to when we detect
;; such a cycle, and we also want to help coders resolve those cycles (since
;; they can be non-obvious) by providing a usefully trimmed backtrace
;; (hopefully) highlighting the problem.

(defun macroexp--backtrace ()
  "Return the Elisp backtrace, more recent frames first."
  (let ((bt ())
        (i 0))
    (while
        (let ((frame (backtrace-frame i)))
          (when frame
            (push frame bt)
            (setq i (1+ i)))))
    (nreverse bt)))

(defun macroexp--trim-backtrace-frame (frame)
  (pcase frame
    (`(,_ macroexpand (,head . ,_) . ,_) `(macroexpand (,head …)))
    (`(,_ internal-macroexpand-for-load (,head ,second . ,_) . ,_)
     (if (or (symbolp second)
             (and (eq 'quote (car-safe second))
                  (symbolp (cadr second))))
         `(macroexpand-all (,head ,second …))
       '(macroexpand-all …)))
    (`(,_ load-with-code-conversion ,name . ,_)
     `(load ,(file-name-nondirectory name)))))

(defvar macroexp--pending-eager-loads nil
  "Stack of files currently undergoing eager macro-expansion.")

(defvar macroexp--debug-eager nil)

(defun internal-macroexpand-for-load (form full-p)
  ;; Called from the eager-macroexpansion in readevalloop.
  (let ((symbols-with-pos-enabled t)
        (print-symbols-bare t))
    (cond
     ;; Don't repeat the same warning for every top-level element.
     ((eq 'skip (car macroexp--pending-eager-loads)) form)
     ;; If we detect a cycle, skip macro-expansion for now, and output a warning
     ;; with a trimmed backtrace.
     ((and load-file-name (member load-file-name macroexp--pending-eager-loads))
      (let* ((bt (delq nil
                       (mapcar #'macroexp--trim-backtrace-frame
                               (macroexp--backtrace))))
             (elem `(load ,(file-name-nondirectory load-file-name)))
             (tail (member elem (cdr (member elem bt)))))
        (if tail (setcdr tail (list '…)))
        (if (eq (car-safe (car bt)) 'macroexpand-all) (setq bt (cdr bt)))
        (if macroexp--debug-eager
            (debug 'eager-macroexp-cycle)
          (message "Warning: Eager macro-expansion skipped due to cycle:\n  %s"
                   (mapconcat #'prin1-to-string (nreverse bt) " => ")))
        (push 'skip macroexp--pending-eager-loads)
        form))
     (t
      (condition-case err
          (let ((macroexp--pending-eager-loads
                 (cons load-file-name macroexp--pending-eager-loads)))
            (if full-p
                (macroexpand--all-toplevel form)
              (macroexpand form)))
        (error
         ;; Hopefully this shouldn't happen thanks to the cycle detection,
         ;; but in case it does happen, let's catch the error and give the
         ;; code a chance to macro-expand later.
         (message "Eager macro-expansion failure: %S" err)
         form))))))

;; ¡¡¡ Big Ugly Hack !!!
;; src/bootstrap-emacs is mostly used to compile .el files, so it needs
;; macroexp, bytecomp, cconv, and byte-opt to be fast.  Generally this is done
;; by compiling those files first, but this only makes a difference if those
;; files are not preloaded.  But macroexp.el is preloaded so we reload it if
;; the current version is interpreted and there's a compiled version available.
(eval-when-compile
  (add-hook 'emacs-startup-hook
            (lambda ()
              (and (not (byte-code-function-p
                         (symbol-function 'macroexpand-all)))
                   (locate-library "macroexp.elc")
                   (load "macroexp.elc")))))

(provide 'macroexp)

;;; macroexp.el ends here<|MERGE_RESOLUTION|>--- conflicted
+++ resolved
@@ -317,7 +317,6 @@
   "Expand all macros in FORM.
 This is an internal version of `macroexpand-all'.
 Assumes the caller has bound `macroexpand-all-environment'."
-<<<<<<< HEAD
   (push form byte-compile-form-stack)
   (prog1
       (if (eq (car-safe form) 'backquote-list*)
@@ -383,14 +382,17 @@
                                  (macroexp--all-forms args)
                                  form)
 	       (macroexp--expand-all newform))))
-          (`(funcall . ,(or `(,exp . ,args) pcase--dontcare))
+          (`(funcall ,exp . ,args)
            (let ((eexp (macroexp--expand-all exp))
                  (eargs (macroexp--all-forms args)))
              ;; Rewrite (funcall #'foo bar) to (foo bar), in case `foo'
              ;; has a compiler-macro, or to unfold it.
              (pcase eexp
-               (`#',f (macroexp--expand-all `(,f . ,eargs)))
+               ((and `#',f
+                     (guard (not (or (special-form-p f) (macrop f))))) ;; bug#46636
+                (macroexp--expand-all `(,f . ,eargs)))
                (_ `(funcall ,eexp . ,eargs)))))
+          (`(funcall . ,_) form)            ;bug#53227
           (`(,func . ,_)
            (let ((handler (function-get func 'compiler-macro))
                  (funargs (function-get func 'funarg-positions)))
@@ -431,127 +433,8 @@
                            newform
                          (macroexp--expand-all newform)))
                    (macroexp--expand-all newform))))))
-
           (_ form)))
     (pop byte-compile-form-stack)))
-=======
-  (if (eq (car-safe form) 'backquote-list*)
-      ;; Special-case `backquote-list*', as it is normally a macro that
-      ;; generates exceedingly deep expansions from relatively shallow input
-      ;; forms.  We just process it `in reverse' -- first we expand all the
-      ;; arguments, _then_ we expand the top-level definition.
-      (macroexpand (macroexp--all-forms form 1)
-		   macroexpand-all-environment)
-    ;; Normal form; get its expansion, and then expand arguments.
-    (setq form (macroexp-macroexpand form macroexpand-all-environment))
-    ;; FIXME: It'd be nice to use `byte-optimize--pcase' here, but when
-    ;; I tried it, it broke the bootstrap :-(
-    (pcase form
-      (`(cond . ,clauses)
-       (macroexp--cons 'cond (macroexp--all-clauses clauses) form))
-      (`(condition-case . ,(or `(,err ,body . ,handlers) pcase--dontcare))
-       (macroexp--cons
-        'condition-case
-        (macroexp--cons err
-                        (macroexp--cons (macroexp--expand-all body)
-                                        (macroexp--all-clauses handlers 1)
-                                        (cddr form))
-                        (cdr form))
-        form))
-      (`(,(or 'defvar 'defconst) ,(and name (pred symbolp)) . ,_)
-       (push name macroexp--dynvars)
-       (macroexp--all-forms form 2))
-      (`(function ,(and f `(lambda . ,_)))
-       (let ((macroexp--dynvars macroexp--dynvars))
-         (macroexp--cons 'function
-                         (macroexp--cons (macroexp--all-forms f 2)
-                                         nil
-                                         (cdr form))
-                         form)))
-      (`(,(or 'function 'quote) . ,_) form)
-      (`(,(and fun (or 'let 'let*)) . ,(or `(,bindings . ,body)
-                                           pcase--dontcare))
-       (let ((macroexp--dynvars macroexp--dynvars))
-         (macroexp--cons
-          fun
-          (macroexp--cons
-           (macroexp--all-clauses bindings 1)
-           (if (null body)
-               (macroexp-unprogn
-                (macroexp-warn-and-return
-                 (format "Empty %s body" fun)
-                 nil nil 'compile-only))
-             (macroexp--all-forms body))
-           (cdr form))
-          form)))
-      (`(,(and fun `(lambda . ,_)) . ,args)
-       ;; Embedded lambda in function position.
-       ;; If the byte-optimizer is loaded, try to unfold this,
-       ;; i.e. rewrite it to (let (<args>) <body>).  We'd do it in the optimizer
-       ;; anyway, but doing it here (i.e. earlier) can sometimes avoid the
-       ;; creation of a closure, thus resulting in much better code.
-       (let ((newform (macroexp--unfold-lambda form)))
-	 (if (eq newform form)
-	     ;; Unfolding failed for some reason, avoid infinite recursion.
-	     (macroexp--cons (macroexp--all-forms fun 2)
-                             (macroexp--all-forms args)
-                             form)
-	   (macroexp--expand-all newform))))
-
-      (`(funcall ,exp . ,args)
-       (let ((eexp (macroexp--expand-all exp))
-             (eargs (macroexp--all-forms args)))
-         ;; Rewrite (funcall #'foo bar) to (foo bar), in case `foo'
-         ;; has a compiler-macro, or to unfold it.
-         (pcase eexp
-           ((and `#',f
-                 (guard (not (or (special-form-p f) (macrop f)))));; bug#46636
-            (macroexp--expand-all `(,f . ,eargs)))
-           (_ `(funcall ,eexp . ,eargs)))))
-      (`(funcall . ,_) form)            ;bug#53227
-
-      (`(,func . ,_)
-       (let ((handler (function-get func 'compiler-macro))
-             (funargs (function-get func 'funarg-positions)))
-         ;; Check functions quoted with ' rather than with #'
-         (dolist (funarg funargs)
-           (let ((arg (nth funarg form)))
-             (when (and (eq 'quote (car-safe arg))
-                        (eq 'lambda (car-safe (cadr arg))))
-               (setcar (nthcdr funarg form)
-                       (macroexp-warn-and-return
-                        (format "%S quoted with ' rather than with #'"
-                                (let ((f (cadr arg)))
-                                  (if (symbolp f) f `(lambda ,(nth 1 f) ...))))
-                        arg)))))
-         ;; Macro expand compiler macros.  This cannot be delayed to
-         ;; byte-optimize-form because the output of the compiler-macro can
-         ;; use macros.
-         (if (null handler)
-             ;; No compiler macro.  We just expand each argument (for
-             ;; setq/setq-default this works alright because the variable names
-             ;; are symbols).
-             (macroexp--all-forms form 1)
-           ;; If the handler is not loaded yet, try (auto)loading the
-           ;; function itself, which may in turn load the handler.
-           (unless (functionp handler)
-             (with-demoted-errors "macroexp--expand-all: %S"
-               (autoload-do-load (indirect-function func) func)))
-           (let ((newform (macroexp--compiler-macro handler form)))
-             (if (eq form newform)
-                 ;; The compiler macro did not find anything to do.
-                 (if (equal form (setq newform (macroexp--all-forms form 1)))
-                     form
-                   ;; Maybe after processing the args, some new opportunities
-                   ;; appeared, so let's try the compiler macro again.
-                   (setq form (macroexp--compiler-macro handler newform))
-                   (if (eq newform form)
-                       newform
-                     (macroexp--expand-all newform)))
-               (macroexp--expand-all newform))))))
-
-      (_ form))))
->>>>>>> d29291d6
 
 ;; Record which arguments expect functions, so we can warn when those
 ;; are accidentally quoted with ' rather than with #'
