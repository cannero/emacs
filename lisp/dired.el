;;; dired.el --- directory-browsing commands -*- lexical-binding: t -*-

;; Copyright (C) 1985-1986, 1992-1997, 2000-2023 Free Software
;; Foundation, Inc.

;; Author: Sebastian Kremer <sk@thp.uni-koeln.de>
;; Maintainer: emacs-devel@gnu.org
;; Keywords: files
;; Package: emacs

;; This file is part of GNU Emacs.

;; GNU Emacs is free software: you can redistribute it and/or modify
;; it under the terms of the GNU General Public License as published by
;; the Free Software Foundation, either version 3 of the License, or
;; (at your option) any later version.

;; GNU Emacs is distributed in the hope that it will be useful,
;; but WITHOUT ANY WARRANTY; without even the implied warranty of
;; MERCHANTABILITY or FITNESS FOR A PARTICULAR PURPOSE.  See the
;; GNU General Public License for more details.

;; You should have received a copy of the GNU General Public License
;; along with GNU Emacs.  If not, see <https://www.gnu.org/licenses/>.

;;; Commentary:

;; This is a major mode for directory browsing and editing.
;; It is documented in the Emacs manual.

;; Rewritten in 1990/1991 to add tree features, file marking and
;; sorting by Sebastian Kremer <sk@thp.uni-koeln.de>.
;; Finished up by rms in 1992.

;;; Code:

(eval-when-compile (require 'subr-x))
(eval-when-compile (require 'cl-lib))
;; When bootstrapping dired-loaddefs has not been generated.
(require 'dired-loaddefs nil t)
(require 'dnd)


;;; Customizable variables

(defgroup dired nil
  "Directory editing."
  :link '(custom-manual "(emacs)Dired")
  :group 'files)

(defgroup dired-mark nil
  "Handling marks in Dired."
  :prefix "dired-"
  :group 'dired)

(defgroup dired-guess nil
  "Guess shell command in Dired."
  :prefix "dired-"
  :group 'dired)

;;;###autoload
(defcustom dired-listing-switches (purecopy "-al")
  "Switches passed to `ls' for Dired.  MUST contain the `l' option.
May contain all other options that don't contradict `-l';
may contain even `F', `b', `i' and `s'.  See also the variable
`dired-ls-F-marks-symlinks' concerning the `F' switch.

If you have files with names with embedded newline characters, adding
`b' to the switches will allow Dired to handle those files better.

Options that include embedded whitespace must be quoted
like this: \"--option=value with spaces\"; you can use
`combine-and-quote-strings' to produce the correct quoting of
each option.

On systems such as MS-DOS and MS-Windows, which use `ls' emulation in Lisp,
some of the `ls' switches are not supported; see the doc string of
`insert-directory' in `ls-lisp.el' for more details."
  :type 'string
  :group 'dired)

(defcustom dired-subdir-switches nil
  "If non-nil, switches passed to `ls' for inserting subdirectories.
If nil, `dired-listing-switches' is used."
  :group 'dired
  :type '(choice (const :tag "Use dired-listing-switches" nil)
                 (string :tag "Switches")))

(defcustom dired-maybe-use-globstar nil
  "If non-nil, enable globstar if the shell supports it.
Some shells enable this feature by default (e.g. zsh or fish).

See `dired-enable-globstar-in-shell' for a list of shells
that support globstar and disable it by default.

Note that the implementations of globstar have small differences
between shells.  You must check your shell documentation to see
what to expect."
  :type 'boolean
  :group 'dired
  :version "28.1")

(defconst dired-enable-globstar-in-shell
  '(("ksh" . "set -G")
    ("bash" . "shopt -s globstar"))
  "Alist of (SHELL . COMMAND), where COMMAND enables globstar in SHELL.
If `dired-maybe-use-globstar' is non-nil, then `dired-insert-directory'
checks this alist to enable globstar in the shell subprocess.")

(defcustom dired-chown-program
  (cond ((executable-find "chown") "chown")
        ((file-executable-p "/usr/sbin/chown") "/usr/sbin/chown")
        ((file-executable-p "/etc/chown") "/etc/chown")
        (t "chown"))
  "Name of chown command (usually `chown')."
  :group 'dired
  :type 'file)

(defcustom dired-use-ls-dired 'unspecified
  "Non-nil means Dired should pass the \"--dired\" option to \"ls\".
If nil, don't pass \"--dired\" to \"ls\".
The special value of `unspecified' means to check whether \"ls\"
supports the \"--dired\" option, and save the result in this
variable.  This is performed the first time `dired-insert-directory'
is invoked.

Note that if you set this option to nil, either through choice or
because your \"ls\" program does not support \"--dired\", Dired
will fail to parse some \"unusual\" file names, e.g. those with leading
spaces.  You might want to install ls from GNU Coreutils, which does
support this option.  Alternatively, you might want to use Emacs's
own emulation of \"ls\", by using:
  (setq ls-lisp-use-insert-directory-program nil)
  (require \\='ls-lisp)
This is used by default on MS Windows, which does not have an \"ls\" program.
Note that `ls-lisp' does not support as many options as GNU ls, though.
For more details, see Info node `(emacs)ls in Lisp'."
  :group 'dired
  :type '(choice (const :tag
                        "Use --dired only if `ls' supports it" unspecified)
                 (const :tag "Do not use --dired" nil)
                 (other :tag "Always use --dired" t)))

(defvar dired-chmod-program "chmod"
  "Name of chmod command (usually `chmod').")
(make-obsolete-variable 'dired-chmod-program nil "28.1")

(defcustom dired-touch-program "touch"
  "Name of touch command (usually `touch')."
  :group 'dired
  :type 'file)

(defcustom dired-ls-F-marks-symlinks nil
  "Informs Dired about how `ls -lF' marks symbolic links.
Set this to t if `ls' (or whatever program is specified by
`insert-directory-program') with `-lF' marks the symbolic link
itself with a trailing @ (usually the case under Ultrix and macOS).

Example: if `ln -s foo bar; ls -F bar' gives `bar -> foo', set it to
nil (the default), if it gives `bar@ -> foo', set it to t.

Dired checks if there is really a @ appended.  Thus, if you have a
marking `ls' program on one host and a non-marking on another host, and
don't care about symbolic links which really end in a @, you can
always set this variable to t."
  :type 'boolean
  :group 'dired-mark)

(defcustom dired-trivial-filenames "\\`\\.\\.?\\'\\|\\`\\.?#"
  "Regexp of files to skip when finding first file of a directory.
A value of nil means move to the subdir line.
A value of t means move to first file."
  :type '(choice (const :tag "Move to subdir" nil)
		 (const :tag "Move to first" t)
		 regexp)
  :group 'dired)

(defcustom dired-keep-marker-rename t
  ;; Use t as default so that moved files "take their markers with them".
  "Controls marking of renamed files.
If t, files keep their previous marks when they are renamed.
If a character, renamed files (whether previously marked or not)
are afterward marked with that character.
This option affects only files renamed by `dired-do-rename' and
`dired-do-rename-regexp'.  See `wdired-keep-marker-rename'
if you want to do the same for files renamed in WDired mode."
  :type '(choice (const :tag "Keep" t)
		 (character :tag "Mark" :value ?R))
  :group 'dired-mark)

(defcustom dired-keep-marker-copy ?C
  "Controls marking of copied files.
If t, copied files are marked if and as the corresponding original files were.
If a character, copied files are unconditionally marked with that character."
  :type '(choice (const :tag "Keep" t)
		 (character :tag "Mark"))
  :group 'dired-mark)

(defcustom dired-keep-marker-hardlink ?H
  "Controls marking of newly made hard links.
If t, they are marked if and as the files linked to were marked.
If a character, new links are unconditionally marked with that character."
  :type '(choice (const :tag "Keep" t)
		 (character :tag "Mark"))
  :group 'dired-mark)

(defcustom dired-keep-marker-symlink ?Y
  "Controls marking of newly made symbolic links.
If t, they are marked if and as the files linked to were marked.
If a character, new links are unconditionally marked with that character."
  :type '(choice (const :tag "Keep" t)
		 (character :tag "Mark"))
  :group 'dired-mark)

(defvar dired-keep-marker-relsymlink ?S
  "Controls marking of newly made relative symbolic links.
If t, they are marked if and as the files linked to were marked.
If a character, new links are unconditionally marked with that character.")

(defcustom dired-free-space 'first
  "Whether and how to display the disk space usage info in Dired buffers.
If nil, don't display.
If `separate', display on a separate line, and include both the used
and the free disk space.
If `first', the default, display only the free disk space on the first
line, following the directory name."
  :type '(choice (const
                  :tag
                  "On separate line, display both used and free space" separate)
                 (const
                  :tag
                  "On first line, after directory name, display only free space" first)
                 (const :tag "Don't display disk space usage" nil))
  :version "29.1"
  :group 'dired)

(defcustom dired-dwim-target nil
  "If non-nil, Dired tries to guess a default target directory.
This means: if there is a Dired buffer displayed in some window,
use its current directory, instead of this Dired buffer's
current directory.

You can customize it to prefer either the next window with a Dired buffer,
or the most recently used window with a Dired buffer, or to use any other
function.  When the value is a function, it will be called with no
arguments and is expected to return a list of directories which will
be used as defaults (i.e. default target and \"future history\")
\(though, `dired-dwim-target-defaults' might modify it a bit).
The value t prefers the next windows on the same frame.

The target is used in the prompt for file copy, rename etc."
  :type '(choice
          (const :tag "No guess" nil)
          (function-item :tag "Prefer next windows on the same frame"
                         dired-dwim-target-next)
          (function-item :tag "Prefer next windows on visible frames"
                         dired-dwim-target-next-visible)
          (function-item :tag "Prefer most recently used windows"
                         dired-dwim-target-recent)
          (function :tag "Custom function")
          (other :tag "Try to guess" t))
  :group 'dired)


(defcustom dired-mouse-drag-files nil
  "If non-nil, allow the mouse to drag files from inside a Dired buffer.
Dragging the mouse and then releasing it over the window of
another program will result in that program opening or creating a
copy of the file underneath the mouse pointer (or all marked
files if it was marked).  This feature is supported only on X
Windows, Haiku, and Nextstep (macOS or GNUstep).

If the value is `link', then a symbolic link will be created to
the file instead by the other program (usually a file manager).

If the value is `move', then the default action will be for the
other program to move the file to a different location.  For this
to work optimally, `auto-revert-mode' should be enabled in the
Dired buffer.

If the Meta key is held down when the mouse button is pressed,
then this will always be equivalent to `link'.

If the Control key is held down when the mouse button is pressed,
then dragging the file will always copy it to the new location.

If the Shift key is held down when the mouse button is pressed,
then this will always be equivalent to `move'."
  :set (lambda (option value)
         (set-default option value)
         (dolist (buffer (buffer-list))
           (with-current-buffer buffer
             (when (derived-mode-p 'dired-mode)
               (revert-buffer nil t)))))
  :type '(choice (const :tag "Don't allow dragging" nil)
                 (const :tag "Copy file to new location" t)
                 (const :tag "Move file to new location" move)
                 (const :tag "Create symbolic link to file" link))
  :group 'dired
  :version "29.1")

(defcustom dired-copy-preserve-time t
  "If non-nil, Dired preserves the last-modified time in a file copy.
\(This works on only some systems.)"
  :type 'boolean
  :group 'dired)

(defcustom dired-copy-dereference nil
  "If non-nil, Dired dereferences symlinks when copying them.
This is similar to the \"-L\" option for the \"cp\" shell command."
  :type 'boolean
  :group 'dired)

;; These variables were deleted and the replacements are in files.el.
;; We leave aliases behind for back-compatibility.
(define-obsolete-variable-alias 'dired-free-space-program
  'directory-free-space-program "27.1")
(define-obsolete-variable-alias 'dired-free-space-args
  'directory-free-space-args "27.1")

(defcustom dired-load-hook nil
  "Run after loading Dired.
You can customize key bindings or load extensions with this."
  :group 'dired
  :type 'hook)
(make-obsolete-variable 'dired-load-hook
                        "use `with-eval-after-load' instead." "28.1")

(defcustom dired-mode-hook nil
  "Run at the very end of `dired-mode'."
  :group 'dired
  :type 'hook)

(defcustom dired-before-readin-hook nil
  "This hook is run before a Dired buffer is read in (created or reverted)."
  :group 'dired
  :type 'hook)

(defcustom dired-after-readin-hook nil
  "Hook run after each time a file or directory is read by Dired.
After each listing of a file or directory, this hook is run
with the buffer narrowed to the listing."
  :group 'dired
  :type 'hook)
;; Note this can't simply be run inside function `dired-ls' as the hook
;; functions probably depend on the dired-subdir-alist to be OK.

(defcustom dired-make-directory-clickable t
  "When non-nil, make the directory at the start of the dired buffer clickable."
  :version "29.1"
  :type 'boolean)

(defcustom dired-initial-position-hook nil
  "Hook used to position point in a new Dired listing display.
It is run by the function `dired-initial-position'."
  :group 'dired
  :type 'hook
  :version "24.4")

(defcustom dired-dnd-protocol-alist
  '(("^file:///" . dired-dnd-handle-local-file)
    ("^file://"  . dired-dnd-handle-file)
    ("^file:"    . dired-dnd-handle-local-file))
  "The functions to call when a drop in `dired-mode' is made.
See `dnd-protocol-alist' for more information.  When nil, behave
as in other buffers.  Changing this option is effective only for
new Dired buffers."
  :type '(choice (repeat (cons (regexp) (function)))
		 (const :tag "Behave as in other buffers" nil))
  :version "22.1"
  :group 'dired)

(defcustom dired-hide-details-hide-symlink-targets t
  "Non-nil means `dired-hide-details-mode' hides symbolic link targets."
  :type 'boolean
  :version "24.4"
  :group 'dired)

(defcustom dired-hide-details-hide-information-lines t
  "Non-nil means `dired-hide-details-mode' hides all but header and file lines."
  :type 'boolean
  :version "24.4"
  :group 'dired)

(defcustom dired-always-read-filesystem nil
  "Non-nil means revert buffers visiting files before searching them.
By default,  commands like `dired-mark-files-containing-regexp' will
search any buffers visiting the marked files without reverting them,
even if they were changed on disk.  When this option is non-nil, such
buffers are always reverted in a temporary buffer before searching
them: the search is performed on the temporary buffer, the original
buffer visiting the file is not modified."
  :type 'boolean
  :version "26.1"
  :group 'dired)

(defcustom dired-mark-region 'file
  "Defines what commands that mark files do with the active region.

When nil, marking commands don't operate on all files in the
active region.  They process their prefix arguments as usual.

When the value of this option is non-nil, then all Dired commands
that mark or unmark files will operate on all files in the region
if the region is active in Transient Mark mode.

When `file', the region marking is based on the file name.
This means don't mark the file if the end of the region is
before the file name displayed on the Dired line, so the file name
is visually outside the region.  This behavior is consistent with
marking files without the region using the key \\`m' that advances
point to the next line after marking the file.  Thus the number
of keys used to mark files is the same as the number of keys
used to select the region, for example \\`M-2 m' marks 2 files, and
\\`C-SPC M-2 n m' marks 2 files, and \\`M-2 S-<down> m' marks 2 files.

When `line', the region marking is based on Dired lines,
so include the file into marking if the end of the region
is anywhere on its Dired line, except the beginning of the line."
  :type '(choice
          (const :tag "Don't mark files in active region" nil)
          (const :tag "Exclude file name outside of region" file)
          (const :tag "Include the file at region end line" line))
  :group 'dired
  :version "28.1")

(defcustom dired-kill-when-opening-new-dired-buffer nil
  "If non-nil, kill the current buffer when selecting a new directory."
  :type 'boolean
  :version "28.1")

(defcustom dired-guess-shell-case-fold-search t
  "If non-nil, `dired-guess-shell-alist-default' and
`dired-guess-shell-alist-user' are matched case-insensitively."
  :group 'dired-guess
  :type 'boolean
  :version "29.1")

(defcustom dired-guess-shell-alist-user nil
  "User-defined alist of rules for suggested commands.
These rules take precedence over the predefined rules in the variable
`dired-guess-shell-alist-default' (to which they are prepended).

Each element of this list looks like

    (REGEXP COMMAND...)

COMMAND will be used if REGEXP matches the file to be processed.
If several files are to be processed, REGEXP has to match all the
files.

Each COMMAND can either be a string or a Lisp expression that evaluates
to a string.  If this expression needs to consult the name of the file for
which the shell commands are being requested, it can access that file name
as the variable `file'.

If several COMMANDs are given, the first one will be the default
and the rest will be added temporarily to the history and can be retrieved
with `previous-history-element' (\\<minibuffer-mode-map>\\[previous-history-element]).

The variable `dired-guess-shell-case-fold-search' controls whether
REGEXP is matched case-sensitively."
  :group 'dired-guess
  :type '(alist :key-type regexp :value-type (repeat sexp))
  :version "29.1")

(defcustom dired-guess-shell-gnutar
  (catch 'found
    (dolist (exe '("tar" "gtar"))
      (if (with-temp-buffer
            (ignore-errors (call-process exe nil t nil "--version"))
            (and (re-search-backward "GNU tar" nil t) t))
          (throw 'found exe))))
  "If non-nil, name of GNU tar executable.
\(E.g., \"tar\" or \"gtar\").  The `z' switch will be used with it for
compressed or gzip'ed tar files.  If you don't have GNU tar, set this
to nil: a pipe using `zcat' or `gunzip -c' will be used."
  ;; Changed from system-type test to testing --version output.
  ;; Maybe test --help for -z instead?
  :group 'dired-guess
  :type '(choice (const :tag "Not GNU tar" nil)
                 (string :tag "Command name"))
  :version "29.1")

(defcustom dired-guess-shell-gzip-quiet t
  "Non-nil says pass -q to gzip overriding verbose GZIP environment."
  :group 'dired-guess
  :type 'boolean
  :version "29.1")

(defcustom dired-guess-shell-znew-switches nil
  "If non-nil, then string of switches passed to `znew', example: \"-K\"."
  :group 'dired-guess
  :type '(choice (const :tag "None" nil)
                 (string :tag "Switches"))
  :version "29.1")

(defcustom dired-movement-style nil
  "Non-nil means point skips empty lines when moving in Dired buffers.
This affects only `dired-next-line' and `dired-previous-line'.

Possible non-nil values:
 * `cycle':   when moving from the last/first visible line, cycle back
              to the first/last visible line.
 * `bounded': don't move up/down if the current line is the
              first/last visible line."
  :type '(choice (const :tag "Move to any line" nil)
                 (const :tag "Cycle through non-empty lines" cycle)
                 (const :tag "Stop on last/first non-empty line" bounded))
  :group 'dired
  :version "30.1")

(defcustom dired-hide-details-preserved-columns nil
  "List of columns which are not hidden in `dired-hide-details-mode'."
  :type '(repeat integer)
  :version "30.1")


;;; Internal variables

(defvar dired-marker-char ?*		; the answer is 42
  ;; so that you can write things like
  ;; (let ((dired-marker-char ?X))
  ;;    ;; great code using X markers ...
  ;;    )
  ;; For example, commands operating on two sets of files, A and B.
  ;; Or marking files with digits 0-9.  This could implicate
  ;; concentric sets or an order for the marked files.
  ;; The code depends on dynamic scoping on the marker char.
  "In Dired, the current mark character.
This is what the do-commands look for, and what the mark-commands store.")

(defvar dired-del-marker ?D
  "Character used to flag files for deletion.")

(defvar dired-file-version-alist)

;;;###autoload
(defvar-local dired-directory nil
  "The directory name or wildcard spec that this Dired directory lists.
Local to each Dired buffer.  May be a list, in which case the car is the
directory name and the cdr is the list of files to mention.
The directory name must be absolute, but need not be fully expanded.")

;; Beware of "-l;reboot" etc.  See bug#3230.
(defun dired-safe-switches-p (switches)
  "Return non-nil if string SWITCHES does not look risky for Dired."
  (or (not switches)
      (and (stringp switches)
           (< (length switches) 100)    ; arbitrary
           (string-match-p "\\` *-[- [:alnum:]]+\\'" switches))))

(defvar dired-actual-switches nil
  "The value of `dired-listing-switches' used to make this buffer's text.")

(put 'dired-actual-switches 'safe-local-variable 'dired-safe-switches-p)

(defvar dired-re-inode-size "[0-9 \t]*[.,0-9]*[BkKMGTPEZYRQ]?[ \t]*"
  "Regexp for optional initial inode and file size as made by `ls -i -s'.")

;; These regexps must be tested at beginning-of-line, but are also
;; used to search for next matches, so neither omitting "^" nor
;; replacing "^" by "\n" (to make it slightly faster) will work.

(defvar dired-re-mark "^[^ \n]")
;; "Regexp matching a marked line.
;; Important: the match ends just after the marker."
(defvar dired-re-maybe-mark "^. ")
;; The [^:] part after "d" and "l" is to avoid confusion with the
;; DOS/Windows-style drive letters in directory names, like in "d:/foo".
(defvar dired-re-dir (concat dired-re-maybe-mark dired-re-inode-size "d[^:]"))
(defvar dired-re-sym (concat dired-re-maybe-mark dired-re-inode-size "l[^:]"))
(defvar dired-re-special (concat dired-re-maybe-mark dired-re-inode-size
                                 "[bcsp][^:]"))
(defvar dired-re-exe;; match ls permission string of an executable file
  (mapconcat (lambda (x)
	       (concat dired-re-maybe-mark dired-re-inode-size x))
	     '("-[-r][-w][xs][-r][-w].[-r][-w]."
	       "-[-r][-w].[-r][-w][xs][-r][-w]."
	       "-[-r][-w].[-r][-w].[-r][-w][xst]")
	     "\\|"))
(defvar dired-re-perms "[-bcdlps][-r][-w].[-r][-w].[-r][-w].")
(defvar dired-re-dot "^.* \\.\\.?/?$")

;; The subdirectory names in the next two lists are expanded.
(defvar-local dired-subdir-alist nil
  "Alist of listed directories and their buffer positions.
Alist elements have the form (DIRNAME . STARTMARKER), where
DIRNAME is the absolute name of the directory and STARTMARKER is
a marker at the beginning of DIRNAME.

The order of elements is the reverse of the order in the buffer.
If no subdirectories are listed then the alist contains only one
element, for the listed directory.")

(defvar-local dired-switches-alist nil
  "Keeps track of which switches to use for inserted subdirectories.
This is an alist of the form (SUBDIR . SWITCHES).")

(defvar dired-subdir-regexp "^. \\(.+\\)\\(:\\)\n"
  "Regexp matching a maybe hidden subdirectory line in `ls -lR' output.
Subexpression 1 is the subdirectory proper, no trailing colon.
The match starts at the beginning of the line and ends after the end
of the line.
Subexpression 2 must end right before the \\n.")


;;; Faces

(defgroup dired-faces nil
  "Faces used by Dired."
  :group 'dired
  :group 'faces)

(defface dired-header
  '((t (:inherit font-lock-type-face)))
  "Face used for directory headers."
  :group 'dired-faces
  :version "22.1")
(defvar dired-header-face 'dired-header
  "Face name used for directory headers.")

(defface dired-mark
  '((t (:inherit font-lock-constant-face)))
  "Face used for Dired marks."
  :group 'dired-faces
  :version "22.1")
(defvar dired-mark-face 'dired-mark
  "Face name used for Dired marks.")

(defface dired-marked
  '((t (:inherit warning)))
  "Face used for marked files."
  :group 'dired-faces
  :version "22.1")
(defvar dired-marked-face 'dired-marked
  "Face name used for marked files.")

(defface dired-flagged
  '((t (:inherit error)))
  "Face used for files flagged for deletion."
  :group 'dired-faces
  :version "22.1")
(defvar dired-flagged-face 'dired-flagged
  "Face name used for files flagged for deletion.")

(defface dired-warning
  ;; Inherit from font-lock-warning-face since with min-colors 8
  ;; font-lock-comment-face is not colored any more.
  '((t (:inherit font-lock-warning-face)))
  "Face used to highlight a part of a buffer that needs user attention."
  :group 'dired-faces
  :version "22.1")
(defvar dired-warning-face 'dired-warning
  "Face name used for a part of a buffer that needs user attention.")

(defface dired-perm-write
  '((((type w32 pc)) :inherit default)  ;; These default to rw-rw-rw.
    ;; Inherit from font-lock-comment-delimiter-face since with min-colors 8
    ;; font-lock-comment-face is not colored any more.
    (t (:inherit font-lock-comment-delimiter-face)))
  "Face used to highlight permissions of group- and world-writable files."
  :group 'dired-faces
  :version "22.2")
(defvar dired-perm-write-face 'dired-perm-write
  "Face name used for permissions of group- and world-writable files.")

(defface dired-set-id
  '((((type w32 pc)) :inherit default)  ;; These default to rw-rw-rw.
    (t (:inherit font-lock-warning-face)))
  "Face used to highlight permissions of suid and guid files."
  :group 'dired-faces
  :version "27.1")

(defface dired-directory
  '((t (:inherit font-lock-function-name-face)))
  "Face used for subdirectories."
  :group 'dired-faces
  :version "22.1")
(defvar dired-directory-face 'dired-directory
  "Face name used for subdirectories.")

(defface dired-symlink
  '((t (:inherit font-lock-keyword-face)))
  "Face used for symbolic links."
  :group 'dired-faces
  :version "22.1")
(defvar dired-symlink-face 'dired-symlink
  "Face name used for symbolic links.")

(defface dired-broken-symlink
  '((((class color))
     :foreground "yellow1" :background "red1" :weight bold)
    (t :weight bold :slant italic :underline t))
  "Face used for broken symbolic links."
  :group 'dired-faces
  :version "28.1")

(defface dired-special
  '((t (:inherit font-lock-variable-name-face)))
  "Face used for sockets, pipes, block devices and char devices."
  :group 'dired-faces
  :version "27.1")

(defface dired-ignored
  '((t (:inherit shadow)))
  "Face used for files suffixed with `completion-ignored-extensions'."
  :group 'dired-faces
  :version "22.1")
(defvar dired-ignored-face 'dired-ignored
  "Face name used for files suffixed with `completion-ignored-extensions'.")


;;; Font-lock

(defvar dired-font-lock-keywords
  (list
   ;;
   ;; Dired marks.
   (list dired-re-mark '(0 dired-mark-face))
   ;;
   ;; We make heavy use of MATCH-ANCHORED, since the regexps don't identify the
   ;; file name itself.  We search for Dired defined regexps, and then use the
   ;; Dired defined function `dired-move-to-filename' before searching for the
   ;; simple regexp ".+".  It is that regexp which matches the file name.
   ;;
   ;; Marked files.
   (list (concat "^[" (char-to-string dired-marker-char) "]")
         '(".+" (dired-move-to-filename) nil (0 dired-marked-face)))
   ;;
   ;; Flagged files.
   (list (concat "^[" (char-to-string dired-del-marker) "]")
         '(".+" (dired-move-to-filename) nil (0 dired-flagged-face)))
   ;; People who are paranoid about security would consider this more
   ;; important than other things such as whether it is a directory.
   ;; But we don't want to encourage paranoia, so our default
   ;; should be what's most useful for non-paranoids. -- rms.
;;;   ;;
;;;   ;; Files that are group or world writable.
;;;   (list (concat dired-re-maybe-mark dired-re-inode-size
;;;		 "\\([-d]\\(....w....\\|.......w.\\)\\)")
;;;	 '(1 dired-warning-face)
;;;	 '(".+" (dired-move-to-filename) nil (0 dired-warning-face)))
   ;; However, we don't need to highlight the file name, only the
   ;; permissions, to win generally.  -- fx.
   ;; Fixme: we could also put text properties on the permission
   ;; fields with keymaps to frob the permissions, somewhat a la XEmacs.
   (list (concat dired-re-maybe-mark dired-re-inode-size
		 "[-d]....\\(w\\)....")	; group writable
	 '(1 dired-perm-write-face))
   (list (concat dired-re-maybe-mark dired-re-inode-size
		 "[-d].......\\(w\\).")	; world writable
	 '(1 dired-perm-write-face))
   (list (concat dired-re-maybe-mark dired-re-inode-size
		 "[-d]..\\(s\\)......")	; suid
	 '(1 'dired-set-id))
   (list (concat dired-re-maybe-mark dired-re-inode-size
		 "[-d].....\\([sS]\\)...")	; guid
	 '(1 'dired-set-id))
   ;;
   ;; Subdirectories.
   (list dired-re-dir
	 '(".+" (dired-move-to-filename) nil (0 dired-directory-face)))
   ;;
   ;; Files suffixed with `completion-ignored-extensions'.
   '(eval .
     ;; It is quicker to first find just an extension, then go back to the
     ;; start of that file name.  So we do this complex MATCH-ANCHORED form.
          (list (concat
                 "\\(" (regexp-opt completion-ignored-extensions)
                 "\\|#\\|\\.#.+\\)$")
	   '(".+" (dired-move-to-filename) nil (0 dired-ignored-face))))
   ;;
   ;; Files suffixed with `completion-ignored-extensions'
   ;; plus a character put in by -F.
   '(eval .
     (list (concat "\\(" (regexp-opt completion-ignored-extensions)
		   "\\|#\\|\\.#.+\\)[*=|]$")
	   '(".+" (progn
		    (end-of-line)
		    ;; If the last character is not part of the filename,
		    ;; move back to the start of the filename
		    ;; so it can be fontified.
		    ;; Otherwise, leave point at the end of the line;
		    ;; that way, nothing is fontified.
		    (unless (get-text-property (1- (point)) 'mouse-face)
		      (dired-move-to-filename)))
	     nil (0 dired-ignored-face))))
   ;;
   ;; Broken Symbolic link.
   (list dired-re-sym
         (list (lambda (end)
                 (let* ((file (dired-file-name-at-point))
                        (truename (ignore-errors (file-truename file))))
                   ;; either not existent target or circular link
                   (and (not (and truename (file-exists-p truename)))
                        (search-forward-regexp "\\(.+\\) \\(->\\) ?\\(.+\\)" end t))))
               '(dired-move-to-filename)
               nil
               '(1 'dired-broken-symlink)
               '(2 dired-symlink-face)
               '(3 '(face dired-broken-symlink dired-symlink-filename t))))
   ;;
   ;; Symbolic link to a directory.
   (list dired-re-sym
         (list (lambda (end)
                 (when-let* ((file (dired-file-name-at-point))
                             (truename (ignore-errors (file-truename file))))
                   (and (file-directory-p truename)
		        (search-forward-regexp "\\(.+-> ?\\)\\(.+\\)" end t))))
               '(dired-move-to-filename)
               nil
               '(1 dired-symlink-face)
               '(2 `(face ,dired-directory-face dired-symlink-filename t))))
   ;;
   ;; Symbolic link to a non-directory.
   (list dired-re-sym
         (list (lambda (end)
                 (when-let ((file (dired-file-name-at-point)))
                   (let ((truename (ignore-errors (file-truename file))))
                     (and (or (not truename)
		              (not (file-directory-p truename)))
		          (search-forward-regexp "\\(.+-> ?\\)\\(.+\\)"
                                                 end t)))))
               '(dired-move-to-filename)
               nil
               '(1 dired-symlink-face)
               '(2 '(face default dired-symlink-filename t))))
   ;;
   ;; Sockets, pipes, block devices, char devices.
   (list dired-re-special
	 '(".+" (dired-move-to-filename) nil (0 'dired-special)))
   ;;
   ;; Explicitly put the default face on file names ending in a colon to
   ;; avoid fontifying them as directory header.
   (list (concat dired-re-maybe-mark dired-re-inode-size dired-re-perms ".*:$")
	 '(".+" (dired-move-to-filename) nil (0 'default)))
   ;;
   ;; Directory headers.
   (list dired-subdir-regexp '(1 dired-header-face))
   )
  "Additional expressions to highlight in Dired mode.")

(defvar dnd-protocol-alist)


;;; Macros

;; Macros must be defined before they are used, for the byte compiler.

(defmacro dired-mark-if (predicate msg)
  "Mark files for PREDICATE, according to `dired-marker-char'.
PREDICATE is evaluated on each line, with point at beginning of line.
MSG is a noun phrase for the type of files being marked.
It should end with a noun that can be pluralized by adding `s'.

In Transient Mark mode, if the mark is active, operate on the contents
of the region if `dired-mark-region' is non-nil.  Otherwise, operate
on the whole buffer.

Return value is the number of files marked, or nil if none were marked."
  `(let ((msg ,msg)
         (inhibit-read-only t) count
         (use-region-p (dired-mark--region-use-p))
         (beg (dired-mark--region-beginning))
         (end (dired-mark--region-end)))
    (save-excursion
      (setq count 0)
      (when msg
	(message "%s %ss%s%s..."
		 (cond ((eq dired-marker-char ?\s) "Unmarking")
		       ((eq dired-del-marker dired-marker-char)
			"Flagging")
		       (t "Marking"))
		 msg
		 (if (eq dired-del-marker dired-marker-char)
		     " for deletion"
		   "")
                 (if use-region-p
                     " in region"
                   "")))
      (goto-char beg)
      (while (< (point) end)
        (when ,predicate
          (unless (= (following-char) dired-marker-char)
            (delete-char 1)
            (insert dired-marker-char)
            (setq count (1+ count))))
        (forward-line 1))
      (when msg (message "%s %s%s %s%s%s"
                        count
                        msg
                        (dired-plural-s count)
                        (if (eq dired-marker-char ?\s) "un" "")
                        (if (eq dired-marker-char dired-del-marker)
                            "flagged" "marked")
                        (if use-region-p
                            " in region"
                          ""))))
    (and (> count 0) count)))

(defmacro dired-map-over-marks (body arg &optional show-progress
				     distinguish-one-marked)
  "Eval BODY with point on each marked line.  Return a list of BODY's results.
If no marked file could be found, execute BODY on the current
line.  ARG, if non-nil, specifies the files to use instead of the
marked files.

If ARG is an integer, use the next ARG (or previous -ARG, if
ARG<0) files.  In that case, point is dragged along.  This is so
that commands on the next ARG (instead of the marked) files can
be chained easily.
For any other non-nil value of ARG, use the current file.

If ARG is `marked', don't return the current file if nothing else
is marked.

If optional third arg SHOW-PROGRESS evaluates to non-nil,
redisplay the dired buffer after each file is processed.

No guarantee is made about the position on the marked line.
BODY must ensure this itself if it depends on this.

Search starts at the beginning of the buffer, thus the car of the
list corresponds to the line nearest to the buffer's bottom.
This is also true for (positive and negative) integer values of
ARG.

BODY should not be too long as it is expanded four times.

If DISTINGUISH-ONE-MARKED is non-nil, then if we find just one
marked file, return (t FILENAME) instead of (FILENAME)."
  ;;
  ;;Warning: BODY must not add new lines before point - this may cause an
  ;;endless loop.
  ;;This warning should not apply any longer, sk  2-Sep-1991 14:10.
  `(prog1
       (let ((inhibit-read-only t) case-fold-search found results)
	 (if (and ,arg (not (eq ,arg 'marked)))
	     (if (integerp ,arg)
		 (progn	;; no save-excursion, want to move point.
		   (dired-repeat-over-lines
		    ,arg
		    (lambda ()
		      (if ,show-progress (sit-for 0))
		      (setq results (cons ,body results))))
		   (when (< ,arg 0)
		     (setq results (nreverse results)))
		   results)
	       ;; non-nil, non-integer, non-marked ARG means use current file:
               (list ,body))
	   (let ((regexp (dired-marker-regexp)) next-position)
	     (save-excursion
	       (goto-char (point-min))
	       ;; remember position of next marked file before BODY
	       ;; can insert lines before the just found file,
	       ;; confusing us by finding the same marked file again
	       ;; and again and...
	       (setq next-position (and (re-search-forward regexp nil t)
					(point-marker))
		     found (not (null next-position)))
	       (while next-position
		 (goto-char next-position)
		 (if ,show-progress (sit-for 0))
		 (setq results (cons ,body results))
		 ;; move after last match
		 (goto-char next-position)
		 (forward-line 1)
		 (set-marker next-position nil)
		 (setq next-position (and (re-search-forward regexp nil t)
					  (point-marker)))))
	     (if (and ,distinguish-one-marked (= (length results) 1))
		 (setq results (cons t results)))
	     (if found
		 results
               (unless (eq ,arg 'marked)
	         (list ,body))))))
     ;; save-excursion loses, again
     (dired-move-to-filename)))

(defun dired-get-marked-files (&optional localp arg filter distinguish-one-marked error)
  "Return the marked files' names as list of strings.
The list is in the same order as the buffer, that is, the car is the
  first marked file.
Values returned are normally absolute file names.
Optional arg LOCALP as in `dired-get-filename'.
Optional second argument ARG, if non-nil, specifies files near
 point instead of marked files.  It usually comes from the prefix
 argument.
  If ARG is an integer, use the next ARG files.
  If ARG is any other non-nil value, return the current file name.
  If no files are marked, and ARG is nil, also return the current file name.
Optional third argument FILTER, if non-nil, is a function to select
  some of the files--those for which (funcall FILTER FILENAME) is non-nil.

If DISTINGUISH-ONE-MARKED is non-nil, then if we find just one marked file,
return (t FILENAME) instead of (FILENAME).
Don't use that together with FILTER.

If ERROR is non-nil, signal an error when the list of found files is empty.
ERROR can be a string with the error message."
  (let ((all-of-them
	 (save-excursion
	   (delq nil (dired-map-over-marks
		      (dired-get-filename localp 'no-error-if-not-filep)
		      arg nil distinguish-one-marked))))
	result)
    (when (equal all-of-them '(t))
      (setq all-of-them nil))
    (if (not filter)
	(setq result
              (if (and distinguish-one-marked (eq (car all-of-them) t))
	          all-of-them
	        (nreverse all-of-them)))
      (dolist (file all-of-them)
	(if (funcall filter file)
	    (push file result))))
    (when (and (null result) error)
      (user-error (if (stringp error) error "No files specified")))
    result))

(defun dired-mark--region-use-p ()
  "Whether Dired marking commands should act on region."
  (and dired-mark-region
       (region-active-p)
       (> (region-end) (region-beginning))))

(defun dired-mark--region-beginning ()
  "Return the value of the region beginning aligned to Dired file lines."
  (if (dired-mark--region-use-p)
      (save-excursion
        (goto-char (region-beginning))
        (line-beginning-position))
    (point-min)))

(defun dired-mark--region-end ()
  "Return the value of the region end aligned to Dired file lines."
  (if (dired-mark--region-use-p)
      (save-excursion
        (goto-char (region-end))
        (if (if (eq dired-mark-region 'line)
                (not (bolp))
              (get-text-property (1- (point)) 'dired-filename))
            (line-end-position)
          (line-beginning-position)))
    (point-max)))


;;; The dired command

(defun dired-read-dir-and-switches (str)
  ;; For use in interactive.
  (reverse (list
	    (if current-prefix-arg
		(read-string "Dired listing switches: "
			     dired-listing-switches))
	    ;; If a dialog is used, call `read-directory-name' so the
	    ;; dialog code knows we want directories.  Some dialogs
	    ;; can only select directories or files when popped up,
	    ;; not both.  If no dialog is used, call `read-file-name'
	    ;; because the user may want completion of file names for
	    ;; use in a wildcard pattern.
	    (if (next-read-file-uses-dialog-p)
		(read-directory-name (format "Dired %s(directory): " str)
				     nil default-directory nil)
	      (read-file-name (format "Dired %s(directory): " str)
			      nil default-directory nil)))))

;; We want to switch to a more sophisticated version of
;; dired-read-dir-and-switches like the following, if there is a way
;; to make it more intuitive.  See bug#1285.

;; (defun dired-read-dir-and-switches (str)
;;   ;; For use in interactive.
;;   (reverse
;;    (list
;;     (if current-prefix-arg
;;         (read-string "Dired listing switches: "
;;                      dired-listing-switches))
;;     ;; If a dialog is about to be used, call read-directory-name so
;;     ;; the dialog code knows we want directories.  Some dialogs can
;;     ;; only select directories or files when popped up, not both.
;;     (if (next-read-file-uses-dialog-p)
;;         (read-directory-name (format "Dired %s(directory): " str)
;;                              nil default-directory nil)
;;       (let ((cie ()))
;;         (dolist (ext completion-ignored-extensions)
;;           (if (eq ?/ (aref ext (1- (length ext)))) (push ext cie)))
;;         (setq cie (concat (regexp-opt cie "\\(?:") "\\'"))
;;         (let* ((default (and buffer-file-name
;;                              (abbreviate-file-name buffer-file-name)))
;;                (cie cie)
;;                (completion-table
;;                 ;; We need a mix of read-file-name and
;;                 ;; read-directory-name so that completion to directories
;;                 ;; is preferred, but if the user wants to enter a global
;;                 ;; pattern, he can still use completion on filenames to
;;                 ;; help him write the pattern.
;;                 ;; Essentially, we want to use
;;                 ;; (completion-table-with-predicate
;;                 ;;  'read-file-name-internal 'file-directory-p nil)
;;                 ;; but that doesn't work because read-file-name-internal
;;                 ;; does not obey its `predicate' argument.
;;                 (completion-table-in-turn
;;                  (lambda (str pred action)
;;                    (let ((read-file-name-predicate
;;                           (lambda (f)
;;                             (and (not (member f '("./" "../")))
;;                                  ;; Hack! Faster than file-directory-p!
;;                                  (eq (aref f (1- (length f))) ?/)
;;                                  (not (string-match cie f))))))
;;                      (complete-with-action
;;                       action 'read-file-name-internal str nil)))
;;                  'read-file-name-internal)))
;;           (minibuffer-with-setup-hook
;;               (lambda ()
;;                 (setq minibuffer-default default)
;;                 (setq minibuffer-completion-table completion-table))
;;             (read-file-name (format "Dired %s(directory): " str)
;;                             nil default-directory nil))))))))

(defun dired-file-name-at-point ()
  "Try to get a file name at point in the current dired buffer.
This hook is intended to be put in `file-name-at-point-functions'.
Note that it returns an abbreviated name that can't be used
as an argument to `dired-goto-file'."
  (let ((filename (dired-get-filename nil t)))
    (when filename
      (if (file-directory-p filename)
	  (file-name-as-directory (abbreviate-file-name filename))
	(abbreviate-file-name filename)))))

(defun dired-grep-read-files ()
  "Use file at point as the file for grep's default file-name pattern suggestion.
If a directory or nothing is found at point, return nil."
  (let ((file-name (dired-file-name-at-point)))
    (if (and file-name
	     (not (file-directory-p file-name)))
	file-name)))

;;;###autoload (define-key ctl-x-map "d" 'dired)
;;;###autoload
(defun dired (dirname &optional switches)
  "\"Edit\" directory DIRNAME--delete, rename, print, etc. some files in it.
Optional second argument SWITCHES specifies the options to be used
when invoking `insert-directory-program', usually `ls', which produces
the listing of the directory files and their attributes.
Interactively, a prefix argument will cause the command to prompt
for SWITCHES.

If DIRNAME is a string, Dired displays a list of files in DIRNAME (which
may also have shell wildcards appended to select certain files).

If DIRNAME is a cons, its first element is taken as the directory name
and the rest as an explicit list of files to make directory entries for.
In this case, SWITCHES are applied to each of the files separately, and
therefore switches that control the order of the files in the produced
listing have no effect.

\\<dired-mode-map>\
You can flag files for deletion with \\[dired-flag-file-deletion] and then
delete them by typing \\[dired-do-flagged-delete].
Type \\[describe-mode] after entering Dired for more info.

If DIRNAME is already in a Dired buffer, that buffer is used without refresh."
  ;; Cannot use (interactive "D") because of wildcards.
  (interactive (dired-read-dir-and-switches ""))
  (pop-to-buffer-same-window (dired-noselect dirname switches)))

;;;###autoload (define-key ctl-x-4-map "d" 'dired-other-window)
;;;###autoload
(defun dired-other-window (dirname &optional switches)
  "\"Edit\" directory DIRNAME.  Like `dired' but select in another window."
  (interactive (dired-read-dir-and-switches "in other window "))
  (switch-to-buffer-other-window (dired-noselect dirname switches)))

;;;###autoload (define-key ctl-x-5-map "d" 'dired-other-frame)
;;;###autoload
(defun dired-other-frame (dirname &optional switches)
  "\"Edit\" directory DIRNAME.  Like `dired' but make a new frame."
  (interactive (dired-read-dir-and-switches "in other frame "))
  (switch-to-buffer-other-frame (dired-noselect dirname switches)))

;;;###autoload (define-key tab-prefix-map "d" 'dired-other-tab)
;;;###autoload
(defun dired-other-tab (dirname &optional switches)
  "\"Edit\" directory DIRNAME.  Like `dired' but make a new tab."
  (interactive (dired-read-dir-and-switches "in other tab "))
  (switch-to-buffer-other-tab (dired-noselect dirname switches)))

;;;###autoload
(defun dired-noselect (dir-or-list &optional switches)
  "Like `dired' but return the Dired buffer as value, do not select it."
  (or dir-or-list (setq dir-or-list default-directory))
  ;; This loses the distinction between "/foo/*/" and "/foo/*" that
  ;; some shells make:
  (let (dirname initially-was-dirname)
    (if (consp dir-or-list)
	(setq dirname (car dir-or-list))
      (setq dirname dir-or-list))
    (setq initially-was-dirname
	  (string= (file-name-as-directory dirname) dirname))
    (setq dirname (abbreviate-file-name
		   (expand-file-name (directory-file-name dirname))))
    (if find-file-visit-truename
	(setq dirname (file-truename dirname)))
    ;; If the argument was syntactically  a directory name not a file name,
    ;; or if it happens to name a file that is a directory,
    ;; convert it syntactically to a directory name.
    ;; The reason for checking initially-was-dirname
    ;; and not just file-directory-p
    ;; is that file-directory-p is slow over ftp.
    (if (or initially-was-dirname (file-directory-p dirname))
	(setq dirname  (file-name-as-directory dirname)))
    (if (consp dir-or-list)
	(setq dir-or-list (cons dirname (cdr dir-or-list)))
      (setq dir-or-list dirname))
    (dired-internal-noselect dir-or-list switches)))

;; The following is an internal dired function.  It returns non-nil if
;; the directory visited by the current dired buffer has changed on
;; disk.  DIRNAME should be the directory name of that directory.
(defun dired-directory-changed-p (dirname)
  (not (let ((attributes (file-attributes dirname))
	     (modtime (visited-file-modtime)))
	 (or (eq modtime 0)
	     (not (eq (file-attribute-type attributes) t))
	     (time-equal-p (file-attribute-modification-time attributes)
			   modtime)))))

(defvar auto-revert-remote-files)

(defun dired-buffer-stale-p (&optional noconfirm)
  "Return non-nil if current Dired buffer needs updating.
If NOCONFIRM is non-nil, then this function returns nil for a
remote directory, unless `auto-revert-remote-files' is non-nil.
This feature is used by Auto Revert mode."
  (let ((dirname
	 (if (consp dired-directory) (car dired-directory) dired-directory)))
    (and (stringp dirname)
	 (not (when noconfirm (and (not auto-revert-remote-files)
                                   (file-remote-p dirname))))
	 (file-readable-p dirname)
	 ;; Do not auto-revert when the dired buffer can be currently
	 ;; written by the user as in `wdired-mode'.
	 buffer-read-only
	 (dired-directory-changed-p dirname))))

(defcustom dired-auto-revert-buffer nil
  "Automatically revert Dired buffers on revisiting their directory.
This option controls whether to refresh the directory listing in a
Dired buffer when the directory that is already in some Dired buffer
is revisited by commands such as \\[dired] and \\[dired-find-file].
If the value is t, revisiting an existing Dired buffer always reverts it.
If the value is a function, it is called with the directory name as a
single argument, and the buffer is reverted if the function returns non-nil.
One such function is `dired-directory-changed-p', which returns non-nil
if the directory has been changed since it was last revisited.
Otherwise, Emacs prompts whether to revert the changed Dired buffer.
Note that this is not the same as `auto-revert-mode' that
periodically reverts at specified time intervals."
  :type '(choice
          (const :tag "Don't revert" nil)
          (const :tag "Always revert visited Dired buffer" t)
          (const :tag "Revert changed Dired buffer" dired-directory-changed-p)
          (function :tag "Predicate function"))
  :group 'dired
  :version "23.2")

(defun dired--need-align-p ()
  "Return non-nil if some file names are misaligned.
The return value is the target column for the file names."
  (save-excursion
    (goto-char (point-min))
    (dired-goto-next-file)
    ;; Use point difference instead of `current-column', because
    ;; the former works when `dired-hide-details-mode' is enabled.
    (let* ((first (- (point) (line-beginning-position)))
           (target first))
      (while (and (not (eobp))
                  (progn
                    (forward-line)
                    (dired-move-to-filename)))
        (when-let* ((distance (- (point) (line-beginning-position)))
                    (higher (> distance target)))
          (setq target distance)))
      (and (/= first target) target))))

(defun dired--align-all-files ()
  "Align all files adding spaces in front of the size column."
  (let ((target (dired--need-align-p))
        (regexp directory-listing-before-filename-regexp))
    (when target
      (save-excursion
        (goto-char (point-min))
        (dired-goto-next-file)
        (while (dired-move-to-filename)
          ;; Use point difference instead of `current-column', because
          ;; the former works when `dired-hide-details-mode' is enabled.
          (let ((distance (- target (- (point) (line-beginning-position))))
                (inhibit-read-only t))
            (unless (zerop distance)
              (re-search-backward regexp nil t)
              (goto-char (match-beginning 0))
              (search-backward-regexp "[[:space:]]" nil t)
              (skip-chars-forward "[:space:]")
              (insert-char ?\s distance 'inherit))
            (forward-line)))))))

(defun dired-internal-noselect (dir-or-list &optional switches mode)
  ;; If DIR-OR-LIST is a string and there is an existing dired buffer
  ;; for it, just leave buffer as it is (don't even call dired-revert).
  ;; This saves time especially for deep trees or with ange-ftp.
  ;; The user can type `g' easily, and it is more consistent with find-file.
  ;; But if SWITCHES are given they are probably different from the
  ;; buffer's old value, so call dired-sort-other, which does
  ;; revert the buffer.
  ;; Revert the buffer if DIR-OR-LIST is a cons or `dired-directory'
  ;; is a cons and DIR-OR-LIST is a string.
  ;; A pity we can't possibly do "Directory has changed - refresh? "
  ;; like find-file does.
  ;; Optional argument MODE is passed to dired-find-buffer-nocreate,
  ;; see there.
  (let* ((old-buf (current-buffer))
	 (dirname (if (consp dir-or-list) (car dir-or-list) dir-or-list))
         ;; Look for an existing buffer.
         (buffer (dired-find-buffer-nocreate dirname mode))
	 ;; Note that buffer already is in dired-mode, if found.
	 (new-buffer-p (null buffer)))
    (or buffer
        (setq buffer (create-file-buffer dirname)))
    (set-buffer buffer)
    (if (not new-buffer-p)		; existing buffer ...
	(cond (switches			; ... but new switches
	       ;; file list may have changed
	       (setq dired-directory dir-or-list)
	       ;; this calls dired-revert
	       (dired-sort-other switches))
	      ;; Always revert when `dir-or-list' is a cons.  Also revert
	      ;; if `dired-directory' is a cons but `dir-or-list' is not.
	      ((or (consp dir-or-list) (consp dired-directory))
	       (setq dired-directory dir-or-list)
	       (revert-buffer))
	      ;; Always revert regardless of whether it has changed or not.
	      ((eq dired-auto-revert-buffer t)
	       (revert-buffer))
	      ;; Revert when predicate function returns non-nil.
	      ((functionp dired-auto-revert-buffer)
	       (when (funcall dired-auto-revert-buffer dirname)
		 (revert-buffer)
		 (message "Changed directory automatically updated")))
	      ;; If directory has changed on disk, offer to revert.
	      ((when (dired-directory-changed-p dirname)
		 (message "%s"
			  (substitute-command-keys
			   "Directory has changed on disk; type \\[revert-buffer] to update Dired")))))
      ;; Else a new buffer
      (setq default-directory
            (or (car-safe (insert-directory-wildcard-in-dir-p dirname))
	        ;; We can do this unconditionally
	        ;; because dired-noselect ensures that the name
	        ;; is passed in directory name syntax
	        ;; if it was the name of a directory at all.
	        (file-name-directory dirname)))
      (or switches (setq switches dired-listing-switches))
      (if mode (funcall mode)
        (dired-mode dir-or-list switches))
      ;; default-directory and dired-actual-switches are set now
      ;; (buffer-local), so we can call dired-readin:
      (let ((failed t))
	(unwind-protect
	    (progn (dired-readin)
		   (setq failed nil))
	  ;; dired-readin can fail if parent directories are inaccessible.
	  ;; Don't leave an empty buffer around in that case.
	  (if failed (kill-buffer buffer))))
      (goto-char (point-min))
      (dired-initial-position dirname))
    (when (consp dired-directory)
      (dired--align-all-files))
    (set-buffer old-buf)
    buffer))

(defvar dired-buffers nil
  ;; Enlarged by dired-advertise
  ;; Queried by function dired-buffers-for-dir. When this detects a
  ;; killed buffer, it is removed from this list.
  "Alist of expanded directories and their associated Dired buffers.")

(defvar dired-find-subdir)

;; FIXME add a doc-string, and document dired-x extensions.
(defun dired-find-buffer-nocreate (dirname &optional mode)
  ;; This differs from dired-buffers-for-dir in that it does not consider
  ;; subdirs of default-directory and searches for the first match only.
  ;; Also, the major mode must be MODE.
  ;; We bind `non-essential' in order to avoid hangs in remote buffers
  ;; with a blocked connection.  (Bug#54542)
  (let ((non-essential t))
    (if (and (featurep 'dired-x)
             dired-find-subdir
             ;; Don't try to find a wildcard as a subdirectory.
	     (string-equal dirname (file-name-directory dirname)))
        (let* ((cur-buf (current-buffer))
	       (buffers (nreverse (dired-buffers-for-dir dirname)))
	       (cur-buf-matches (and (memq cur-buf buffers)
				     ;; Wildcards must match, too:
				     (equal dired-directory dirname))))
	  ;; We don't want to switch to the same buffer---
	  (setq buffers (delq cur-buf buffers))
	  (or (car (sort buffers #'dired-buffer-more-recently-used-p))
	      ;; ---unless it's the only possibility:
	      (and cur-buf-matches cur-buf)))
      ;; No dired-x, or dired-find-subdir nil.
      (setq dirname (expand-file-name dirname))
      (let (found (blist dired-buffers))    ; was (buffer-list)
        (or mode (setq mode 'dired-mode))
        (while blist
          (if (null (buffer-name (cdr (car blist))))
              (setq blist (cdr blist))
            (with-current-buffer (cdr (car blist))
              (if (and (eq major-mode mode)
                       dired-directory  ;; nil during find-alternate-file
                       (equal dirname
                              (expand-file-name
                               (if (consp dired-directory)
                                   (car dired-directory)
                                 dired-directory))))
                  (setq found (cdr (car blist))
                        blist nil)
                (setq blist (cdr blist))))))
        found))))


;;; Read in a new dired buffer

(defun dired-readin ()
  "Read in a new Dired buffer.
Differs from `dired-insert-subdir' in that it accepts
wildcards, erases the buffer, and builds the subdir-alist anew
\(including making it buffer-local and clearing it first)."

  ;; default-directory and dired-actual-switches must be buffer-local
  ;; and initialized by now.
  (let ((dirname
	 (expand-file-name
	  (if (consp dired-directory)
	      (car dired-directory)
	    dired-directory))))
    (save-excursion
      ;; This hook which may want to modify dired-actual-switches
      ;; based on dired-directory, e.g. with ange-ftp to a SysV host
      ;; where ls won't understand -Al switches.
      (run-hooks 'dired-before-readin-hook)
      (if (consp buffer-undo-list)
	  (setq buffer-undo-list nil))
      (setq-local file-name-coding-system
                  (or coding-system-for-read file-name-coding-system))
      (widen)
      ;; We used to bind `inhibit-modification-hooks' to try and speed up
      ;; execution, in particular, to prevent the font-lock hook from running
      ;; until the directory is all read in.
      ;; It's not clear why font-lock would be a significant issue
      ;; here, but I used `combine-change-calls' which should provide the
      ;; same performance advantages without the problem of breaking
      ;; users of after/before-change-functions.
      (combine-change-calls (point-min) (point-max)
	(let ((inhibit-read-only t)
	      ;; Don't make undo entries for readin.
	      (buffer-undo-list t))
	  (erase-buffer)
	  (dired-readin-insert))
	(goto-char (point-min))
	;; Must first make alist buffer local and set it to nil because
	;; dired-build-subdir-alist will call dired-clear-alist first
	(setq dired-subdir-alist nil)
	(dired-build-subdir-alist))
      (let ((attributes (file-attributes dirname)))
	(if (eq (car attributes) t)
	    (set-visited-file-modtime (file-attribute-modification-time
                                       attributes))))
      (when dired-make-directory-clickable
        (dired--make-directory-clickable))
      (set-buffer-modified-p nil)
      ;; No need to narrow since the whole buffer contains just
      ;; dired-readin's output, nothing else.  The hook can
      ;; successfully use dired functions (e.g. dired-get-filename)
      ;; as the subdir-alist has been built in dired-readin.
      (run-hooks 'dired-after-readin-hook))))

;; Subroutines of dired-readin

(defun dired-readin-insert ()
  ;; Insert listing for the specified dir (and maybe file list)
  ;; already in dired-directory, assuming a clean buffer.
  (let (dir file-list)
    (if (consp dired-directory)
	(setq dir (car dired-directory)
	      file-list (cdr dired-directory))
      (setq dir dired-directory
	    file-list nil))
    (setq dir (expand-file-name dir))
    (if (and (equal "" (file-name-nondirectory dir))
	     (not file-list))
	;; If we are reading a whole single directory...
	(dired-insert-directory dir dired-actual-switches nil nil t)
      (if (and (not (insert-directory-wildcard-in-dir-p dir))
               (not (file-readable-p
		     (directory-file-name (file-name-directory dir)))))
	  (error "Directory %s inaccessible or nonexistent" dir))
      ;; Else treat it as a wildcard spec
      ;; unless we have an explicit list of files.
      (dired-insert-directory dir dired-actual-switches
			      file-list (not file-list) t))))

(defun dired-align-file (beg end)
  "Align the fields of a file to the ones of surrounding lines.
BEG..END is the line where the file info is located."
  ;; Some versions of ls try to adjust the size of each field so as to just
  ;; hold the largest element ("largest" in the current invocation, of
  ;; course).  So when a single line is output, the size of each field is
  ;; just big enough for that one output.  Thus when dired refreshes one
  ;; line, the alignment if this line w.r.t the rest is messed up because
  ;; the fields of that one line will generally be smaller.
  ;;
  ;; To work around this problem, we here add spaces to try and
  ;; re-align the fields as needed.  Since this is purely aesthetic,
  ;; it is of utmost importance that it doesn't mess up anything like
  ;; `dired-move-to-filename'.  To this end, we limit ourselves to
  ;; adding spaces only, and to only add them at places where there
  ;; was already at least one space.  This way, as long as
  ;; `directory-listing-before-filename-regexp' always matches spaces
  ;; with "*" or "+", we know we haven't made anything worse.  There
  ;; is one spot where the exact number of spaces is important, which
  ;; is just before the actual filename, so we refrain from adding
  ;; spaces there (and within the filename as well, of course).
  (save-excursion
    (let (file file-col other other-col)
      ;; Check that there is indeed a file, and that there is another adjacent
      ;; file with which to align, and that additional spaces are needed to
      ;; align the filenames.
      (when (and (setq file (progn (goto-char beg)
				   (dired-move-to-filename nil end)))
		 (setq file-col (current-column))
		 (setq other
		       (or (and (goto-char beg)
				(zerop (forward-line -1))
				(dired-move-to-filename))
			   (and (goto-char beg)
				(zerop (forward-line 1))
				(dired-move-to-filename))))
		 (setq other-col (current-column))
		 (/= file other)
		 ;; Make sure there is some work left to do.
		 (> other-col file-col))
	;; If we've only looked at the line above, check to see if the line
	;; below exists as well and if so, align with the shorter one.
	(when (and (< other file)
		   (goto-char beg)
		   (zerop (forward-line 1))
		   (dired-move-to-filename))
	  (let ((alt-col (current-column)))
	    (when (< alt-col other-col)
	      (setq other-col alt-col)
	      (setq other (point)))))
	;; Keep positions up-to-date when we insert stuff.
	(if (> other file) (setq other (copy-marker other)))
	(setq file (copy-marker file))
	;; Main loop.
	(goto-char beg)
	(skip-chars-forward " ")	;Skip to the first field.
	(while (and (> other-col file-col)
		    ;; Don't touch anything just before (and after) the
		    ;; beginning of the filename.
		    (> file (point)))
	  ;; We're now just in front of a field, with a space behind us.
	  (let* ((curcol (current-column))
		 ;; Nums are right-aligned.
		 (num-align (looking-at-p "[0-9]"))
		 ;; Let's look at the other line, in the same column: we
		 ;; should be either near the end of the previous field, or
		 ;; in the space between that field and the next.
		 ;; [ Of course, it's also possible that we're already within
		 ;; the next field or even past it, but that's unlikely since
		 ;; other-col > file-col. ]
		 ;; Let's find the distance to the alignment-point (either
		 ;; the beginning or the end of the next field, depending on
		 ;; whether this field is left or right aligned).
		 (align-pt-offset
		  (save-excursion
		    (goto-char other)
		    (move-to-column curcol)
		    (when (looking-at
			   (concat
			    (if (eq (char-before) ?\s) " *" "[^ ]* *")
			    (if num-align "[0-9][^ ]*")))
		      (- (match-end 0) (match-beginning 0)))))
		 ;; Now, the number of spaces to insert is align-pt-offset
		 ;; minus the distance to the equivalent point on the
		 ;; current line.
		 (spaces
		  (if (not num-align)
		      align-pt-offset
		    (and align-pt-offset
			 (save-excursion
			   (skip-chars-forward "^ ")
			   (- align-pt-offset (- (current-column) curcol)))))))
	    (when (and spaces (> spaces 0))
	      (setq file-col (+ spaces file-col))
	      (if (> file-col other-col)
		  (setq spaces (- spaces (- file-col other-col))))
	      (insert-char ?\s spaces 'inherit)
	      ;; Let's just make really sure we did not mess up.
	      (unless (save-excursion
			(eq (dired-move-to-filename) (marker-position file)))
		;; Damn!  We messed up: let's revert the change.
		(delete-char (- spaces)))))
	  ;; Now skip to next field.
	  (skip-chars-forward "^ ") (skip-chars-forward " "))
	(set-marker file nil)))))


(defvar ls-lisp-use-insert-directory-program)

(defun dired-check-switches (switches short &optional long)
  "Return non-nil if the string SWITCHES matches LONG or SHORT format."
  (let (case-fold-search)
    (and (stringp switches)
	 (string-match-p (concat "\\(\\`\\| \\)-[[:alnum:]]*" short
				 (if long (concat "\\|--" long "\\>") ""))
			 switches))))

(defun dired-switches-escape-p (switches)
  "Return non-nil if the string SWITCHES contains -b or --escape."
  ;; Do not match things like "--block-size" that happen to contain "b".
  (dired-check-switches switches "b" "escape"))

(defun dired-switches-recursive-p (switches)
  "Return non-nil if the string SWITCHES contains -R or --recursive."
  (dired-check-switches switches "R" "recursive"))

(defun dired-insert-directory (dir switches &optional file-list wildcard hdr)
  "Insert a directory listing of DIR, Dired style.
Use SWITCHES to make the listings.
If FILE-LIST is non-nil, list only those files.
Otherwise, if WILDCARD is non-nil, expand wildcards;
 in that case, DIR should be a file name that uses wildcards.
In other cases, DIR should be a directory name or a directory filename.
If HDR is non-nil, insert a header line with the directory name."
  (let ((opoint (point))
	(process-environment (copy-sequence process-environment))
        (remotep (file-remote-p dir))
	end)
    (if (and
	 ;; Don't try to invoke `ls' if we are on DOS/Windows where
	 ;; ls-lisp emulation is used, except if they want to use `ls'
	 ;; as indicated by `ls-lisp-use-insert-directory-program'.
	 (not (and (featurep 'ls-lisp)
		   (null ls-lisp-use-insert-directory-program)))
         ;; FIXME: Big ugly hack for Eshell's eshell-ls-use-in-dired.
         (not (bound-and-true-p eshell-ls-use-in-dired))
	 (or remotep
             (if (eq dired-use-ls-dired 'unspecified)
		 ;; Check whether "ls --dired" gives exit code 0, and
		 ;; save the answer in `dired-use-ls-dired'.
		 (or (setq dired-use-ls-dired
			   (eq 0 (call-process insert-directory-program
                                               nil nil nil "--dired" "-N")))
		     (progn
		       (message "ls does not support --dired -N; \
see `dired-use-ls-dired' for more details.")
		       nil))
	       dired-use-ls-dired)))
        ;; Use -N with --dired, to countermand possible non-default
        ;; quoting style, in particular via the environment variable
        ;; QUOTING_STYLE.
        (unless remotep
	  (setq switches (concat "--dired -N " switches))))
    ;; Expand directory wildcards and fill file-list.
    (let ((dir-wildcard (insert-directory-wildcard-in-dir-p dir)))
      (cond (dir-wildcard
             (setq switches (concat "-d " switches))
             (let* ((default-directory (car dir-wildcard))
<<<<<<< HEAD
                    (script (format "ls %s %s" switches (cdr dir-wildcard)))
=======
                    (script (format "%s %s %s"
                                    insert-directory-program
                                    switches (cdr dir-wildcard)))
                    (remotep (file-remote-p dir))
>>>>>>> aa253c53
                    (sh (or (and remotep "/bin/sh")
                            (executable-find shell-file-name)
                            (executable-find "sh")))
                    (switch (if remotep "-c" shell-command-switch)))
               ;; Enable globstar
               (when-let ((globstar dired-maybe-use-globstar)
                          (enable-it
                           (assoc-default
                            (file-truename sh) dired-enable-globstar-in-shell
                            (lambda (reg shell) (string-match reg shell)))))
                 (setq script (format "%s; %s" enable-it script)))
               (unless
                   (zerop
                    (process-file sh nil (current-buffer) nil switch script))
                 (user-error
                  "%s: No files matching wildcard" (cdr dir-wildcard)))
               (insert-directory-clean (point) switches)))
            (t
             ;; We used to specify the C locale here, to force English
             ;; month names; but this should not be necessary any
             ;; more, with the new value of
             ;; `directory-listing-before-filename-regexp'.
             (if file-list
	         (dolist (f file-list)
	           (let ((beg (point)))
	             (insert-directory f switches nil nil)
	             ;; Re-align fields, if necessary.
	             (dired-align-file beg (point))))
               (insert-directory dir switches wildcard (not wildcard))))))
    ;; Quote certain characters, unless ls quoted them for us.
    (if (not (dired-switches-escape-p dired-actual-switches))
	(save-excursion
	  (setq end (point-marker))
	  (goto-char opoint)
	  (while (search-forward "\\" end t)
	    (replace-match (apply #'propertize
				  "\\\\"
				  (text-properties-at (match-beginning 0)))
			   nil t))
	  (goto-char opoint)
	  (while (search-forward "\^m" end t)
	    (replace-match (apply #'propertize
				  "\\015"
				  (text-properties-at (match-beginning 0)))
			   nil t))
	  (set-marker end nil))
      ;; Replace any newlines in DIR with literal "\n"s, for the sake
      ;; of the header line.  To disambiguate a literal "\n" in the
      ;; actual dirname, we also replace "\" with "\\".
      ;; Personally, I think this should always be done, irrespective
      ;; of the value of dired-actual-switches, because:
      ;;  i) Dired simply does not work with an unescaped newline in
      ;;  the directory name used in the header (bug=10469#28), and
      ;;  ii) "\" is always replaced with "\\" in the listing, so doing
      ;;  it in the header as well makes things consistent.
      ;; But at present it is only done if "-b" is in ls-switches,
      ;; because newlines in dirnames are uncommon, and people may
      ;; have gotten used to seeing unescaped "\" in the headers.
      ;; Note: adjust dired-build-subdir-alist if you change this.
      (setq dir (string-replace "\\" "\\\\" dir)
            dir (string-replace "\n" "\\n" dir)))
    ;; If we used --dired and it worked, the lines are already indented.
    ;; Otherwise, indent them.
    (unless (save-excursion
	      (goto-char opoint)
	      (looking-at-p "  "))
      (let ((indent-tabs-mode nil))
	(indent-rigidly opoint (point) 2)))
    ;; Insert text at the beginning to standardize things.
    (let ((content-point opoint))
      (save-excursion
	(goto-char opoint)
	(when (and (or hdr wildcard)
		   (not (and (looking-at "^  \\(.*\\):$")
			     (file-name-absolute-p (match-string 1)))))
	  ;; Note that dired-build-subdir-alist will replace the name
	  ;; by its expansion, so it does not matter whether what we insert
	  ;; here is fully expanded, but it should be absolute.
	  (insert "  " (or (car-safe (insert-directory-wildcard-in-dir-p dir))
                           (directory-file-name (file-name-directory dir)))
                  ":\n")
	  (setq content-point (point)))
	(when wildcard
	  ;; Insert "wildcard" line where "total" line would be for a full dir.
	  (insert "  wildcard " (or (cdr-safe (insert-directory-wildcard-in-dir-p dir))
                                    (file-name-nondirectory dir))
                  "\n"))
        (setq content-point (dired--insert-disk-space opoint dir)))
      (dired-insert-set-properties content-point (point)))))

(defun dired--insert-disk-space (beg file)
  ;; Try to insert the amount of free space.
  (save-excursion
    (goto-char beg)
    ;; First find the line to put it on.
    (if (not (re-search-forward "^ *\\(total\\)" nil t))
        beg
      (if (or (not dired-free-space)
              (eq dired-free-space 'first))
          (delete-region (match-beginning 0) (line-beginning-position 2))
        ;; Replace "total" with "total used in directory" to
        ;; avoid confusion.
        (replace-match "total used in directory" nil nil nil 1))
      (if-let ((available (get-free-disk-space file)))
        (cond
         ((eq dired-free-space 'separate)
	  (end-of-line)
	  (insert " available " available)
          ;; The separate free-space line is considered part of the
          ;; directory content, for the purposes of
          ;; 'dired-hide-details-mode'.
          (beginning-of-line)
          (point))
         ((eq dired-free-space 'first)
          (goto-char beg)
          (when (and (looking-at
                      (if (memq system-type '(windows-nt ms-dos))
                          " *[A-Za-z]:/"
                        " */"))
                     (progn
                       (end-of-line)
                       (eq (char-after (1- (point))) ?:)))
            (put-text-property (1- (point)) (point)
                               'display
                               (concat ": (" available " available)")))
          (forward-line 1)
          (point))
         (t
          beg))
        beg))))

(declare-function x-begin-drag "xfns.c")

(defun dired-mouse-drag (event)
  "Begin a drag-and-drop operation for the file at EVENT.
If there are marked files and that file is marked, drag every
other marked file as well.  Otherwise, unmark all files."
  (interactive "e")
  (when mark-active
    (deactivate-mark))
  (let* ((modifiers (event-modifiers event))
         (action (cond ((memq 'control modifiers) 'copy)
                       ((memq 'shift modifiers) 'move)
                       ((memq 'meta modifiers) 'link)
                       (t (if (memq dired-mouse-drag-files
                                    '(copy move link))
                              dired-mouse-drag-files
                            'copy)))))
    (save-excursion
      (with-selected-window (posn-window (event-end event))
        (goto-char (posn-point (event-end event))))
      (track-mouse
        (let ((beginning-position (mouse-pixel-position))
              new-event)
          (catch 'track-again
            (setq new-event (read-event))
            (if (not (eq (event-basic-type new-event) 'mouse-movement))
                (when (eq (event-basic-type new-event) 'mouse-1)
                  (push new-event unread-command-events))
              (let ((current-position (mouse-pixel-position)))
                ;; If the mouse didn't move far enough, don't
                ;; inadvertently trigger a drag.
                (when (and (eq (car current-position) (car beginning-position))
                           (ignore-errors
                             (and (> 3 (abs (- (cadr beginning-position)
                                               (cadr current-position))))
                                  (> 3 (abs (- (caddr beginning-position)
                                               (caddr current-position)))))))
                  (throw 'track-again nil)))
              ;; We can get an error if there's by some chance no file
              ;; name at point.
              (condition-case error
                  (let ((filename (with-selected-window (posn-window
                                                         (event-end event))
                                    (let ((marked-files (dired-map-over-marks (dired-get-filename
                                                                               nil 'no-error-if-not-filep)
                                                                              'marked))
                                          (file-name (dired-get-filename nil 'no-error-if-not-filep)))
                                      (if (and marked-files
                                               (member file-name marked-files))
                                          marked-files
                                        (when marked-files
                                          (dired-map-over-marks (dired-unmark nil)
                                                                'marked))
                                        file-name)))))
                    (when filename
                      (if (and (consp filename)
                               (cdr filename))
                          (dnd-begin-drag-files filename nil action t)
                        (dnd-begin-file-drag (if (stringp filename)
                                                 filename
                                               (car filename))
                                             nil action t))))
                (error (when (eq (event-basic-type new-event) 'mouse-1)
                         (push new-event unread-command-events))
                       ;; Errors from `dnd-begin-drag-files' should be
                       ;; treated as user errors, since they should
                       ;; only occur when the user performs an invalid
                       ;; action, such as trying to create a link to
                       ;; a remote file.
                       (user-error (cadr error)))))))))))

(defvar dired-mouse-drag-files-map (let ((keymap (make-sparse-keymap)))
                                     (define-key keymap [down-mouse-1] #'dired-mouse-drag)
                                     (define-key keymap [C-down-mouse-1] #'dired-mouse-drag)
                                     (define-key keymap [S-down-mouse-1] #'dired-mouse-drag)
                                     (define-key keymap [M-down-mouse-1] #'dired-mouse-drag)
                                     keymap)
  "Keymap applied to file names when `dired-mouse-drag-files' is enabled.")

(defvar dired-click-to-select-mode)
(defvar dired-click-to-select-map)

(defun dired-insert-set-properties (beg end)
  "Add various text properties to the lines in the region, from BEG to END."
  (save-excursion
    (goto-char beg)
    (while (< (point) end)
      (ignore-errors
	(if (not (dired-move-to-filename))
	    (unless (or (looking-at-p "^$")
			(looking-at-p dired-subdir-regexp))
	      (put-text-property (line-beginning-position)
				 (1+ (line-end-position))
				 'invisible 'dired-hide-details-information))
	  (save-excursion
            (let ((end (1- (point)))
                  (opoint (goto-char (1+ (pos-bol))))
                  (i 0))
              (put-text-property opoint end 'invisible 'dired-hide-details-detail)
              (while (re-search-forward "[^ ]+" end t)
                (when (member (cl-incf i) dired-hide-details-preserved-columns)
                  (put-text-property opoint (point) 'invisible nil))
                (setq opoint (point)))))
          (let ((beg (point)) (end (save-excursion
	                             (dired-move-to-end-of-filename)
	                             (1- (point)))))
            (if dired-click-to-select-mode
                (put-text-property beg end 'keymap
                                   dired-click-to-select-map)
              (when (and dired-mouse-drag-files (fboundp 'x-begin-drag))
                (put-text-property beg end 'keymap
                                   dired-mouse-drag-files-map)))
	    (add-text-properties
	     beg (1+ end)
	     `(mouse-face
	       highlight
	       dired-filename t
	       help-echo ,(if dired-click-to-select-mode
                              "mouse-2: mark or unmark this file"
                            (if (and dired-mouse-drag-files
                                     (fboundp 'x-begin-drag))
                                "down-mouse-1: drag this file to another program
mouse-2: visit this file in other window"
                              "mouse-2: visit this file in other window"))))
	    (when (< (+ end 5) (line-end-position))
	      (put-text-property (+ end 5) (line-end-position)
			         'invisible 'dired-hide-details-link)))))
      (forward-line 1))))

(defun dired--make-directory-clickable ()
  (save-excursion
    (goto-char (point-min))
    (while (re-search-forward
            (if (memq system-type '(windows-nt ms-dos))
                "^  \\([a-zA-Z]:/\\|//\\)"
              "^  /")
            nil t 1)
      (let ((bound (line-end-position))
            (segment-start (point))
            (inhibit-read-only t)
            (dir (substring (match-string 0) 2)))
        (while (search-forward "/" bound t 1)
          (setq dir (concat dir (buffer-substring segment-start (point))))
          (add-text-properties
           segment-start (1- (point))
           `( mouse-face highlight
              help-echo "mouse-1: goto this directory"
              keymap ,(let* ((current-dir dir)
                             (click (lambda ()
                                      (interactive)
                                      (if (assoc current-dir dired-subdir-alist)
                                          (dired-goto-subdir current-dir)
                                        (dired current-dir)))))
                        (define-keymap
                          "<mouse-2>" click
                          "<follow-link>" 'mouse-face
                          "RET" click))))
          (setq segment-start (point)))))))


;;; Reverting a dired buffer

(defun dired-revert (&optional _arg _noconfirm)
  "Reread the Dired buffer.
Must also be called after `dired-actual-switches' have changed.
Should not fail even on completely garbaged buffers.
Preserves old cursor, marks/flags, hidden-p.

Dired sets `revert-buffer-function' to this function.  The args
ARG and NOCONFIRM, passed from `revert-buffer', are ignored."
  (widen)				; just in case user narrowed
  (let ((modflag (buffer-modified-p))
	(positions (dired-save-positions))
	(mark-alist nil)		; save marked files
	(hidden-subdirs (dired-remember-hidden))
	(old-subdir-alist (cdr (reverse dired-subdir-alist))) ; except pwd
	(case-fold-search nil)		; we check for upper case ls flags
	(inhibit-read-only t))
    (goto-char (point-min))
    (setq mark-alist;; only after dired-remember-hidden since this unhides:
	  (dired-remember-marks (point-min) (point-max)))
    ;; treat top level dir extra (it may contain wildcards)
    (if (not (consp dired-directory))
	(dired-uncache dired-directory)
      (dired-uncache (car dired-directory))
      (dolist (dir (cdr dired-directory))
	(if (file-name-absolute-p dir)
	    (dired-uncache dir))))
    ;; Run dired-after-readin-hook just once, below.
    (let ((dired-after-readin-hook nil))
      (dired-readin)
      (dired-insert-old-subdirs old-subdir-alist))
    (dired-mark-remembered mark-alist)	; mark files that were marked
    ;; ... run the hook for the whole buffer, and only after markers
    ;; have been reinserted (else omitting in dired-x would omit marked files)
    (run-hooks 'dired-after-readin-hook)	; no need to narrow
    (dired-restore-positions positions)
    (save-excursion			; hide subdirs that were hidden
      (dolist (dir hidden-subdirs)
	(if (dired-goto-subdir dir)
	    (dired-hide-subdir 1))))
    (unless modflag (restore-buffer-modified-p nil))
    (hack-dir-local-variables-non-file-buffer))
  ;; outside of the let scope
;;;  Might as well not override the user if the user changed this.
;;;  (setq buffer-read-only t)
  )

;; Subroutines of dired-revert
;; Some of these are also used when inserting subdirs.

(defun dired-save-positions ()
  "Return current positions in the buffer and all windows with this directory.
The positions have the form (BUFFER-POSITION WINDOW-POSITIONS).

BUFFER-POSITION is the point position in the current Dired buffer.
It has the form (BUFFER DIRED-FILENAME BUFFER-LINE-NUMBER).

WINDOW-POSITIONS are current positions in all windows displaying
this dired buffer.  The window positions have the form (WINDOW
DIRED-FILENAME WINDOW-LINE-NUMBER).

We store line numbers instead of point positions because the header
lines might change as well: when this happen the line number doesn't
change; the point does."
  (list
   (list (current-buffer) (dired-get-filename nil t) (line-number-at-pos))
   (mapcar (lambda (w)
	     (with-selected-window w
               (list w
		     (dired-get-filename nil t)
                     (line-number-at-pos (window-point w)))))
	   (get-buffer-window-list nil 0 t))
   ;; For each window that showed the current buffer before, scan its
   ;; list of previous buffers.  For each association thus found save
   ;; a triple <point, name, line> where 'point' is that window's
   ;; window-point marker stored in the window's list of previous
   ;; buffers, 'name' is the filename at the position of 'point' and
   ;; 'line' is the line number at the position of 'point'.
   (let ((buffer (current-buffer))
         prevs)
     (walk-windows
      (lambda (window)
        (let ((prev (assq buffer (window-prev-buffers window))))
          (when prev
            (with-current-buffer buffer
              (save-excursion
                (goto-char (nth 2 prev))
                (setq prevs
                      (cons
                       (list (nth 2 prev)
                             (dired-get-filename nil t)
                             (line-number-at-pos (point)))
                       prevs)))))))
      'nomini t)
     prevs)))

(defun dired-restore-positions (positions)
  "Restore POSITIONS saved with `dired-save-positions'."
  (let* ((buf-file-pos (nth 0 positions))
	 (buffer (nth 0 buf-file-pos))
         (prevs (nth 2 positions)))
    (unless (and (nth 1 buf-file-pos)
		 (dired-goto-file (nth 1 buf-file-pos)))
      (goto-char (point-min))
      (forward-line (1- (nth 2 buf-file-pos)))
      (dired-move-to-filename))
    (dolist (win-file-pos (nth 1 positions))
      ;; Ensure that window still displays the original buffer.
      (when (eq (window-buffer (nth 0 win-file-pos)) buffer)
	(with-selected-window (nth 0 win-file-pos)
	  (unless (and (nth 1 win-file-pos)
		       (dired-goto-file (nth 1 win-file-pos)))
            (goto-char (point-min))
	    (forward-line (1- (nth 2 win-file-pos)))
	    (dired-move-to-filename)))))
    (when prevs
      (with-current-buffer buffer
        (save-excursion
          (dolist (prev prevs)
            (let ((point (nth 0 prev)))
              ;; Sanity check of the point marker.
              (when (and (markerp point)
                         (eq (marker-buffer point) buffer))
                (unless (and (nth 1 prev)
                             (dired-goto-file (nth 1 prev)))
                  (goto-char (point-min))
	          (forward-line (1- (nth 2 prev))))
	        (dired-move-to-filename)
                (move-marker point (point) buffer)))))))))

(defun dired-remember-marks (beg end)
  "Return alist of files and their marks, from BEG to END."
  (if (dired--find-hidden-pos (point-min) (point-max))
      (dired--unhide (point-min) (point-max))) ;Must unhide to make this work.
  (let (fil chr alist)
    (save-excursion
      (goto-char beg)
      (while (re-search-forward dired-re-mark end t)
	(if (setq fil (dired-get-filename nil t))
	    (setq chr (preceding-char)
		  alist (cons (cons fil chr) alist)))))
    alist))

(defun dired-mark-remembered (alist)
  "Mark all files remembered in ALIST.
Each element of ALIST looks like (FILE . MARKERCHAR)."
  (let (elt fil chr)
    (save-excursion
      (while alist
	(setq elt (car alist)
	      alist (cdr alist)
	      fil (car elt)
	      chr (cdr elt))
	(when (dired-goto-file fil)
	  (beginning-of-line)
	  (delete-char 1)
	  (insert chr))))))

(defun dired-remember-hidden ()
  "Return a list of names of subdirs currently hidden."
  (let (result)
    (pcase-dolist (`(,dir . ,pos) dired-subdir-alist)
      (goto-char pos)
      (end-of-line)
      (if (dired--hidden-p)
	  (push dir result)))
    result))

(defun dired-insert-old-subdirs (old-subdir-alist)
  "Try to insert all subdirs that were displayed before.
Do so according to the former subdir alist OLD-SUBDIR-ALIST."
  (or (dired-switches-recursive-p dired-actual-switches)
      (let (elt dir)
	(while old-subdir-alist
	  (setq elt (car old-subdir-alist)
		old-subdir-alist (cdr old-subdir-alist)
		dir (car elt))
	  (ignore-errors
	    (dired-uncache dir)
	    (dired-insert-subdir dir))))))

(defun dired-uncache (dir)
  "Remove directory DIR from any directory cache."
  (let ((handler (find-file-name-handler dir 'dired-uncache)))
    (if handler
	(funcall handler 'dired-uncache dir))))


;;; Dired mode key bindings and menus

(defvar-keymap dired-mode-map
  :doc "Local keymap for Dired mode buffers."
  :full t
  :parent special-mode-map
  ;; This looks ugly when substitute-command-keys uses C-d instead d:
  ;;  "C-d" #'dired-flag-file-deletion
  "<mouse-2>"     #'dired-mouse-find-file-other-window
  "<follow-link>" 'mouse-face
  ;; Commands to mark or flag certain categories of files
  "#"       #'dired-flag-auto-save-files
  "."       #'dired-clean-directory
  "~"       #'dired-flag-backup-files
  ;; Upper case keys (except !) for operating on the marked files
  "A"       #'dired-do-find-regexp
  "C"       #'dired-do-copy
  "B"       #'dired-do-byte-compile
  "D"       #'dired-do-delete
  "G"       #'dired-do-chgrp
  "H"       #'dired-do-hardlink
  "I"       #'dired-do-info
  "L"       #'dired-do-load
  "M"       #'dired-do-chmod
  "N"       #'dired-do-man
  "O"       #'dired-do-chown
  "P"       #'dired-do-print
  "Q"       #'dired-do-find-regexp-and-replace
  "R"       #'dired-do-rename
  "S"       #'dired-do-symlink
  "T"       #'dired-do-touch
  "X"       #'dired-do-shell-command
  "Y"       #'dired-do-relsymlink
  "Z"       #'dired-do-compress
  "c"       #'dired-do-compress-to
  "!"       #'dired-do-shell-command
  "&"       #'dired-do-async-shell-command
  ;; Comparison commands
  "="       #'dired-diff
  ;; Tree Dired commands
  "M-DEL"   #'dired-unmark-all-files
  "C-M-d"   #'dired-tree-down
  "C-M-u"   #'dired-tree-up
  "C-M-n"   #'dired-next-subdir
  "C-M-p"   #'dired-prev-subdir
  ;; move to marked files
  "M-{"     #'dired-prev-marked-file
  "M-}"     #'dired-next-marked-file
  ;; Make all regexp commands share a `%' prefix:
  ;; We used to get to the submap via a symbol dired-regexp-prefix,
  ;; but that seems to serve little purpose, and copy-keymap
  ;; does a better job without it.
  "% u"     #'dired-upcase
  "% l"     #'dired-downcase
  "% d"     #'dired-flag-files-regexp
  "% g"     #'dired-mark-files-containing-regexp
  "% m"     #'dired-mark-files-regexp
  "% r"     #'dired-do-rename-regexp
  "% C"     #'dired-do-copy-regexp
  "% H"     #'dired-do-hardlink-regexp
  "% R"     #'dired-do-rename-regexp
  "% S"     #'dired-do-symlink-regexp
  "% Y"     #'dired-do-relsymlink-regexp
  "% &"     #'dired-flag-garbage-files
  ;; Commands for marking and unmarking.
  "* *"     #'dired-mark-executables
  "* /"     #'dired-mark-directories
  "* @"     #'dired-mark-symlinks
  "* %"     #'dired-mark-files-regexp
  "* N"     #'dired-number-of-marked-files
  "* c"     #'dired-change-marks
  "* s"     #'dired-mark-subdir-files
  "* m"     #'dired-mark
  "* u"     #'dired-unmark
  "* ?"     #'dired-unmark-all-files
  "* !"     #'dired-unmark-all-marks
  "U"       #'dired-unmark-all-marks
  "* DEL"   #'dired-unmark-backward
  "* C-n"   #'dired-next-marked-file
  "* C-p"   #'dired-prev-marked-file
  "* t"     #'dired-toggle-marks
  ;; Lower keys for commands not operating on all the marked files
  "a"       #'dired-find-alternate-file
  "d"       #'dired-flag-file-deletion
  "e"       #'dired-find-file
  "f"       #'dired-find-file
  "C-m"     #'dired-find-file
  "g"       #'revert-buffer
  "i"       #'dired-maybe-insert-subdir
  "j"       #'dired-goto-file
  "k"       #'dired-do-kill-lines
  "l"       #'dired-do-redisplay
  "m"       #'dired-mark
  "n"       #'dired-next-line
  "o"       #'dired-find-file-other-window
  "C-o"     #'dired-display-file
  "p"       #'dired-previous-line
  "s"       #'dired-sort-toggle-or-edit
  "t"       #'dired-toggle-marks
  "u"       #'dired-unmark
  "v"       #'dired-view-file
  "w"       #'dired-copy-filename-as-kill
  "W"       #'browse-url-of-dired-file
  "x"       #'dired-do-flagged-delete
  "y"       #'dired-show-file-type
  "+"       #'dired-create-directory
  ;; moving
  "<"       #'dired-prev-dirline
  ">"       #'dired-next-dirline
  "^"       #'dired-up-directory
  "SPC"     #'dired-next-line
  "S-SPC"   #'dired-previous-line
  "<remap> <next-line>"        #'dired-next-line
  "<remap> <previous-line>"    #'dired-previous-line
  "M-G"    #'dired-goto-subdir
  ;; hiding
  "$"       #'dired-hide-subdir
  "M-$"     #'dired-hide-all
  "("       #'dired-hide-details-mode
  ;; isearch
  "M-s a C-s"   #'dired-do-isearch
  "M-s a C-M-s" #'dired-do-isearch-regexp
  "M-s f C-s"   #'dired-isearch-filenames
  "M-s f C-M-s" #'dired-isearch-filenames-regexp
  ;; misc
  "<remap> <read-only-mode>"   #'dired-toggle-read-only
  "?"       #'dired-summary
  "DEL"     #'dired-unmark-backward
  "<remap> <undo>"             #'dired-undo
  "<remap> <advertised-undo>"  #'dired-undo
  "<remap> <vc-next-action>"   #'dired-vc-next-action
  ;; thumbnail manipulation (image-dired)
  "C-t d"   #'image-dired-display-thumbs
  "C-t t"   #'image-dired-tag-files
  "C-t r"   #'image-dired-delete-tag
  "C-t j"   #'image-dired-jump-thumbnail-buffer
  "C-t i"   #'image-dired-dired-display-image
  "C-t x"   #'image-dired-dired-display-external
  "C-t a"   #'image-dired-display-thumbs-append
  "C-t ."   #'image-dired-display-thumb
  "C-t c"   #'image-dired-dired-comment-files
  "C-t f"   #'image-dired-mark-tagged-files
  "C-t C-t" #'image-dired-dired-toggle-marked-thumbs
  "C-t e"   #'image-dired-dired-edit-comment-and-tags
  ;; encryption and decryption (epa-dired)
  ": d"     #'epa-dired-do-decrypt
  ": v"     #'epa-dired-do-verify
  ": s"     #'epa-dired-do-sign
  ": e"     #'epa-dired-do-encrypt
  ;; Click-to-select.
  "<touchscreen-hold>" #'dired-enable-click-to-select-mode)

(put 'dired-find-file :advertised-binding (kbd "RET"))

(easy-menu-define dired-mode-subdir-menu dired-mode-map
  "Subdir menu for Dired mode."
  '("Subdir"
    ["Insert This Subdir" dired-maybe-insert-subdir
     :help "Insert contents of subdirectory"
     :enable (let ((f (dired-get-filename nil t)))
               (and f (file-directory-p f)))]
    ["Next Dirline" dired-next-dirline
     :help "Move to previous directory-file line"]
    ["Prev Dirline" dired-prev-dirline
     :help "Move to next directory-file line"]
    ["Next Subdir" dired-next-subdir
     :help "Go to next subdirectory header line"]
    ["Prev Subdir" dired-prev-subdir
     :help "Go to previous subdirectory header line"]
    ["Up Directory" dired-up-directory
     :help "Edit the parent directory"]
    ["Tree Up" dired-tree-up
     :help "Go to first subdirectory header up the tree"]
    ["Tree Down" dired-tree-down
     :help "Go to first subdirectory header down the tree"]
    ["Hide/UnHide Subdir" dired-hide-subdir
     :help "Hide or unhide current directory listing"]
    ["Hide All" dired-hide-all
     :help "Hide all subdirectories, leave only header lines"]))

(easy-menu-define dired-mode-immediate-menu dired-mode-map
  "Immediate menu for Dired mode."
  '("Immediate"
    ["Edit File Names" wdired-change-to-wdired-mode
     :help "Put a Dired buffer in a mode in which filenames are editable"
     :keys "C-x C-q"
     :filter (lambda (x) (if (eq major-mode 'dired-mode) x))]
    ["Create Empty file..." dired-create-empty-file
     :help "Create an empty file"]
    ["Create Directory..." dired-create-directory
     :help "Create a directory"]
    ["Find This File" dired-find-file
     :help "Edit file at cursor"]
    ["Find in Other Window" dired-find-file-other-window
     :help "Edit file at cursor in other window"]
    ["Display in Other Window" dired-display-file
     :help "Display file at cursor in other window"]
    ["View This File" dired-view-file
     :help "Examine file at cursor in read-only mode"]
    ["Diff..." dired-diff
     :help "Compare file at cursor with another file"]
    ["Compare with Backup" dired-backup-diff
     :help "Diff file at cursor with its latest backup"]
    ["Compare Directories..." dired-compare-directories
     :help "Mark files with different attributes in two Dired buffers"]
    ["Isearch in File Names..." dired-isearch-filenames
     :help "Incrementally search for string in file names only."]
    ["Isearch Regexp in File Names..." dired-isearch-filenames-regexp
     :help "Incrementally search for regexp in file names only"]
    "---"
    ["#Marked Files" dired-number-of-marked-files
     :help "Display the number and size of the marked files"]
    ["Refresh" revert-buffer
     :help "Update contents of shown directories"]
    ["Hide Details" dired-hide-details-mode
     :help "Hide details in buffer"
     :style toggle
     :selected dired-hide-details-mode]
    ["Toggle Image Thumbnails in This Buffer" image-dired-dired-toggle-marked-thumbs
     :help "Add or remove image thumbnails in front of marked file names"]
    ["Display Image" image-dired-dired-display-image
     :help "Display sized image in a separate window"]
    ["Display Image Externally" image-dired-dired-display-external
     :help "Display image in external viewer"]))

(easy-menu-define dired-mode-regexp-menu dired-mode-map
  "Regexp menu for Dired mode."
  '("Regexp"
    ["Mark Containing..." dired-mark-files-containing-regexp
     :help "Mark files whose contents matches regexp"]
    ["Mark..." dired-mark-files-regexp
     :help "Mark files matching regexp for future operations"]
    ["Flag..." dired-flag-files-regexp
     :help "Flag files matching regexp for deletion"]
    ["Copy..." dired-do-copy-regexp
     :help "Copy marked files matching regexp"]
    ["Rename..." dired-do-rename-regexp
     :help "Rename marked files matching regexp"]
    ["Symlink..." dired-do-symlink-regexp
     :visible (fboundp 'make-symbolic-link)
     :help "Make symbolic links for files matching regexp"]
    ["Relative Symlink..." dired-do-relsymlink-regexp
     :visible (fboundp 'make-symbolic-link)
     :help "Make relative symbolic links for files matching regexp"]
    ["Hardlink..." dired-do-hardlink-regexp
     :help "Make hard links for files matching regexp"]
    ["Upcase" dired-upcase
     :enable (or (not (fboundp 'msdos-long-file-names))
                 (msdos-long-file-names))
     :help "Rename marked files to upper-case name"]
    ["Downcase" dired-downcase
     ;; When running on plain MS-DOS, there's only one
     ;; letter-case for file names.
     :enable (or (not (fboundp 'msdos-long-file-names))
                 (msdos-long-file-names))
     :help "Rename marked files to lower-case name"]
    "---"
    ["Mark From Image Tag..." image-dired-mark-tagged-files
     :help "Mark files whose image tags matches regexp"]))

(easy-menu-define dired-mode-mark-menu dired-mode-map
  "Mark menu for Dired mode."
  '("Mark"
    ["Toggle Marks" dired-toggle-marks
     :help "Mark unmarked files, unmark marked ones"]
    ["Mark" dired-mark
     :help "Mark current line's file for future operations"]
    ["Unmark" dired-unmark
     :help "Unmark or unflag current line's file"]
    ["Flag" dired-flag-file-deletion
     :help "Flag current line's file for deletion"]
    ["Flag Auto-save Files" dired-flag-auto-save-files
     :help "Flag auto-save files for deletion"]
    ["Flag Backup Files" dired-flag-backup-files
     :help "Flag all backup files for deletion"]
    ["Flag Garbage Files" dired-flag-garbage-files
     :help "Flag unneeded files for deletion"]
    ["Mark Executables" dired-mark-executables
     :help "Mark all executable files"]
    ["Mark Old Backups" dired-clean-directory
     :help "Flag old numbered backups for deletion"]
    ["Mark Directories" dired-mark-directories
     :help "Mark all directories except `.' and `..'"]
    ["Mark Symlinks" dired-mark-symlinks
     :visible (fboundp 'make-symbolic-link)
     :help "Mark all symbolic links"]
    ["Unmark All" dired-unmark-all-marks]
    ["Change Marks..." dired-change-marks
     :help "Replace marker with another character"]
    ["Next Marked" dired-next-marked-file
     :help "Move to next marked file"]
    ["Previous Marked" dired-prev-marked-file
     :help "Move to previous marked file"]))

(easy-menu-define dired-mode-operate-menu dired-mode-map
  "Operate menu for Dired mode."
  '("Operate"
    ["Copy to..." dired-do-copy
     :help "Copy current file or all marked files"]
    ["Rename to..." dired-do-rename
     :help "Rename current file or move marked files"]
    ("Delete"
     ["Delete Flagged Files" dired-do-flagged-delete
      :help "Delete all files flagged for deletion (D)"]
     ["Delete Marked (Not Flagged) Files" dired-do-delete
      :help "Delete current file or all marked files (excluding flagged files)"])
    ["Shell Command..." dired-do-shell-command
     :help "Run a shell command on current or marked files"]
    ["Asynchronous Shell Command..." dired-do-async-shell-command
     :help "Run a shell command asynchronously on current or marked files"]
    ["Symlink to..." dired-do-symlink
     :visible (fboundp 'make-symbolic-link)
     :help "Make symbolic links for current or marked files"]
    ["Relative Symlink to..." dired-do-relsymlink
     :visible (fboundp 'make-symbolic-link)
     :help "Make relative symbolic links for current or marked files"]
    ["Hardlink to..." dired-do-hardlink
     :help "Make hard links for current or marked files"]
    ["Print..." dired-do-print
     :help "Ask for print command and print marked files"]
    ["Compress" dired-do-compress
     :help "Compress/uncompress marked files"]
    ["Byte-compile" dired-do-byte-compile
     :help "Byte-compile marked Emacs Lisp files"]
    ["Load" dired-do-load
     :help "Load marked Emacs Lisp files"]
    ["Change Timestamp..." dired-do-touch
     :help "Change timestamp of marked files"]
    ["Change Mode..." dired-do-chmod
     :help "Change mode (attributes) of marked files"]
    ["Change Group..." dired-do-chgrp
     :visible (not (memq system-type '(ms-dos windows-nt)))
     :help "Change the group of marked files"]
    ["Change Owner..." dired-do-chown
     :visible (not (memq system-type '(ms-dos windows-nt)))
     :help "Change the owner of marked files"]
    ["Isearch Files..." dired-do-isearch
     :help "Incrementally search marked files for string"]
    ["Isearch Regexp Files..." dired-do-isearch-regexp
     :help "Incrementally search marked files for regexp"]
    ["Search Files..." dired-do-find-regexp
     :help "Search marked files for matches of regexp"]
    ["Query Replace in Files..." dired-do-find-regexp-and-replace
     :help "Replace regexp matches in marked files"]
    "---"
    ["Encrypt..." epa-dired-do-encrypt
     :help "Encrypt current or marked files"]
    ["Sign..." epa-dired-do-sign
     :help "Create digital signature of current or marked files"]
    ["Verify" epa-dired-do-verify
     :help "Verify digital signature of current or marked files"]
    ["Decrypt..." epa-dired-do-decrypt
     :help "Decrypt current or marked files"]
    "---"
    ["Display Image Thumbnails" image-dired-display-thumbs
     :help "Display image thumbnails for current or marked image files"]
    ["Add Image Comment..." image-dired-dired-comment-files
     :help "Add image comment to current or marked files"]
    ["Add Image Tags..." image-dired-tag-files
     :help "Add image tags to current or marked files"]
    ["Delete Image Tag..." image-dired-delete-tag
     :help "Delete image tag from current or marked files"]))

(defun dired-context-menu (menu click)
  "Populate MENU with Dired mode commands at CLICK."
  (when (mouse-posn-property (event-start click) 'dired-filename)
    (define-key menu [dired-separator] menu-bar-separator)
    (let ((easy-menu (make-sparse-keymap "Immediate")))
      (easy-menu-define nil easy-menu nil
        '("Immediate"
          ["Find This File" dired-mouse-find-file
           :help "Edit file at mouse click"]
          ["Find in Other Window" dired-mouse-find-file-other-window
           :help "Edit file at mouse click in other window"]))
      (dolist (item (reverse (lookup-key easy-menu [menu-bar immediate])))
        (when (consp item)
          (define-key menu (vector (car item)) (cdr item))))))
  menu)


;;; Dired mode

;; Dired mode is suitable only for specially formatted data.
(put 'dired-mode 'mode-class 'special)

(defvar grep-read-files-function)
;; Autoload cookie needed by desktop.el
;;;###autoload
(defun dired-mode (&optional dirname switches)
  "Mode for \"editing\" directory listings.
In Dired, you are \"editing\" a list of the files in a directory and
  (optionally) its subdirectories, in the format of `ls -lR'.
  Each directory is a page: use \\[backward-page] and \\[forward-page] to move pagewise.
\"Editing\" means that you can run shell commands on files, visit,
  compress, load or byte-compile them, change their file attributes
  and insert subdirectories into the same buffer.  You can \"mark\"
  files for later commands or \"flag\" them for deletion, either file
  by file or all files matching certain criteria.
You can move using the usual cursor motion commands.\\<dired-mode-map>
The buffer is read-only.  Digits are prefix arguments.
Type \\[dired-flag-file-deletion] to flag a file `D' for deletion.
Type \\[dired-mark] to Mark a file or subdirectory for later commands.
  Most commands operate on the marked files and use the current file
  if no files are marked.  Use a numeric prefix argument to operate on
  the next ARG (or previous -ARG if ARG<0) files, or just `1'
  to operate on the current file only.  Prefix arguments override marks.
  Mark-using commands display a list of failures afterwards.  Type \\[dired-summary]
  to see why something went wrong.
Type \\[dired-unmark] to Unmark a file or all files of an inserted subdirectory.
Type \\[dired-unmark-backward] to back up one line and unmark or unflag.
Type \\[dired-do-flagged-delete] to delete (eXpunge) the files flagged `D'.
Type \\[dired-find-file] to Find the current line's file
  (or dired it in another buffer, if it is a directory).
Type \\[dired-find-file-other-window] to find file or Dired directory in Other window.
Type \\[dired-maybe-insert-subdir] to Insert a subdirectory in this buffer.
Type \\[dired-do-rename] to Rename a file or move the marked files to another directory.
Type \\[dired-do-copy] to Copy files.
Type \\[dired-sort-toggle-or-edit] to toggle Sorting by name/date or change the `ls' switches.
Type \\[revert-buffer] to read all currently expanded directories aGain.
  This retains all marks and hides subdirs again that were hidden before.
Use \\`SPC' and \\`DEL' to move down and up by lines.

If Dired ever gets confused, you can either type \\[revert-buffer] \
to read the
directories again, type \\[dired-do-redisplay] \
to relist the file at point or the marked files or a
subdirectory, or type \\[dired-build-subdir-alist] to parse the buffer
again for the directory tree.

See the `dired' customization group for a list of user options.

This mode runs the following hooks:

  `dired-before-readin-hook'
  `dired-after-readin-hook'
  `dired-mode-hook'

Keybindings:
\\{dired-mode-map}"
  ;; Not to be called interactively (e.g. dired-directory will be set
  ;; to default-directory, which is wrong with wildcards).
  (kill-all-local-variables)
  (use-local-map dired-mode-map)
  (dired-advertise)			; default-directory is already set
  (setq major-mode 'dired-mode
	mode-name "Dired"
	;; case-fold-search nil
	buffer-read-only t
	mode-line-buffer-identification
	(propertized-buffer-identification "%17b"))
  (add-to-invisibility-spec '(dired . t))
  ;; Ignore dired-hide-details-* value of invisible text property by default.
  (when (eq buffer-invisibility-spec t)
    (setq buffer-invisibility-spec (list t)))
  (setq-local revert-buffer-function #'dired-revert)
  (setq-local buffer-stale-function #'dired-buffer-stale-p)
  (setq-local buffer-auto-revert-by-notification t)
  (setq-local page-delimiter "\n\n")
  (setq dired-directory (or dirname default-directory))
  ;; list-buffers uses this to display the dir being edited in this buffer.
  (setq list-buffers-directory
	(expand-file-name (if (listp dired-directory)
			      (car dired-directory)
			    dired-directory)))
  (setq-local dired-actual-switches (or switches dired-listing-switches))
  (setq-local font-lock-defaults
              '(dired-font-lock-keywords t nil nil beginning-of-line))
  (setq-local desktop-save-buffer 'dired-desktop-buffer-misc-data)
  (setq-local grep-read-files-function #'dired-grep-read-files)
  (setq dired-switches-alist nil)
  (hack-dir-local-variables-non-file-buffer) ; before sorting
  (dired-sort-other dired-actual-switches t)
  (when (featurep 'dnd)
    (setq-local dnd-protocol-alist
                (append dired-dnd-protocol-alist dnd-protocol-alist)))
  (add-hook 'file-name-at-point-functions #'dired-file-name-at-point nil t)
  (add-hook 'isearch-mode-hook #'dired-isearch-filenames-setup nil t)
  (add-hook 'context-menu-functions 'dired-context-menu 5 t)
  (run-mode-hooks 'dired-mode-hook))


;;; Idiosyncratic dired commands that don't deal with marks

(defun dired-summary ()
  "Summarize basic Dired commands and show recent Dired errors."
  (interactive)
  (dired-why)
  ;; FIXME this should check the key-bindings and use
  ;; substitute-command-keys if non-standard
  (message
   "d-elete, u-ndelete, x-punge, f-ind, o-ther window, R-ename, C-opy, h-elp"))

(defun dired-undo ()
  "Undo in a Dired buffer.
This doesn't recover lost files, it just undoes changes in the buffer itself.
You can use it to recover marks, killed lines or subdirs."
  (interactive)
  (let ((inhibit-read-only t))
    (undo))
  (dired-build-subdir-alist)
  (message "Change in Dired buffer undone.
Actual changes in files cannot be undone by Emacs."))

(defun dired-toggle-read-only ()
  "Edit Dired buffer with Wdired, or make it read-only.
If the current buffer can be edited with Wdired, (i.e. the major
mode is `dired-mode'), call `wdired-change-to-wdired-mode'.
Otherwise, toggle `read-only-mode'."
  (interactive)
  (unless (file-exists-p default-directory)
    (user-error "The current directory no longer exists"))
  (when (and (not (file-writable-p default-directory))
             (not (y-or-n-p
                   "Directory isn't writable; edit anyway? ")))
    (user-error "Directory %s isn't writable" default-directory))
  (if (derived-mode-p 'dired-mode)
      (wdired-change-to-wdired-mode)
    (read-only-mode 'toggle)))

(defun dired--trivial-next-line (arg)
  "Move down ARG lines, then position at filename."
  (let ((line-move-visual)
    (goal-column))
    (line-move arg t))
  ;; We never want to move point into an invisible line.
  (while (and (invisible-p (point))
          (not (if (and arg (< arg 0)) (bobp) (eobp))))
    (forward-char (if (and arg (< arg 0)) -1 1)))
  (dired-move-to-filename))

(defun dired-next-line (arg)
  "Move down ARG lines, then position at filename.
The argument ARG (interactively, prefix argument) says how many lines
to move; the default is one line.

Whether to skip empty lines and how to move from last line
is controlled by `dired-movement-style'."
  (interactive "^p")
  (if dired-movement-style
      (let ((old-position (progn
                            ;; It's always true that we should move
                            ;; to the filename when possible.
                            (dired-move-to-filename)
                            (point)))
            ;; Up/Down indicates the direction.
            (moving-down (if (cl-plusp arg)
                             1    ; means Down.
                           -1)))  ; means Up.
        ;; Line by line in case we forget to skip empty lines.
        (while (not (zerop arg))
          (dired--trivial-next-line moving-down)
          (when (= old-position (point))
            ;; Now point is at beginning/end of movable area,
            ;; but it still wants to move farther.
            (if (eq dired-movement-style 'cycle)
                ;; `cycle': go to the other end.
                (goto-char (if (cl-plusp moving-down)
                               (point-min)
                             (point-max)))
              ;; `bounded': go back to the last non-empty line.
              (while (string-match-p "\\`[[:blank:]]*\\'"
                                     (buffer-substring-no-properties
                                      (line-beginning-position)
                                      (line-end-position)))
                (dired--trivial-next-line (- moving-down)))
              ;; Encountered a boundary, so let's stop movement.
              (setq arg moving-down)))
          (when (not (string-match-p "\\`[[:blank:]]*\\'"
                                     (buffer-substring-no-properties
                                      (line-beginning-position)
                                      (line-end-position))))
            ;; Has moved to a non-empty line.  This movement does
            ;; make sense.
            (cl-decf arg moving-down))
          (setq old-position (point))))
    (dired--trivial-next-line arg)))

(defun dired-previous-line (arg)
  "Move up ARG lines, then position at filename.
The argument ARG (interactively, prefix argument) says how many lines
to move; the default is one line.

Whether to skip empty lines and how to move from first line
is controlled by `dired-movement-style'."
  (interactive "^p")
  (dired-next-line (- (or arg 1))))

(defun dired-next-dirline (arg &optional opoint)
  "Goto ARGth next directory file line."
  (interactive "p")
  (or opoint (setq opoint (point)))
  (if (if (> arg 0)
	  (re-search-forward dired-re-dir nil t arg)
	(beginning-of-line)
	(re-search-backward dired-re-dir nil t (- arg)))
      (dired-move-to-filename)		; user may type `i' or `f'
    (goto-char opoint)
    (error "No more subdirectories")))

(defun dired-prev-dirline (arg)
  "Goto ARGth previous directory file line."
  (interactive "p")
  (dired-next-dirline (- arg)))

(defun dired-up-directory (&optional other-window)
  "Run Dired on parent directory of current directory.
Find the parent directory either in this buffer or another buffer.
Creates a buffer if necessary.
If OTHER-WINDOW (the optional prefix arg), display the parent
directory in another window."
  (interactive "P")
  (let* ((dir (dired-current-directory))
	 (up (file-name-directory (directory-file-name dir))))
    (or (dired-goto-file (directory-file-name dir))
	;; Only try dired-goto-subdir if buffer has more than one dir.
	(and (cdr dired-subdir-alist)
	     (dired-goto-subdir up))
	(progn
	  (if other-window
	      (dired-other-window up)
	    (dired--find-possibly-alternative-file up))
	  (dired-goto-file dir)))))

(defun dired-get-file-for-visit ()
  "Get the current line's file name, with an error if file does not exist."
  (interactive)
  ;; We pass t for second arg so that we don't get error for `.' and `..'.
  (let ((raw (dired-get-filename nil t))
	file-name)
    (if (null raw)
	(user-error "No file on this line"))
    (setq file-name (file-name-sans-versions raw t))
    (if (file-exists-p file-name)
	file-name
      (if (file-symlink-p file-name)
	  (error "File is a symlink to a nonexistent target")
        (error (substitute-command-keys
                (concat "File no longer exists; type \\<dired-mode-map>"
                        "\\[revert-buffer] to update Dired buffer")))))))

;; Force C-m keybinding rather than `f' or `e' in the mode doc:
(define-obsolete-function-alias 'dired-advertised-find-file
  #'dired-find-file "23.2")
(defun dired-find-file ()
  "In Dired, visit the file or directory named on this line."
  (interactive)
  (dired--find-possibly-alternative-file (dired-get-file-for-visit)))

(defun dired--find-possibly-alternative-file (file)
  "Find FILE, but respect `dired-kill-when-opening-new-dired-buffer'."
  (if (and dired-kill-when-opening-new-dired-buffer
           (file-directory-p file)
           (< (length (get-buffer-window-list)) 2))
      (progn
        (set-buffer-modified-p nil)
        (dired--find-file #'find-alternate-file file))
    (dired--find-file #'find-file file)))

(defun dired--find-file (find-file-function file)
  "Call FIND-FILE-FUNCTION on FILE, but bind some relevant variables."
  ;; Bind `find-file-run-dired' so that the command works on directories
  ;; too, independent of the user's setting.
  (let ((find-file-run-dired t)
        ;; This binding prevents problems with preserving point in
        ;; windows displaying Dired buffers, because reverting a Dired
        ;; buffer empties it, which changes the places where the
        ;; markers used by switch-to-buffer-preserve-window-point
        ;; point.
        (switch-to-buffer-preserve-window-point
         (if dired-auto-revert-buffer
             nil
           switch-to-buffer-preserve-window-point)))
    (funcall find-file-function file)))

(defun dired-find-alternate-file ()
  "In Dired, visit file or directory on current line via `find-alternate-file'.
This kills the Dired buffer, then visits the current line's file or directory."
  (interactive)
  (set-buffer-modified-p nil)
  (find-alternate-file (dired-get-file-for-visit)))
;; Don't override the setting from .emacs.
;;;###autoload (put 'dired-find-alternate-file 'disabled t)

(defun dired-mouse-find-file (event &optional find-file-func find-dir-func)
  "In Dired, visit the file or directory name you click on.
The optional arguments FIND-FILE-FUNC and FIND-DIR-FUNC specify
functions to visit the file and directory, respectively.  If
omitted or nil, these arguments default to `find-file' and `dired',
respectively.  If `dired-kill-when-opening-new-dired-buffer' is
non-nil, FIND-DIR-FUNC defaults to `find-alternate-file' instead,
so that the original Dired buffer is not kept."
  (interactive "e")
  (or find-file-func (setq find-file-func 'find-file))
  (let (window pos file)
    (save-excursion
      (setq window (posn-window (event-end event))
	    pos (posn-point (event-end event)))
      (if (not (windowp window))
	  (error "No file chosen"))
      (set-buffer (window-buffer window))
      (unless find-dir-func
        (setq find-dir-func
              (if (and dired-kill-when-opening-new-dired-buffer
                       (< (length (get-buffer-window-list)) 2))
                  'find-alternate-file
                'dired)))
      (goto-char pos)
      (setq file (dired-get-file-for-visit)))
    (if (file-directory-p file)
	(or (and (cdr dired-subdir-alist)
		 (dired-goto-subdir file))
	    (progn
	      (select-window window)
              (funcall find-dir-func file)))
      (select-window window)
      (dired--find-file find-file-func (file-name-sans-versions file t)))))

(defun dired-mouse-find-file-other-window (event)
  "In Dired, visit the file or directory name you click on in another window."
  (interactive "e")
  (dired-mouse-find-file event 'find-file-other-window 'dired-other-window))

(defun dired-mouse-find-file-other-frame (event)
  "In Dired, visit the file or directory name you click on in another frame."
  (interactive "e")
  (dired-mouse-find-file event 'find-file-other-frame 'dired-other-frame))

(defun dired-view-file ()
  "In Dired, examine a file in view mode, returning to Dired when done.
When file is a directory, show it in this buffer if it is inserted.
Otherwise, display it in another buffer."
  (interactive)
  (let ((file (dired-get-file-for-visit)))
    (if (file-directory-p file)
	(or (and (cdr dired-subdir-alist)
		 (dired-goto-subdir file))
	    (dired file))
      (view-file file))))

(defun dired-find-file-other-window ()
  "In Dired, visit this file or directory in another window."
  (interactive)
  (dired--find-file #'find-file-other-window (dired-get-file-for-visit)))

(defun dired-display-file ()
  "In Dired, display this file or directory in another window."
  (interactive)
  (display-buffer (find-file-noselect (dired-get-file-for-visit))
		  t))


;;; Functions for extracting and manipulating file names in Dired buffers

(defun dired-unhide-subdir ()
  (with-silent-modifications
    (dired--unhide (dired-subdir-min) (dired-subdir-max))))

(defun dired-subdir-hidden-p (dir)
  (save-excursion
    (dired-goto-subdir dir)
    (dired--hidden-p)))

(defun dired-subdir-min ()
  (save-excursion
    (if (not (dired-prev-subdir 0 t t))
	(error "Not in a subdir!")
      (point))))

(defun dired-get-filename (&optional localp no-error-if-not-filep)
  "In Dired, return name of file mentioned on this line.
Value returned normally includes the directory name.
Optional arg LOCALP with value `no-dir' means don't include directory
name in result.  A value of `verbatim' means to return the name exactly as
it occurs in the buffer, and a value of t means construct name relative to
`default-directory', which still may contain slashes if in a subdirectory.
Optional arg NO-ERROR-IF-NOT-FILEP means treat `.' and `..' as
regular filenames and return nil if no filename on this line.
Otherwise, an error occurs in these cases."
  (let ((hidden (and dired-subdir-alist
                     (dired-subdir-hidden-p
                      (dired-current-directory))))
	case-fold-search file p1 p2 already-absolute)
    (when hidden
      (dired-unhide-subdir))
    (save-excursion
      (if (setq p1 (dired-move-to-filename (not no-error-if-not-filep)))
	  (setq p2 (dired-move-to-end-of-filename no-error-if-not-filep))))
    (when hidden
      (dired-hide-subdir 1))
    ;; nil if no file on this line, but no-error-if-not-filep is t:
    (if (setq file (and p1 p2 (buffer-substring p1 p2)))
	(progn
	  ;; Get rid of the mouse-face property that file names have.
	  (set-text-properties 0 (length file) nil file)
	  ;; Unquote names quoted by ls or by dired-insert-directory.
	  ;; This code was written using `read' to unquote, because
          ;; it's faster than substituting \007 (4 chars) -> ^G (1
          ;; char) etc. in a lisp loop.  Unfortunately, this decision
          ;; has necessitated hacks such as dealing with filenames
          ;; with quotation marks in their names.
	  (while (string-match "\\(?:[^\\]\\|\\`\\)\\(\"\\)" file)
	    (setq file (replace-match "\\\"" nil t file 1)))
          ;; Unescape any spaces escaped by ls -b (bug#10469).
          ;; Other -b quotes, eg \t, \n, work transparently.
          (if (dired-switches-escape-p dired-actual-switches)
              (let ((start 0)
                    (rep "")
                    (shift -1))
                (if (eq localp 'verbatim)
                    (setq rep "\\\\"
                          shift +1))
                (while (string-match "\\(\\\\\\) " file start)
                  (setq file (replace-match rep nil t file 1)
                        start (+ shift (match-end 0))))))
	  (when (eq system-type 'windows-nt)
	    (save-match-data
	      (let ((start 0))
		(while (string-match "\\\\" file start)
		  (aset file (match-beginning 0) ?/)
		  (setq start (match-end 0))))))

          ;; Hence we don't need to worry about converting `\\' back to `\'.
          (setq file (read (concat "\"" file "\"")))))
    (and file (files--name-absolute-system-p file)
	 (setq already-absolute t))
    (cond
     ((null file)
      nil)
     ((eq localp 'verbatim)
      file)
     ((and (not no-error-if-not-filep)
	   (member file '("." "..")))
      (error "Cannot operate on `.' or `..'"))
     ((and (eq localp 'no-dir) already-absolute)
      (file-name-nondirectory file))
     (already-absolute
      (let ((handler (find-file-name-handler file nil)))
	;; check for safe-magic property so that we won't
	;; put /: for names that don't really need them.
	;; For instance, .gz files when auto-compression-mode is on.
	(if (and handler (not (get handler 'safe-magic)))
	    (concat "/:" file)
	  file)))
     ((eq localp 'no-dir)
      file)
     ((equal (dired-current-directory) "/")
      (setq file (concat (dired-current-directory localp) file))
      (let ((handler (find-file-name-handler file nil)))
	;; check for safe-magic property so that we won't
	;; put /: for names that don't really need them.
	;; For instance, .gz files when auto-compression-mode is on.
	(if (and handler (not (get handler 'safe-magic)))
	    (concat "/:" file)
	  file)))
     (t
      (concat (dired-current-directory localp) file)))))

(defun dired-string-replace-match (regexp string newtext
                                          &optional literal global)
  "Replace first match of REGEXP in STRING with NEWTEXT.
If it does not match, nil is returned instead of the new string.
Optional arg LITERAL means to take NEWTEXT literally.
Optional arg GLOBAL means to replace all matches."
  (if global
      (let ((start 0) ret)
	(while (string-match regexp string start)
	  (let ((from-end (- (length string) (match-end 0))))
	    (setq ret (setq string (replace-match newtext t literal string)))
	    (setq start (- (length string) from-end))))
	ret)
    (if (not (string-match regexp string 0))
	nil
      (replace-match newtext t literal string))))

(defun dired-make-absolute (file &optional dir)
  ;;"Convert FILE (a file name relative to DIR) to an absolute file name."
  ;; We can't always use expand-file-name as this would get rid of `.'
  ;; or expand in / instead default-directory if DIR=="".
  ;; This should be good enough for ange-ftp.
  ;; It should be reasonably fast, though, as it is called in
  ;; dired-get-filename.
  (concat (or dir default-directory) file))

(defun dired-make-relative (file &optional dir)
  "Convert FILE (an absolute file name) to a name relative to DIR.
If DIR is omitted or nil, it defaults to `default-directory'.
If FILE is not in the directory tree of DIR, return FILE
unchanged."
  (or dir (setq dir default-directory))
  ;; This case comes into play if default-directory is set to
  ;; use ~.
  (if (string-match-p "\\(\\`\\|:\\)~" dir)
      (setq dir (expand-file-name dir)))
  (if (string-match (concat "^" (regexp-quote dir)) file)
      (substring file (match-end 0))
    file))


;;; Mode to hide details

(define-minor-mode dired-hide-details-mode
  "Toggle visibility of detailed information in current Dired buffer.
When this minor mode is enabled, details such as file ownership and
permissions are hidden from view.

See options: `dired-hide-details-hide-symlink-targets' and
`dired-hide-details-hide-information-lines'."
  :group 'dired
  (unless (derived-mode-p 'dired-mode 'wdired-mode)
    (error "Not a Dired buffer"))
  (dired-hide-details-update-invisibility-spec)
  (if dired-hide-details-mode
      (add-hook 'wdired-mode-hook
		'dired-hide-details-update-invisibility-spec
		nil
		t)
    (remove-hook 'wdired-mode-hook
		 'dired-hide-details-update-invisibility-spec
		 t)))

(defun dired-hide-details-update-invisibility-spec ()
  (funcall (if dired-hide-details-mode
	       'add-to-invisibility-spec
	     'remove-from-invisibility-spec)
	   'dired-hide-details-detail)
  (funcall (if (and dired-hide-details-mode
		    dired-hide-details-hide-information-lines)
	       'add-to-invisibility-spec
	     'remove-from-invisibility-spec)
	   'dired-hide-details-information)
  (funcall (if (and dired-hide-details-mode
		    dired-hide-details-hide-symlink-targets
		    (not (derived-mode-p 'wdired-mode)))
	       'add-to-invisibility-spec
	     'remove-from-invisibility-spec)
	   'dired-hide-details-link))


;;; Functions to hide/unhide text

(defun dired--find-hidden-pos (start end)
  (text-property-any start end 'invisible 'dired))

(defun dired--hidden-p (&optional pos)
  (eq (get-char-property (or pos (point)) 'invisible) 'dired))

(defun dired--hide (start end)
  ;; The old code used selective-display which only works at
  ;; a line-granularity, so it used start and end positions that where
  ;; approximate ("anywhere on the line is fine").
  (save-excursion
    (put-text-property (progn (goto-char start) (line-end-position))
                       (progn (goto-char end) (line-end-position))
                       'invisible 'dired)))

(defun dired--unhide (start end)
  ;; The old code used selective-display which only works at
  ;; a line-granularity, so it used start and end positions that where
  ;; approximate ("anywhere on the line is fine").
  (save-excursion
    (let ((inhibit-read-only t))
      (remove-list-of-text-properties
       (progn (goto-char start) (line-end-position))
       (progn (goto-char end) (line-end-position))
       '(invisible))
      (dired-insert-set-properties start end))))

;;; Functions for finding the file name in a dired buffer line

(defvar dired-permission-flags-regexp
  "\\([^ ]\\)[-r][-w]\\([^ ]\\)[-r][-w]\\([^ ]\\)[-r][-w]\\([^ ]\\)"
  "Regular expression to match the permission flags in `ls -l'.")

;; Move to first char of filename on this line.
;; Returns position (point) or nil if no filename on this line."
(defun dired-move-to-filename (&optional raise-error eol)
  "Move to the beginning of the filename on the current line.
Return the position of the beginning of the filename, or nil if none found.

If RAISE-ERROR, signal an error if we can't find the filename on
the current line.

If EOL, it should be an position to use instead of
`line-end-position' as the end of the line."
  ;; This is the UNIX version.
  (or eol (setq eol (line-end-position)))
  (beginning-of-line)
  ;; First try assuming `ls --dired' was used.
  (let ((change (next-single-property-change (point) 'dired-filename nil eol)))
    (cond
     ((and change (< change eol))
      (goto-char change))
     ((re-search-forward directory-listing-before-filename-regexp eol t)
      (goto-char (match-end 0)))
     ((re-search-forward dired-permission-flags-regexp eol t)
      ;; Ha!  There *is* a file.  Our regexp-from-hell just failed to find it.
      (if raise-error
	  (error "Unrecognized line!  Check directory-listing-before-filename-regexp"))
      (beginning-of-line)
      nil)
     (raise-error
      (error "No file on this line")))))

(defun dired-move-to-end-of-filename (&optional no-error)
  ;; Assumes point is at beginning of filename,
  ;; thus the rwx bit re-search-backward below will succeed in *this*
  ;; line if at all.  So, it should be called only after
  ;; (dired-move-to-filename t).
  ;; On failure, signals an error (with non-nil NO-ERROR just returns nil).
  ;; This is the UNIX version.
  (if (get-text-property (point) 'dired-filename)
      (goto-char (next-single-property-change (point) 'dired-filename))
    (let ((opoint (point))
          (used-F (dired-check-switches dired-actual-switches "F" "classify"))
          (eol (line-end-position))
          (hidden (dired--hidden-p))
          file-type executable symlink)
      (if hidden
	  nil
	(save-excursion	;; Find out what kind of file this is:
	  ;; Restrict perm bits to be non-blank,
	  ;; otherwise this matches one char to early (looking backward):
	  ;; "l---------" (some systems make symlinks that way)
	  ;; "----------" (plain file with zero perms)
	  (if (re-search-backward
	       dired-permission-flags-regexp nil t)
	      (setq file-type (char-after (match-beginning 1))
		    symlink (eq file-type ?l)
		    ;; Only with -F we need to know whether it's an executable
		    executable (and
				used-F
				(string-match
				 "[xst]" ;; execute bit set anywhere?
				 (concat
				  (match-string 2)
				  (match-string 3)
				  (match-string 4)))))
	    (or no-error (error "No file on this line"))))
	;; Move point to end of name:
	(if symlink
	    (if (search-forward " -> " eol t)
		(progn
		  (forward-char -4)
		  (and used-F
		       dired-ls-F-marks-symlinks
		       (eq (preceding-char) ?@)	;; did ls really mark the link?
		       (forward-char -1))))
	  (goto-char eol) ;; else not a symbolic link
	  ;; ls -lF marks dirs, sockets, fifos and executables with exactly
	  ;; one trailing character. (Executable bits on symlinks ain't mean
	  ;; a thing, even to ls, but we know it's not a symlink.)
	  (and used-F
	       (or (memq file-type '(?d ?s ?p))
		   executable)
	       (forward-char -1))))
      (or no-error
	  (not (eq opoint (point)))
	  (error "%s" (if hidden
                          (substitute-command-keys
                           "File line is hidden, type \\[dired-hide-subdir] to unhide")
                        "No file on this line")))
      (if (eq opoint (point))
	  nil
	(point)))))


;;; Copy names of marked files into kill-ring

(defun dired-copy-filename-as-kill (&optional arg)
  "Copy names of marked (or next ARG) files into the kill ring.
If there are several names, they will be separated by a space,
and file names that have spaces or quote characters in them will
be quoted (with double quotes).  (When there's a single file, no
quoting is done.)

With a zero prefix arg, use the absolute file name of each marked file.
With \\[universal-argument], use the file name relative to the Dired buffer's
`default-directory'.  (This still may contain slashes if in a subdirectory.)

If on a subdir headerline, use absolute subdirname instead;
prefix arg and marked files are ignored in this case.

You can then feed the file name(s) to other commands with \\[yank]."
  (interactive "P")
  (let* ((files
          (or (ensure-list (dired-get-subdir))
              (if arg
                  (cond ((zerop (prefix-numeric-value arg))
                         (dired-get-marked-files))
                        ((consp arg)
                         (dired-get-marked-files t))
                        (t
                         (dired-get-marked-files
			  'no-dir (prefix-numeric-value arg))))
                (dired-get-marked-files 'no-dir))))
         (string
          (if (length= files 1)
              (car files)
            (mapconcat (lambda (file)
                         (if (string-match-p "[ \"']" file)
                             (format "%S" file)
                           file))
                       files
                       " "))))
    (unless (string= string "")
      (if (eq last-command 'kill-region)
          (kill-append string nil)
        (kill-new string))
      (message "%s" string))))


;;; Keeping Dired buffers in sync with the filesystem and with each other

(defun dired-buffers-for-dir (dir &optional file)
  "Return a list of buffers for DIR (top level or in-situ subdir).
If FILE is non-nil, include only those whose wildcard pattern (if any)
matches FILE.
The list is in reverse order of buffer creation, most recent last.
As a side effect, killed dired buffers for DIR are removed from
`dired-buffers'."
  (setq dir (file-name-as-directory (expand-file-name dir)))
  (let (result buf)
    (dolist (elt dired-buffers)
      (setq buf (cdr elt))
      (cond
       ((null (buffer-name buf))
	;; Buffer is killed - clean up:
	(setq dired-buffers (delq elt dired-buffers)))
       ((dired-in-this-tree-p dir (car elt))
	(with-current-buffer buf
          (and (assoc dir dired-subdir-alist)
	       (or (null file)
		   (if (stringp dired-directory)
		       (let ((wildcards (file-name-nondirectory
					 dired-directory)))
			 (or (zerop (length wildcards))
			     (string-match-p (dired-glob-regexp wildcards)
                                             file)))
		     (member (expand-file-name file dir)
			     (cdr dired-directory))))
               (setq result (cons buf result)))))))
    result))

(defun dired-buffers-for-dir-or-subdir (dir)
  "Return a list of buffers for DIR or a subdirectory thereof.
As a side effect, killed dired buffers for DIR are removed from
`dired-buffers'."
  (setq dir (file-name-as-directory dir))
  (let (result buf)
    (dolist (elt dired-buffers)
      (setq buf (cdr elt))
      (cond
       ((null (buffer-name buf))
	;; Buffer is killed - clean up:
	(setq dired-buffers (delq elt dired-buffers)))
       ((dired-in-this-tree-p (car elt) dir)
        (setq result (cons buf result)))))
    result))

(defun dired-glob-regexp (pattern)
  "Convert glob-pattern PATTERN to a regular expression."
  (let ((matched-in-pattern 0)  ;; How many chars of PATTERN we've handled.
	regexp)
    (while (string-match "[[?*]" pattern matched-in-pattern)
      (let ((op-end (match-end 0))
	    (next-op (aref pattern (match-beginning 0))))
	(setq regexp (concat regexp
			     (regexp-quote
			      (substring pattern matched-in-pattern
					 (match-beginning 0)))))
	(cond ((= next-op ??)
	       (setq regexp (concat regexp "."))
	       (setq matched-in-pattern op-end))
	      ((= next-op ?\[)
	       ;; Fails to handle ^ yet ????
	       (let* ((set-start (match-beginning 0))
		      (set-cont
		       (if (= (aref pattern (1+ set-start)) ?^)
			   (+ 3 set-start)
			 (+ 2 set-start)))
		      (set-end (string-search "]" pattern set-cont))
		      (set (substring pattern set-start (1+ set-end))))
		 (setq regexp (concat regexp set))
		 (setq matched-in-pattern (1+ set-end))))
	      ((= next-op ?*)
	       (setq regexp (concat regexp ".*"))
	       (setq matched-in-pattern op-end)))))
    (concat "\\`"
	    regexp
	    (regexp-quote
	     (substring pattern matched-in-pattern))
	    "\\'")))

(defun dired-advertise ()
  ;;"Advertise in variable `dired-buffers' that we dired `default-directory'."
  ;; With wildcards we actually advertise too much.
  (let ((expanded-default (expand-file-name default-directory)))
    (if (memq (current-buffer) (dired-buffers-for-dir expanded-default))
	t				; we have already advertised ourselves
      (setq dired-buffers
	    (cons (cons expanded-default (current-buffer))
		  dired-buffers)))))

(defun dired-unadvertise (dir)
  ;; Remove DIR from the buffer alist in variable dired-buffers.
  ;; This has the effect of removing any buffer whose main directory is DIR.
  ;; It does not affect buffers in which DIR is a subdir.
  ;; Removing is also done as a side-effect in dired-buffer-for-dir.
  (setq dired-buffers
	(delq (assoc (expand-file-name dir) dired-buffers) dired-buffers)))


;;; Utility functions

(defun dired-in-this-tree-p (file dir)
  ;;"Is FILE part of the directory tree starting at DIR?"
  (let (case-fold-search)
    (string-match-p (concat "^" (regexp-quote dir)) file)))

(define-obsolete-function-alias 'dired-in-this-tree
  'dired-in-this-tree-p "27.1")

(defun dired-normalize-subdir (dir)
  ;; Prepend default-directory to DIR if relative file name.
  ;; dired-get-filename must be able to make a valid file name from a
  ;; file and its directory DIR.
  (file-name-as-directory
   (if (file-name-absolute-p dir)
       dir
     (expand-file-name dir default-directory))))

(defun dired-get-subdir ()
  ;;"Return the subdir name on this line, or nil if not on a headerline."
  ;; Look up in the alist whether this is a headerline.
  (save-excursion
    (let ((cur-dir (dired-current-directory)))
      (beginning-of-line)		; alist stores b-o-l positions
      (and (zerop (- (point)
                     (cdr (assoc cur-dir
                                 dired-subdir-alist))))
           cur-dir))))

(define-obsolete-function-alias 'dired-get-subdir-min 'cdr "27.1")

(defun dired-get-subdir-max (elt)
  (save-excursion
    (goto-char (cdr elt))
    (dired-subdir-max)))

(defun dired-clear-alist ()
  (while dired-subdir-alist
    (set-marker (cdr (car dired-subdir-alist)) nil)
    (setq dired-subdir-alist (cdr dired-subdir-alist))))

(defun dired-subdir-index (dir)
  ;; Return an index into alist for use with nth
  ;; for the sake of subdir moving commands.
  (let (found (index 0) (alist dired-subdir-alist))
    (while alist
      (if (string= dir (car (car alist)))
	  (setq alist nil found t)
	(setq alist (cdr alist) index (1+ index))))
    (if found index nil)))

(defun dired-next-subdir (arg &optional no-error-if-not-found no-skip)
  "Go to next subdirectory, regardless of level."
  ;; Use 0 arg to go to this directory's header line.
  ;; NO-SKIP prevents moving to end of header line, returning whatever
  ;; position was found in dired-subdir-alist.
  (interactive "p")
  (let ((this-dir (dired-current-directory))
	pos index)
    ;; nth with negative arg does not return nil but the first element
    (setq index (- (dired-subdir-index this-dir) arg))
    (setq pos (if (>= index 0)
                  (cdr (nth index dired-subdir-alist))))
    (if pos
	(progn
	  (goto-char pos)
	  (or no-skip (end-of-line))
	  (point))
      (if no-error-if-not-found
	  nil				; return nil if not found
	(error "%s directory" (if (> arg 0) "Last" "First"))))))

(defun dired-build-subdir-alist (&optional switches)
  "Build `dired-subdir-alist' by parsing the buffer.
Returns the new value of the alist.
If optional arg SWITCHES is non-nil, use its value
instead of `dired-actual-switches'."
  (interactive)
  (dired-clear-alist)
  (save-excursion
    (let* ((count 0)
	   (inhibit-read-only t)
	   (buffer-undo-list t)
	   (switches (or switches dired-actual-switches))
	   new-dir-name
	   (R-ftp-base-dir-regex
	    ;; Used to expand subdirectory names correctly in recursive
	    ;; ange-ftp listings.
	    (and (dired-switches-recursive-p switches)
		 (string-match "\\`/.*:\\(/.*\\)" default-directory)
		 (concat "\\`" (match-string 1 default-directory)))))
      (goto-char (point-min))
      (setq dired-subdir-alist nil)
      (while (re-search-forward dired-subdir-regexp nil t)
	;; Avoid taking a file name ending in a colon
	;; as a subdir name.
	(unless (save-excursion
		  (goto-char (match-beginning 0))
		  (beginning-of-line)
		  (forward-char 2)
		  (looking-at-p dired-re-perms))
	  (save-excursion
	    (goto-char (match-beginning 1))
	    (setq new-dir-name
		  (buffer-substring-no-properties (point) (match-end 1))
		  new-dir-name
		  (save-match-data
		    (if (and R-ftp-base-dir-regex
			     (not (string= new-dir-name default-directory))
			     (string-match R-ftp-base-dir-regex new-dir-name))
			(concat default-directory
				(substring new-dir-name (match-end 0)))
		      (expand-file-name new-dir-name))))
	    (delete-region (point) (match-end 1))
	    (insert new-dir-name))
	  (setq count (1+ count))
	  ;; Undo any escaping of newlines and \ by dired-insert-directory.
	  ;; Convert "n" preceded by odd number of \ to newline, and \\ to \.
	  (when (and (dired-switches-escape-p switches)
		     (string-match-p "\\\\" new-dir-name))
	    (let (temp res)
	      (mapc (lambda (char)
		      (cond ((equal char ?\\)
			     (if temp
				 (setq res (concat res "\\")
				       temp nil)
			       (setq temp "\\")))
			    ((and temp (equal char ?n))
			     (setq res (concat res "\n")
				   temp nil))
			    (t
			     (setq res (concat res temp (char-to-string char))
				   temp nil))))
		    new-dir-name)
	      (setq new-dir-name res)))
	  (dired-alist-add-1 new-dir-name
                             ;; Place a sub directory boundary between lines.
                             (save-excursion
                               (goto-char (match-beginning 0))
                               (beginning-of-line)
                               (point-marker)))))
      (if (and (> count 1) (called-interactively-p 'interactive))
	  (message "Buffer includes %d directories" count)))
    ;; We don't need to sort it because it is in buffer order per
    ;; constructionem.  Return new alist:
    dired-subdir-alist))

(defun dired-alist-add-1 (dir new-marker)
  ;; Add new DIR at NEW-MARKER.  Don't sort.
  (setq dired-subdir-alist
	(cons (cons (dired-normalize-subdir dir) new-marker)
	      dired-subdir-alist)))

(defun dired-goto-next-nontrivial-file ()
  ;; Position point on first nontrivial file after point.
  (dired-goto-next-file);; so there is a file to compare with
  (if (stringp dired-trivial-filenames)
      (while (and (not (eobp))
		  (string-match-p dired-trivial-filenames
                                  (file-name-nondirectory
                                   (or (dired-get-filename nil t) ""))))
	(forward-line 1)
	(dired-move-to-filename))))

(defun dired-goto-next-file ()
  (let ((max (1- (dired-subdir-max))))
    (while (and (not (dired-move-to-filename)) (< (point) max))
      (forward-line 1))))

(defun dired-goto-file (file)
  "Go to line describing file FILE in this Dired buffer."
  ;; Return value of point on success, else nil.
  ;; FILE must be an absolute file name.
  ;; Loses if FILE contains control chars like "\007" for which ls
  ;; either inserts "?" or "\\007" into the buffer, so we won't find
  ;; it in the buffer.
  (interactive
   (prog1				; let push-mark display its message
       (list (expand-file-name
	      (read-file-name "Goto file: "
			      (dired-current-directory))))
     (push-mark)))
  (unless (file-name-absolute-p file)
    (error "File name `%s' is not absolute" file))
  (setq file (directory-file-name file)) ; does no harm if not a directory
  (let* ((case-fold-search nil)
	 (dir (file-name-directory file))
	 (found (or
		 ;; First, look for a listing under the absolute name.
		 (save-excursion
		   (goto-char (point-min))
		   (dired-goto-file-1 file file (point-max)))
                 ;; Next, look for it as a relative name with leading
                 ;; subdirectories.  (This happens in Dired buffers
                 ;; created by find-dired, for example.)
                 (save-excursion
                   (goto-char (point-min))
                   (dired-goto-file-1 (file-relative-name file
                                                          default-directory)
                                      file (point-max)))
		 ;; Otherwise, look for it as a relative name, a base
		 ;; name only.  The hair is to get the result of
		 ;; `dired-goto-subdir' without calling it if we don't
		 ;; have any subdirs.
		 (save-excursion
		   (when (if (string= dir (expand-file-name default-directory))
			     (goto-char (point-min))
			   (and (cdr dired-subdir-alist)
				(dired-goto-subdir dir)))
		     (dired-goto-file-1 (file-name-nondirectory file)
					file
					(dired-subdir-max)))))))
    ;; Return buffer position, if found.
    (if found
	(goto-char found))))

(defun dired-goto-file-1 (file full-name limit)
  "Advance to the Dired listing labeled by FILE; return its position.
Return nil if the listing is not found.  If FILE contains
characters that would not appear in a Dired buffer, search using
the quoted forms of those characters.

FULL-NAME specifies the actual file name the listing must have,
as returned by `dired-get-filename'.  LIMIT is the search limit."
  (let (str)
    (setq str (string-replace "\^m" "\\^m"  file))
    (setq str (string-replace "\\" "\\\\" str))
    (and (dired-switches-escape-p dired-actual-switches)
	 (string-match-p "[ \t\n]" str)
	 ;; FIXME: to fix this for embedded control characters etc, we
	 ;; should escape everything that `ls -b' does.
	 (setq str (string-replace " " "\\ "  str)
	       str (string-replace "\t" "\\t" str)
	       str (string-replace "\n" "\\n" str)))
    (let ((found nil)
	  ;; filenames are preceded by SPC, this makes the search faster
	  ;; (e.g. for the filename "-").
	  (search-string (concat " " str)))
      (while (and (not found)
		  (search-forward search-string limit 'move))
	;; Check that we are in the right place.  Match could have
	;; BASE just as initial substring or in permission bits etc.
	(if (equal full-name (dired-get-filename nil t))
	    (setq found (dired-move-to-filename))
	  (forward-line 1)))
      found)))

(defvar dired-find-subdir)

;; FIXME document whatever dired-x is doing.
(defun dired-initial-position (dirname)
  "Return position of point in a new listing of DIRNAME.
Point is assumed to be at the beginning of a new subdir line.
Runs the hook `dired-initial-position-hook'."
  (end-of-line)
  (and (featurep 'dired-x) dired-find-subdir
       (dired-goto-subdir dirname))
  (if dired-trivial-filenames (dired-goto-next-nontrivial-file))
  (run-hooks 'dired-initial-position-hook))

;; These are hooks which make tree dired work.
;; They are in this file because other parts of dired need to call them.
;; But they don't call the rest of tree dired unless there are subdirs loaded.

;; This function is called for each retrieved filename.
;; It could stand to be faster, though it's mostly function call
;; overhead.  Avoiding the function call seems to save about 10% in
;; dired-get-filename.  Make it a defsubst?
(defun dired-current-directory (&optional localp)
  "Return the name of the subdirectory to which this line belongs.
This returns a string with trailing slash, like `default-directory'.
Optional argument means return a file name relative to `default-directory',
in which case the value could be an empty string if `default-directory'
is the directory where the file on this line resides."
  (let ((here (point))
	(alist (or dired-subdir-alist
		   ;; probably because called in a non-dired buffer
		   (error "No subdir-alist in %s" (current-buffer))))
	elt dir)
    (while alist
      (setq elt (car alist)
	    dir (car elt)
	    ;; use `<=' (not `<') as subdir line is part of subdir
	    alist (if (<= (cdr elt) here)
		      nil		; found
		    (cdr alist))))
    (if localp
	(dired-make-relative dir default-directory)
      dir)))

;; Subdirs start at the beginning of their header lines and end just
;; before the beginning of the next header line (or end of buffer).

(defun dired-subdir-max ()
  (save-excursion
    (if (or (null (cdr dired-subdir-alist)) (not (dired-next-subdir 1 t t)))
	(point-max)
      (point))))

;; This should be a builtin
(defun dired-buffer-more-recently-used-p (buffer1 buffer2)
  "Return t if BUFFER1 is more recently used than BUFFER2.
Considers buffers closer to the car of `buffer-list' to be more recent."
  (and (not (equal buffer1 buffer2))
       (memq buffer1 (buffer-list))
       (not (memq buffer1 (memq buffer2 (buffer-list))))))


;;; Deleting files

(defcustom dired-recursive-deletes 'top
  "Whether Dired deletes directories recursively.
If nil, Dired will not delete non-empty directories.
`always' means to delete non-empty directories recursively,
without asking.  This is dangerous!
`top' means to ask for each top-level directory specified by the
Dired deletion command, and delete its subdirectories without
asking.
Any other value means to ask for each directory."
  :type '(choice :tag "Delete non-empty directories"
		 (const :tag "Yes" always)
		 (const :tag "No--only delete empty directories" nil)
		 (const :tag "Confirm for each directory" t)
		 (const :tag "Confirm for each top directory only" top))
  :group 'dired)

(define-obsolete-variable-alias 'dired-re-no-dot
  'directory-files-no-dot-files-regexp "28.1")

;; Delete file, possibly delete a directory and all its files.
;; This function is useful outside of dired.  One could change its name
;; to e.g. recursive-delete-file and put it somewhere else.
(defun dired-delete-file (file &optional recursive trash) "\
Delete FILE or directory (possibly recursively if optional RECURSIVE is true.)
RECURSIVE determines what to do with a non-empty directory.  The effect of
its possible values is:

  nil           -- do not delete.
  `always'      -- delete recursively without asking.
  `top'         -- ask for each directory at top level.
  Anything else -- ask for each sub-directory.

TRASH non-nil means to trash the file instead of deleting, provided
`delete-by-moving-to-trash' (which see) is non-nil."
       ;; This test is equivalent to
       ;; (and (file-directory-p fn) (not (file-symlink-p fn)))
       ;; but more efficient
       (if (not (eq t (car (file-attributes file))))
           (delete-file file trash)
         (let* ((empty-dir-p (null (directory-files
                                    file t
                                    directory-files-no-dot-files-regexp))))
           (if (and recursive (not empty-dir-p))
               (unless (eq recursive 'always)
                 (let ((prompt
                        (format "Recursively %s %s? "
				(if (and trash delete-by-moving-to-trash)
				    "trash"
				  "delete")
				(dired-make-relative file))))
                   (pcase (read-answer
                           prompt
                           '(("yes"  ?y "delete recursively the current directory")
                             ("no"   ?n "skip to next")
                             ("all"  ?! "delete all remaining directories with no more questions")
                             ("quit" ?q "exit")))
                     ("all" (setq recursive 'always dired-recursive-deletes recursive))
                     ("yes" (if (eq recursive 'top) (setq recursive 'always)))
                     ("no" (setq recursive nil))
                     ("quit" (keyboard-quit))
                     (_ (keyboard-quit))))) ; catch all unknown answers
             (setq recursive nil)) ; Empty dir or recursive is nil.
           (delete-directory file recursive trash))))

(defun dired-do-flagged-delete (&optional nomessage)
  "In Dired, delete the files flagged for deletion.
If NOMESSAGE is non-nil, we don't display any message
if there are no flagged files.
`dired-recursive-deletes' controls whether deletion of
non-empty directories is allowed."
  (interactive)
  (let* ((dired-marker-char dired-del-marker)
	 (regexp (dired-marker-regexp))
	 case-fold-search markers)
    (if (save-excursion (goto-char (point-min))
			(re-search-forward regexp nil t))
        (progn
          (dired-internal-do-deletions
           (nreverse
            (dired-map-over-marks (cons (dired-get-filename)
                                   (let ((m (point-marker)))
                                     (push m markers)
                                     m))
                             nil))
           nil t)
          (dolist (m markers) (set-marker m nil)))
      (or nomessage
	  (message "(No deletions requested)")))))

(defun dired-post-do-command ()
  "Disable `dired-click-to-select-mode' after an operation."
  (when dired-click-to-select-mode
    (dired-click-to-select-mode -1)))

(defun dired-do-delete (&optional arg)
  "Delete all marked (or next ARG) files.
`dired-recursive-deletes' controls whether deletion of
non-empty directories is allowed."
  ;; This is more consistent with the file marking feature than
  ;; dired-do-flagged-delete.
  (interactive "P")
  (let (markers)
    (dired-internal-do-deletions
     (nreverse
      ;; this may move point if ARG is an integer
      (dired-map-over-marks (cons (dired-get-filename)
                                  (let ((m (point-marker)))
                                    (push m markers)
                                    m))
                            arg))
     arg t)
    (dolist (m markers) (set-marker m nil)))
  (dired-post-do-command))

(defvar dired-deletion-confirmer 'yes-or-no-p) ; or y-or-n-p?

(defun dired-internal-do-deletions (l arg &optional trash)
  ;; L is an alist of files to delete, with their buffer positions.
  ;; ARG is the prefix arg.
  ;; Filenames are absolute.
  (let* ((files (mapcar #'car l))
	 (count (length l))
	 (succ 0)
	 ;; Bind `dired-recursive-deletes' so that we can change it
	 ;; locally according with the user answer within `dired-delete-file'.
	 (dired-recursive-deletes dired-recursive-deletes)
	 (trashing (and trash delete-by-moving-to-trash)))
    ;; canonicalize file list for pop up
    (setq files (mapcar #'dired-make-relative files))
    (if (dired-mark-pop-up
	 " *Deletions*" 'delete files dired-deletion-confirmer
	 (format "%s %s "
		 (if trashing "Trash" "Delete")
		 (dired-mark-prompt arg files)))
	(save-excursion
          (catch '--delete-cancel
	  (let ((progress-reporter
		 (make-progress-reporter
		  (if trashing "Trashing..." "Deleting...")
		  succ count))
		failures)
	    (while l
	      (goto-char (marker-position (cdr (car l))))
              (dired-move-to-filename)
	      (let ((inhibit-read-only t))
		(condition-case err
		    (let ((fn (car (car l))))
		      (dired-delete-file fn dired-recursive-deletes trash)
		      ;; if we get here, removing worked
		      (setq succ (1+ succ))
		      (progress-reporter-update progress-reporter succ)
		      (dired-fun-in-all-buffers
		       (file-name-directory fn) (file-name-nondirectory fn)
		       #'dired-delete-entry fn)
                      ;; For when FN's directory name is different
                      ;; from the current buffer's dired-directory.
                      (dired-delete-entry fn))
                  (quit (throw '--delete-cancel (message "OK, canceled")))
		  (error ;; catch errors from failed deletions
		   (dired-log "%s: %s\n" (car err) (error-message-string err))
		   (setq failures (cons (car (car l)) failures)))))
	      (setq l (cdr l)))
	    (if (not failures)
		(progress-reporter-done progress-reporter)
	      (dired-log-summary
	       (format (ngettext "%d of %d deletion failed"
			         "%d of %d deletions failed"
			         count)
		       (length failures) count)
	       failures)))))
      (message "(No deletions performed)")))
  (dired-move-to-filename))

(defun dired-fun-in-all-buffers (directory file fun &rest args)
  "In all buffers dired'ing DIRECTORY, run FUN with ARGS.
If the buffer has a wildcard pattern, check that it matches FILE.
\(FILE does not include a directory component.)
FILE may be nil, in which case ignore it.
Return list of buffers where FUN succeeded (i.e., returned non-nil)."
  (let (success-list)
    (dolist (buf (dired-buffers-for-dir directory file))
      (with-current-buffer buf
	(when (apply fun args)
	  (push (buffer-name buf) success-list))))
    ;; FIXME: AFAICT, this return value is not used by any of the callers!
    success-list))

;; Delete the entry for FILE from
(defun dired-remove-entry (file)
  "Remove entry FILE in the current dired buffer.
Note this doesn't delete FILE in the file system.
See `dired-delete-file' in case you wish that."
  (save-excursion
    (and (dired-goto-file file)
	 (let ((inhibit-read-only t))
	   (delete-region (progn (beginning-of-line) (point))
			  (line-beginning-position 2))))))

(defun dired-delete-entry (file)
  "Remove entry FILE in the current dired buffer.
Like `dired-remove-entry' followed by `dired-clean-up-after-deletion'.
Note this doesn't delete FILE in the file system.
See `dired-delete-file' in case you wish that."
  (dired-remove-entry file)
  (dired-clean-up-after-deletion file))

(defcustom dired-clean-up-buffers-too t
  "Non-nil means offer to kill buffers visiting files and dirs deleted in Dired."
  :type 'boolean
  :group 'dired)

(defcustom dired-clean-confirm-killing-deleted-buffers t
  "If nil, don't ask whether to kill buffers visiting deleted files."
  :type 'boolean
  :group 'dired
  :version "26.1")

(defun dired-clean-up-after-deletion (fn)
  "Clean up after a deleted file or directory FN.
Removes any expanded subdirectory of deleted directory.
If `dired-clean-up-buffers-too' is non-nil,
kill any buffers visiting those files, prompting for
confirmation.  To disable the confirmation, see
`dired-clean-confirm-killing-deleted-buffers'."
  (save-excursion (and (cdr dired-subdir-alist)
		       (dired-goto-subdir fn)
		       (dired-kill-subdir)))
  ;; Offer to kill buffer of deleted file FN.
  (when (and (featurep 'dired-x) dired-clean-up-buffers-too)
    (let ((buf (get-file-buffer fn)))
      (and buf
           (or (and dired-clean-confirm-killing-deleted-buffers
                    (funcall #'y-or-n-p
                             (format "Kill buffer of %s, too? "
                                     (file-name-nondirectory fn))))
               (not dired-clean-confirm-killing-deleted-buffers))
           (kill-buffer buf)))
    (let ((buf-list (dired-buffers-for-dir-or-subdir
                     (expand-file-name fn))))
      (and buf-list
           (or (and dired-clean-confirm-killing-deleted-buffers
                    (y-or-n-p
                     (format
                      (ngettext
                       "Kill Dired buffer of %s, too? "
                       "Kill Dired buffers of %s and its sub-directories, too? "
                       (length buf-list))
                      (file-name-nondirectory
                       ;; FN may end in a / if `dired-listing-switches'
                       ;; contains -p, so we need to strip that
                       ;; (bug#48301).
                       (directory-file-name fn)))))
               (not dired-clean-confirm-killing-deleted-buffers))
           (dolist (buf buf-list)
             (kill-buffer buf))))))


;;; Confirmation

(defun dired-marker-regexp ()
  (concat "^" (regexp-quote (char-to-string dired-marker-char))))

(defun dired-plural-s (count)
  (if (= 1 count) "" "s"))

(defun dired-mark-prompt (arg files)
  "Return a string suitable for use in a Dired prompt.
ARG is normally the prefix argument for the calling command.
FILES should be a list of file names.

The return value has a form like \"foo.txt\", \"[next 3 files]\",
or \"* [3 files]\"."
  ;; distinguish-one-marked can cause the first element to be just t.
  (if (eq (car files) t) (setq files (cdr files)))
  (let ((count (length files)))
    (if (= count 1)
	(car files)
      ;; more than 1 file:
      (if (integerp arg)
	  ;; abs(arg) = count
	  ;; Perhaps this is nicer, but it also takes more screen space:
	  ;;(format "[%s %d files]" (if (> arg 0) "next" "previous")
	  ;;                        count)
	  (format "[next %d files]" arg)
	(format "%c [%d files]" dired-marker-char count)))))

(defcustom dired-no-confirm nil
  "Dired commands for which Dired should not popup list of affected files, or t.

If non-nil, Dired will not pop up the list of files to be affected by
some Dired commands, when asking for confirmation.  (Dired will still
ask for confirmation, just without showing the affected files.)

If the value is t, the list of affected files is never popped up.
The value can also be a list of command symbols: then the list of the
affected files will not be popped up only for the corresponding Dired
commands.  Recognized command symbols are `byte-compile', `chgrp',
`chmod', `chown', `compress', `copy', `delete', `hardlink', `load',
`move', `print', `shell', `symlink', `touch' and `uncompress'."
  :group 'dired
  :type '(choice (const :tag "Affected files never shown" t)
		 (set (const byte-compile) (const chgrp)
		      (const chmod) (const chown) (const compress)
		      (const copy) (const delete) (const hardlink)
		      (const load) (const move) (const print)
		      (const shell) (const symlink) (const touch)
		      (const uncompress))))

(defun dired-mark-pop-up (buffer-or-name op-symbol files function &rest args)
  "Return FUNCTION's result on ARGS after showing which files are marked.
Displays the file names in a window showing a buffer named
BUFFER-OR-NAME; the default name being \" *Marked Files*\".  The
window is not shown if there is just one file, `dired-no-confirm'
is t, or OP-SYMBOL is a member of the list in `dired-no-confirm'.

By default, Dired shrinks the display buffer to fit the marked files.
To disable this, use the Customization interface to add a new rule
to `display-buffer-alist' where condition regexp is \"^ \\*Marked Files\\*$\",
action argument symbol is `window-height' and its value is nil.

FILES is the list of marked files.  It can also be (t FILENAME)
in the case of one marked file, to distinguish that from using
just the current file.

FUNCTION should not manipulate files, just read input (an
argument or confirmation)."
  (if (or (eq dired-no-confirm t)
	  (memq op-symbol dired-no-confirm)
	  ;; If FILES defaulted to the current line's file.
	  (= (length files) 1))
      (apply function args)
    (let ((buffer (get-buffer-create (or buffer-or-name " *Marked Files*")))
	  ;; Mark *Marked Files* window as softly-dedicated, to prevent
	  ;; other buffers e.g. *Completions* from reusing it (bug#17554).
	  (display-buffer-mark-dedicated 'soft))
      (with-current-buffer-window
       buffer
       `(display-buffer-below-selected
         (window-height . fit-window-to-buffer)
         (preserve-size . (nil . t))
         (body-function
          . ,#'(lambda (_window)
                 ;; Handle (t FILE) just like (FILE), here.  That value is
                 ;; used (only in some cases), to mean just one file that was
                 ;; marked, rather than the current line file.
                 (dired-format-columns-of-files
                  (if (eq (car files) t) (cdr files) files))
                 (remove-text-properties (point-min) (point-max)
                                         '(mouse-face nil help-echo nil))
                 (setq tab-line-exclude nil))))
       #'(lambda (window _value)
	   (with-selected-window window
	     (unwind-protect
		 (apply function args)
	       (when (window-live-p window)
		 (quit-restore-window window 'kill)))))))))

(defun dired-format-columns-of-files (files)
  (let ((beg (point)))
    (completion--insert-strings files)
    (put-text-property beg (point) 'mouse-face nil)))


;;; Commands to mark or flag file(s) at or near current line

(defun dired-repeat-over-lines (arg function)
  ;; This version skips non-file lines.
  (let ((pos (make-marker)))
    (beginning-of-line)
    (while (and (> arg 0) (not (eobp)))
      (setq arg (1- arg))
      (beginning-of-line)
      (while (and (not (eobp)) (dired-between-files)) (forward-line 1))
      (save-excursion
	(forward-line 1)
	(move-marker pos (1+ (point))))
      (save-excursion (funcall function))
      ;; Advance to the next line--actually, to the line that *was* next.
      ;; (If FUNCTION inserted some new lines in between, skip them.)
      (goto-char pos))
    (while (and (< arg 0) (not (bobp)))
      (setq arg (1+ arg))
      (forward-line -1)
      (while (and (not (bobp)) (dired-between-files)) (forward-line -1))
      (beginning-of-line)
      (save-excursion (funcall function)))
    (move-marker pos nil)
    (dired-move-to-filename)))

(defun dired-between-files ()
  ;; This used to be a regexp match of the `total ...' line output by
  ;; ls, which is slightly faster, but that is not very robust; notably,
  ;; it fails for non-english locales.
  (save-excursion (not (dired-move-to-filename))))

(defun dired-next-marked-file (arg &optional wrap opoint)
  "Move to the ARGth next marked file.
ARG is the numeric prefix argument and defaults to 1.
If WRAP is non-nil, which happens interactively, wrap around
to the beginning of the buffer and search from there, if no
marked file is found after this line.
Optional argument OPOINT specifies the buffer position to
return to if no ARGth marked file is found; it defaults to
the position where this command was invoked."
  (interactive "p\np")
  (or opoint (setq opoint (point)));; return to where interactively started
  (if (if (> arg 0)
	  (re-search-forward dired-re-mark nil t arg)
	(beginning-of-line)
	(re-search-backward dired-re-mark nil t (- arg)))
      (dired-move-to-filename)
    (if (null wrap)
	(progn
	  (goto-char opoint)
	  (error "No next marked file"))
      (message "(Wraparound for next marked file)")
      (goto-char (if (> arg 0) (point-min) (point-max)))
      (dired-next-marked-file arg nil opoint))))

(defun dired-prev-marked-file (arg &optional wrap)
  "Move to the ARGth previous marked file.
ARG is the numeric prefix argument and defaults to 1.
If WRAP is non-nil, which happens interactively, wrap around
to the end of the buffer and search backwards from there, if
no ARGth marked file is found before this line."
  (interactive "p\np")
  (dired-next-marked-file (- arg) wrap))

(defun dired-file-marker (file)
  ;; Return FILE's marker, or nil if unmarked.
  (save-excursion
    (and (dired-goto-file file)
	 (progn
	   (beginning-of-line)
	   (if (not (equal ?\s (following-char)))
	       (following-char))))))

(defun dired-mark-files-in-region (start end)
  (let ((inhibit-read-only t))
    (if (> start end)
        (error "Start > End"))
    (goto-char start)			; assumed at beginning of line
    (while (< (point) end)
      ;; Skip subdir line and following garbage like the `total' line:
      (while (and (< (point) end) (dired-between-files))
	(forward-line 1))
      (if (and (not (looking-at-p dired-re-dot))
	       (dired-get-filename nil t))
	  (progn
	    (delete-char 1)
	    (insert dired-marker-char)))
      (forward-line 1))))

(defun dired-mark (arg &optional interactive)
  "Mark the file at point in the Dired buffer.
If the region is active in Transient Mark mode, mark all files
in the region if `dired-mark-region' is non-nil.
Otherwise, with a prefix arg, mark files on the next ARG lines.

If on a subdir headerline, mark all its files except `.' and `..'.

Use \\[dired-unmark-all-files] to remove all marks
and \\[dired-unmark] on a subdir to remove the marks in
this subdir."
  (interactive (list current-prefix-arg t))
  (cond
   ;; Mark files in the active region.
   ((and interactive dired-mark-region
         (region-active-p)
         (> (region-end) (region-beginning)))
    (save-excursion
      (let ((beg (region-beginning))
	    (end (region-end)))
	(dired-mark-files-in-region
	 (progn (goto-char beg) (line-beginning-position))
	 (progn (goto-char end)
                (if (if (eq dired-mark-region 'line)
                        (not (bolp))
                      (get-text-property (1- (point)) 'dired-filename))
                    (line-end-position)
                  (line-beginning-position)))))))
   ;; Mark subdir files from the subdir headerline.
   ((dired-get-subdir)
    (save-excursion (dired-mark-subdir-files)))
   ;; Mark the current (or next ARG) files.
   (t
    (let ((inhibit-read-only t))
      (dired-repeat-over-lines
       (prefix-numeric-value arg)
       (lambda ()
         (when (or (not (looking-at-p dired-re-dot))
                   (not (equal dired-marker-char dired-del-marker)))
           (delete-char 1)
           (insert dired-marker-char))))))))

(defun dired-unmark (arg &optional interactive)
  "Unmark the file at point in the Dired buffer.
If the region is active, unmark all files in the region.
Otherwise, with a prefix arg, unmark files on the next ARG lines.

If looking at a subdir, unmark all its files except `.' and `..'.
If the region is active in Transient Mark mode, unmark all files
in the active region."
  (interactive (list current-prefix-arg t))
  (let ((dired-marker-char ?\s))
    (dired-mark arg interactive)))

(defun dired-flag-file-deletion (arg &optional interactive)
  "In Dired, flag the current line's file for deletion.
If the region is active, flag all files in the region.
Otherwise, with a prefix arg, flag files on the next ARG lines.

If on a subdir headerline, flag all its files except `.' and `..'.
If the region is active in Transient Mark mode, flag all files
in the active region."
  (interactive (list current-prefix-arg t))
  (let ((dired-marker-char dired-del-marker))
    (dired-mark arg interactive)))

(defun dired-unmark-backward (arg)
  "In Dired, move up lines and remove marks or deletion flags there.
Optional prefix ARG says how many lines to unmark/unflag; default
is one line.
If the region is active in Transient Mark mode, unmark all files
in the active region."
  (interactive "p")
  (dired-unmark (- arg) t))

(defun dired-toggle-marks ()
  "Toggle marks: marked files become unmarked, and vice versa.
Flagged files (indicated with flags such as `C' and `D', not
with `*') are not affected, and `.' and `..' are never toggled.
As always, hidden subdirs are not affected.

In Transient Mark mode, if the mark is active, operate on the contents
of the region if `dired-mark-region' is non-nil.  Otherwise, operate
on the whole buffer."
  (interactive)
  (save-excursion
    (let ((inhibit-read-only t)
          (beg (dired-mark--region-beginning))
          (end (dired-mark--region-end)))
      (goto-char beg)
      (while (< (point) end)
        (or (dired-between-files)
            (looking-at-p dired-re-dot)
            ;; use subst instead of insdel because it does not move
            ;; the gap and thus should be faster and because
            ;; other characters are left alone automatically
            (apply #'subst-char-in-region
                   (point) (1+ (point))
                   (if (eq ?\s (following-char))
                       (list ?\s dired-marker-char)
                     (list dired-marker-char ?\s))))
        (forward-line 1)))))


;;; Commands to mark or flag files based on their characteristics or names

(defvar dired-regexp-history nil
  "History list of regular expressions used in Dired commands.")

(defun dired-read-regexp (prompt &optional default history)
  "Read a regexp using `read-regexp'."
  (declare (obsolete read-regexp "24.5"))
  (read-regexp prompt default (or history 'dired-regexp-history)))

(defun dired-mark-files-regexp (regexp &optional marker-char)
  "Mark all files matching REGEXP for use in later commands.
A prefix argument means to unmark them instead.
`.' and `..' are never marked.

If the region is active in Transient Mark mode, mark files
only in the active region if `dired-mark-region' is non-nil.

REGEXP is an Emacs regexp, not a shell wildcard.  Thus, use `\\.o$' for
object files--just `.o' will mark more than you might think."
  (interactive
   (list (read-regexp (concat (if current-prefix-arg "Unmark" "Mark")
                              " files (regexp): ")
                      ;; Add more suggestions into the default list
                      (cons nil (list (dired-get-filename t t)
                                      (and (dired-get-filename nil t)
                                           (concat (regexp-quote
                                                    (file-name-extension
                                                     (dired-get-filename nil t) t))
                                                   "\\'"))))
                      'dired-regexp-history)
	 (if current-prefix-arg ?\s)))
  (let ((dired-marker-char (or marker-char dired-marker-char)))
    (dired-mark-if
     (and (not (looking-at-p dired-re-dot))
	  (not (eolp))			; empty line
	  (let ((fn (dired-get-filename t t)))
	    (and fn (string-match-p regexp fn))))
     "matching file")))

(defun dired-number-of-marked-files ()
  "Display the number and total size of the marked files."
  (interactive)
  (let* ((files (dired-get-marked-files nil nil nil t))
         (nmarked
          (cond ((null (cdr files))
                 0)
                ((and (= (length files) 2)
                      (eq (car files) t))
                 1)
                (t
                 (length files))))
         (size (cl-loop for file in files
                        when (stringp file)
                        sum (file-attribute-size (file-attributes file)))))
    (if (zerop nmarked)
        (message "No marked files")
      (message "%d marked file%s (%s total size)"
               nmarked
               (if (= nmarked 1)
                   ""
                 "s")
               (funcall byte-count-to-string-function size)))))

(defun dired-mark-files-containing-regexp (regexp &optional marker-char)
  "Mark all files with contents containing REGEXP for use in later commands.
A prefix argument means to unmark them instead.
`.' and `..' are never marked.

If the region is active in Transient Mark mode, mark files
only in the active region if `dired-mark-region' is non-nil.

Note that if a file is visited in an Emacs buffer, and
`dired-always-read-filesystem' is nil, this command will
look in the buffer without revisiting the file, so the results might
be inconsistent with the file on disk if its contents has changed
since it was last visited."
  (interactive
   (list (read-regexp (concat (if current-prefix-arg "Unmark" "Mark")
                              " files containing (regexp): ")
                      nil 'dired-regexp-history)
	 (if current-prefix-arg ?\s)))
  (let ((dired-marker-char (or marker-char dired-marker-char)))
    (dired-mark-if
     (and (not (looking-at-p dired-re-dot))
	  (not (eolp))			; empty line
	  (let ((fn (dired-get-filename nil t)))
	    (when (and fn (file-readable-p fn)
		       (not (file-directory-p fn)))
	      (let ((prebuf (get-file-buffer fn)))
		(message "Checking %s" fn)
		;; For now we do it inside emacs
		;; Grep might be better if there are a lot of files
		(if (and prebuf (not dired-always-read-filesystem))
		    (with-current-buffer prebuf
		      (save-excursion
			(goto-char (point-min))
			(re-search-forward regexp nil t)))
		  (with-temp-buffer
		    (insert-file-contents fn)
		    (goto-char (point-min))
		    (re-search-forward regexp nil t)))))))
     "matching file")))

(defun dired-flag-files-regexp (regexp)
  "In Dired, flag all files containing the specified REGEXP for deletion.
The match is against the non-directory part of the filename.  Use `^'
  and `$' to anchor matches.  Exclude subdirs by hiding them.
`.' and `..' are never flagged."
  (interactive (list (read-regexp "Flag for deletion (regexp): "
                                  nil 'dired-regexp-history)))
  (dired-mark-files-regexp regexp dired-del-marker))

(defun dired-mark-symlinks (unflag-p)
  "Mark all symbolic links.
With prefix argument, unmark or unflag all those files.
If the region is active in Transient Mark mode, mark files
only in the active region if `dired-mark-region' is non-nil."
  (interactive "P")
  (let ((dired-marker-char (if unflag-p ?\s dired-marker-char)))
    (dired-mark-if (looking-at-p dired-re-sym) "symbolic link")))

(defun dired-mark-directories (unflag-p)
  "Mark all directory file lines except `.' and `..'.
With prefix argument, unmark or unflag all those files.
If the region is active in Transient Mark mode, mark files
only in the active region if `dired-mark-region' is non-nil."
  (interactive "P")
  (let ((dired-marker-char (if unflag-p ?\s dired-marker-char)))
    (dired-mark-if (and (looking-at-p dired-re-dir)
			(not (looking-at-p dired-re-dot)))
		   "directory file")))

(defun dired-mark-executables (unflag-p)
  "Mark all executable files.
With prefix argument, unmark or unflag all those files.
If the region is active in Transient Mark mode, mark files
only in the active region if `dired-mark-region' is non-nil."
  (interactive "P")
  (let ((dired-marker-char (if unflag-p ?\s dired-marker-char)))
    (dired-mark-if (looking-at-p dired-re-exe) "executable file")))

;; dired-x.el has a dired-mark-sexp interactive command: mark
;; files for which PREDICATE returns non-nil.

(defun dired-flag-auto-save-files (&optional unflag-p)
  "Flag for deletion files whose names suggest they are auto save files.
A prefix argument says to unmark or unflag those files instead.
If the region is active in Transient Mark mode, flag files
only in the active region if `dired-mark-region' is non-nil."
  (interactive "P")
  (let ((dired-marker-char (if unflag-p ?\s dired-del-marker)))
    (dired-mark-if
     ;; It is less than general to check for # here,
     ;; but it's the only way this runs fast enough.
     (and (save-excursion (end-of-line)
                          (or
                           (eq (preceding-char) ?#)
                           ;; Handle executables in case of -F option.
                           ;; We need not worry about the other kinds
                           ;; of markings that -F makes, since they won't
                           ;; appear on real auto-save files.
                           (if (eq (preceding-char) ?*)
                               (progn
                                 (forward-char -1)
                                 (eq (preceding-char) ?#)))))
	  (not (looking-at-p dired-re-dir))
	  (let ((fn (dired-get-filename t t)))
	    (if fn (auto-save-file-name-p
		    (file-name-nondirectory fn)))))
     "auto save file")))

(defcustom dired-garbage-files-regexp
  ;; `log' here is dubious, since it's typically used for useful log
  ;; files, not just TeX stuff.  -- fx
  (concat (regexp-opt
	   '(".log" ".toc" ".dvi" ".bak" ".orig" ".rej" ".aux"))
	  "\\'")
  "Regular expression to match \"garbage\" files for `dired-flag-garbage-files'."
  :type 'regexp
  :group 'dired)

(defun dired-flag-garbage-files ()
  "Flag for deletion all files that match `dired-garbage-files-regexp'."
  (interactive)
  (dired-flag-files-regexp dired-garbage-files-regexp))

(defun dired-flag-backup-files (&optional unflag-p)
  "Flag all backup files (names ending with `~') for deletion.
With prefix argument, unmark or unflag these files.
If the region is active in Transient Mark mode, flag files
only in the active region if `dired-mark-region' is non-nil."
  (interactive "P")
  (let ((dired-marker-char (if unflag-p ?\s dired-del-marker)))
    (dired-mark-if
     ;; Don't call backup-file-name-p unless the last character looks like
     ;; it might be the end of a backup file name.  This isn't very general,
     ;; but it's the only way this runs fast enough.
     (and (save-excursion (end-of-line)
			  ;; Handle executables in case of -F option.
			  ;; We need not worry about the other kinds
			  ;; of markings that -F makes, since they won't
			  ;; appear on real backup files.
			  (if (eq (preceding-char) ?*)
			      (forward-char -1))
			  (eq (preceding-char) ?~))
	  (not (looking-at-p dired-re-dir))
	  (let ((fn (dired-get-filename t t)))
	    (if fn (backup-file-name-p fn))))
     "backup file")))

(defun dired-change-marks (&optional old new)
  "Change all OLD marks to NEW marks.
OLD and NEW are both characters used to mark files."
  (declare (advertised-calling-convention (old new) "28.1"))
  (interactive
   (let* ((cursor-in-echo-area t)
	  (old (progn (message "Change (old mark): ") (read-char)))
	  (new (progn (message  "Change %c marks to (new mark): " old)
		      (read-char))))
     (list old new)))
  (dolist (c (list new old))
    (if (or (not (char-displayable-p c))
            (eq c ?\r))
        (user-error "Invalid mark character: `%c'" c)))
  (let ((string (format "\n%c" old))
        (inhibit-read-only t))
    (save-excursion
      (goto-char (point-min))
      (while (search-forward string nil t)
        (if (if (= old ?\s)
                (save-match-data
                  (dired-get-filename 'no-dir t))
              t)
            (subst-char-in-region (match-beginning 0)
                                  (match-end 0) old new))))))

(defun dired-unmark-all-marks ()
  "Remove all marks from all files in the Dired buffer."
  (interactive)
  (dired-unmark-all-files ?\r))

;; Bound in dired-unmark-all-files
(defvar dired-unmark-all-files-query)

(defun dired-unmark-all-files (mark &optional arg)
  "Remove a specific mark (or any mark) from every file.
After this command, type the mark character to remove,
or type RET to remove all marks.
With prefix arg, query for each marked file.
Type \\[help-command] at that time for help."
  (interactive "cRemove marks (RET means all): \nP")
  (save-excursion
    (let* ((count 0)
	   (inhibit-read-only t) case-fold-search
           dired-unmark-all-files-query
	   (string (format "\n%c" mark))
           (help-form (substitute-command-keys "\
Type \\`SPC' or \\`y' to unmark one file, \\`DEL' or \\`n' to skip to next,
\\`!' to unmark all remaining files with no more questions.")))
      (goto-char (point-min))
      (while (if (eq mark ?\r)
		 (re-search-forward dired-re-mark nil t)
	       (search-forward string nil t))
	(if (or (not arg)
		(let ((file (dired-get-filename t t)))
		  (and file
		       (dired-query 'dired-unmark-all-files-query
				    "Unmark file `%s'? "
				    file))))
	    (progn (subst-char-in-region (1- (point)) (point)
					 (preceding-char) ?\s)
		   (setq count (1+ count)))))
      (message (if (= count 1) "1 mark removed"
		 "%d marks removed")
	       count))))


;;; Logging failures operating on files, and showing the results

(defvar dired-log-buffer "*Dired log*")

(defun dired-why ()
  "Pop up a buffer with error log output from Dired.
A group of errors from a single command ends with a formfeed.
Thus, use \\[backward-page] to find the beginning of a group of errors."
  (interactive)
  (if (get-buffer dired-log-buffer)
      (let ((owindow (selected-window))
	    (window (display-buffer (get-buffer dired-log-buffer))))
	(unwind-protect
	    (progn
	      (select-window window)
	      (goto-char (point-max))
	      (forward-line -1)
	      (backward-page 1)
	      (recenter 0))
	  (select-window owindow)))))

(defun dired-log (log &rest args)
  ;; Log a message or the contents of a buffer.
  ;; If LOG is a string and there are more args, it is formatted with
  ;; those ARGS.  Usually the LOG string ends with a \n.
  ;; End each bunch of errors with (dired-log t):
  ;; this inserts the current time and buffer at the start of the page,
  ;; and \f (formfeed) at the end.
  (let ((obuf (current-buffer)))
    (with-current-buffer (get-buffer-create dired-log-buffer)
      (goto-char (point-max))
      (let ((inhibit-read-only t))
	(cond ((stringp log)
	       (insert (if args
			   (apply #'format-message log args)
			 log)))
	      ((bufferp log)
	       (insert-buffer-substring log))
	      ((eq t log)
	       (backward-page 1)
	       (unless (bolp)
		 (insert "\n"))
	       (insert (current-time-string)
		       (format-message "\tBuffer `%s'\n" (buffer-name obuf)))
	       (goto-char (point-max))
	       (insert "\f\n")))))))

(defun dired-log-summary (string failures)
  "State a summary of a command's failures, in echo area and log buffer.
STRING is an overall summary of the failures.
FAILURES is a list of file names that we failed to operate on,
or nil if file names are not applicable."
  (if (= (length failures) 1)
      (message "%s"
	       (with-current-buffer dired-log-buffer
		 (goto-char (point-max))
		 (backward-page 1)
		 (if (eolp) (forward-line 1))
		 (buffer-substring (point) (point-max))))
    (message (if failures "%s--type ? for details (%s)"
	       "%s--type ? for details")
	     string failures))
  ;; Log a summary describing a bunch of errors.
  (dired-log (concat "\n" string "\n"))
  (dired-log t))


;;; Sorting

;; Most ls can only sort by name or by date (with -t), nothing else.
;; GNU ls sorts on size with -S, on extension with -X, and unsorted with -U.
;; So anything that does not contain these is sort "by name".

(defvar dired-ls-sorting-switches "SXU"
  "String of `ls' switches (single letters) except \"t\" that influence sorting.

This indicates to Dired which option switches to watch out for because they
will change the sorting order behavior of `ls'.

To change the default sorting order (e.g. add a `-v' option), see the
variable `dired-listing-switches'.  To temporarily override the listing
format, use `\\[universal-argument] \\[dired]'.")

(defvar dired-sort-by-date-regexp
  (concat "\\(\\`\\| \\)-[^- ]*t"
	  ;; `dired-ls-sorting-switches' after -t overrides -t.
	  "[^ " dired-ls-sorting-switches "]*"
	  "\\(\\(\\`\\| +\\)\\(--[^ ]+\\|-[^- t"
	  dired-ls-sorting-switches "]+\\)\\)* *$")
  "Regexp recognized by Dired to set `by date' mode.")

(defvar dired-sort-by-name-regexp
  (concat "\\`\\(\\(\\`\\| +\\)\\(--[^ ]+\\|"
	  "-[^- t" dired-ls-sorting-switches "]+\\)\\)* *$")
  "Regexp recognized by Dired to set `by name' mode.")

(defvar dired-sort-inhibit nil
  "Non-nil means the Dired sort command is disabled.
The idea is to set this buffer-locally in special Dired buffers.")

(defcustom dired-switches-in-mode-line nil
  "How to indicate `dired-actual-switches' in mode-line.
Possible values:
 * nil:      Indicate name-or-date sort order, if possible.
             Else show full switches.
 * `as-is':  Show full switches.
 * Integer:  Show only the first N chars of full switches.
 * Function: Pass `dired-actual-switches' as arg and show result."
  :group 'dired
  :version "28.1"
  :type '(choice
          (const    :tag "Indicate by name or date, else full"   nil)
          (const    :tag "Show full switches"                    as-is)
          (integer  :tag "Show first N chars of switches" :value 10)
          (function :tag "Format with function"           :value identity)))

(defun dired-sort-set-mode-line ()
  "Set mode-line according to option `dired-switches-in-mode-line'."
  (when (eq major-mode 'dired-mode)
    (setq mode-name
	  (let ((case-fold-search  nil))
            (if dired-switches-in-mode-line
                (concat
                 "Dired"
                 (cond ((integerp dired-switches-in-mode-line)
                        (let* ((l1 (length dired-actual-switches))
                               (xs (substring
                                    dired-actual-switches
                                    0 (min l1 dired-switches-in-mode-line)))
                               (l2 (length xs)))
                          (if (zerop l2)
                              xs
                            (concat " " xs (and (< l2  l1) "…")))))
                       ((functionp dired-switches-in-mode-line)
                        (format " %s" (funcall
                                       dired-switches-in-mode-line
                                       dired-actual-switches)))
                       (t (concat " " dired-actual-switches))))
              (cond ((string-match-p dired-sort-by-name-regexp
                                     dired-actual-switches)
                     "Dired by name")
                    ((string-match-p dired-sort-by-date-regexp
                                     dired-actual-switches)
                     "Dired by date")
                    (t (concat "Dired " dired-actual-switches))))))
    (force-mode-line-update)))

(defun dired-sort-toggle-or-edit (&optional arg)
  "Toggle sorting by date, and refresh the Dired buffer.
With a prefix argument, edit the current listing switches instead."
  (interactive "P")
  (when dired-sort-inhibit
    (error "Cannot sort this Dired buffer"))
  (if arg
      (dired-sort-other
       (read-string "ls switches (must contain -l): " dired-actual-switches))
    (dired-sort-toggle)))

(defun dired-sort-toggle ()
  ;; Toggle between sort by date/name.  Reverts the buffer.
  (let ((sorting-by-date (string-match-p dired-sort-by-date-regexp
                                         dired-actual-switches))
	;; Regexp for finding (possibly embedded) -t switches.
	(switch-regexp "\\(\\`\\| \\)-\\([a-su-zA-Z]*\\)\\(t\\)\\([^ ]*\\)")
	case-fold-search)
    ;; Remove the -t switch.
    (while (string-match switch-regexp dired-actual-switches)
      (if (and (equal (match-string 2 dired-actual-switches) "")
	       (equal (match-string 4 dired-actual-switches) ""))
	  ;; Remove a stand-alone -t switch.
	  (setq dired-actual-switches
		(replace-match "" t t dired-actual-switches))
	;; Remove a switch of the form -XtY for some X and Y.
	(setq dired-actual-switches
	      (replace-match "" t t dired-actual-switches 3))))

    ;; Now, if we weren't sorting by date before, add the -t switch.
    ;; Some simple-minded ls implementations (eg ftp servers) only
    ;; allow a single option string, so try not to add " -t" if possible.
    (unless sorting-by-date
      (setq dired-actual-switches
            (concat dired-actual-switches
                    (if (string-match-p "\\`-[[:alnum:]]+\\'"
                                        dired-actual-switches)
                        "t"
                      " -t")))))
  (dired-sort-set-mode-line)
  (revert-buffer))

(defun dired-replace-in-string (regexp newtext string)
  ;; Replace REGEXP with NEWTEXT everywhere in STRING and return result.
  ;; NEWTEXT is taken literally---no \\DIGIT escapes will be recognized.
  (declare (obsolete replace-regexp-in-string "28.1"))
  (let ((result "") (start 0) mb me)
    (while (string-match regexp string start)
      (setq mb (match-beginning 0)
	    me (match-end 0)
	    result (concat result (substring string start mb) newtext)
	    start me))
    (concat result (substring string start))))

(defun dired-sort-other (switches &optional no-revert)
  "Specify new `ls' SWITCHES for current Dired buffer.
Values matching `dired-sort-by-date-regexp' or `dired-sort-by-name-regexp'
set the minor mode accordingly, others appear literally in the mode line.
With optional second arg NO-REVERT, don't refresh the listing afterwards."
  (dired-sort-R-check switches)
  (setq dired-actual-switches switches)
  (dired-sort-set-mode-line)
  (or no-revert (revert-buffer)))

(defvar-local dired-subdir-alist-pre-R nil
  "Value of `dired-subdir-alist' before -R switch added.")

(defun dired-sort-R-check (switches)
  "Additional processing of -R in ls option string SWITCHES.
Saves `dired-subdir-alist' when R is set and restores saved value
minus any directories explicitly deleted when R is cleared.
To be called first in body of `dired-sort-other', etc."
  (cond
   ((and (dired-switches-recursive-p switches)
	 (not (dired-switches-recursive-p dired-actual-switches)))
    ;; Adding -R to ls switches -- save `dired-subdir-alist':
    (setq dired-subdir-alist-pre-R dired-subdir-alist))
   ((and (dired-switches-recursive-p dired-actual-switches)
	 (not (dired-switches-recursive-p switches)))
    ;; Deleting -R from ls switches -- revert to pre-R subdirs
    ;; that are still present:
    (setq dired-subdir-alist
	  (if dired-subdir-alist-pre-R
	      (let (subdirs)
		(while dired-subdir-alist-pre-R
		  (if (assoc (caar dired-subdir-alist-pre-R)
			     dired-subdir-alist)
		      ;; subdir still present...
		      (setq subdirs
			    (cons (car dired-subdir-alist-pre-R)
				  subdirs)))
		  (setq dired-subdir-alist-pre-R
			(cdr dired-subdir-alist-pre-R)))
		(reverse subdirs))
	    ;; No pre-R subdir alist, so revert to main directory
	    ;; listing:
	    (list (car (reverse dired-subdir-alist))))))))


;;; Drag and drop support

(defcustom dired-recursive-copies 'top
  "Whether Dired copies directories recursively.
If nil, never copy recursively.
`always' means to copy recursively without asking.
`top' means to ask for each directory at top level.
Any other value means to ask for each directory."
  :type '(choice :tag "Copy directories"
		 (const :tag "No recursive copies" nil)
		 (const :tag "Ask for each directory" t)
		 (const :tag "Ask for each top directory only" top)
		 (const :tag "Copy directories without asking" always))
  :group 'dired)

(defun dired-dnd-popup-notice ()
  (message-box
   "Dired recursive copies are currently disabled.\nSee the variable `dired-recursive-copies'."))

(declare-function x-popup-menu "menu.c" (position menu))

(defun dired-dnd-do-ask-action (uri)
  ;; No need to get actions and descriptions from the source,
  ;; we only have three actions anyway.
  (let ((action (x-popup-menu
		 t
		 (list "What action?"
		       (cons ""
			     '(("Copy here" . copy)
			       ("Move here" . move)
			       ("Link here" . link)
			       "--"
			       ("Cancel" . nil)))))))
    (if action
	(dired-dnd-handle-local-file uri action)
      nil)))

(declare-function dired-relist-entry "dired-aux" (file))
(declare-function make-symbolic-link "fileio.c")

;; Only used when (featurep 'dnd).
(declare-function dnd-get-local-file-name "dnd" (uri &optional must-exist))
(declare-function dnd-get-local-file-uri "dnd" (uri))

(defvar dired-overwrite-confirmed)      ;Defined in dired-aux.

(defun dired-dnd-handle-local-file (uri action)
  "Copy, move or link a file to the Dired directory.
URI is the file to handle, ACTION is one of copy, move, link or ask.
Ask means pop up a menu for the user to select one of copy, move or link."
  (require 'dired-aux)
  (let* ((from (dnd-get-local-file-name uri t))
	 (to (when from
	       (concat (dired-current-directory)
		       (file-name-nondirectory from)))))
    (when from
      (cond ((eq action 'ask)
	     (dired-dnd-do-ask-action uri))
	    ;; If copying a directory and dired-recursive-copies is
	    ;; nil, dired-copy-file fails.  Pop up a notice.
	    ((and (memq action '(copy private))
		  (file-directory-p from)
		  (not dired-recursive-copies))
	     (dired-dnd-popup-notice))
	    ((memq action '(copy private move link))
	     (let ((overwrite (and (file-exists-p to)
				   (y-or-n-p
				    (format-message
				     "Overwrite existing file `%s'? " to))))
		   ;; Binding dired-overwrite-confirmed to nil makes
		   ;; dired-handle-overwrite a no-op.  We instead use
		   ;; y-or-n-p, which pops a graphical menu.
		   dired-overwrite-confirmed backup-file)
	       (when (and overwrite
			  ;; d-b-o is defined in dired-aux.
			  (boundp 'dired-backup-overwrite)
			  dired-backup-overwrite
			  (setq backup-file
				(car (find-backup-file-name to)))
			  (or (eq dired-backup-overwrite 'always)
			      (y-or-n-p
			       (format-message
				"Make backup for existing file `%s'? " to))))
		 (rename-file to backup-file 0)
		 (dired-relist-entry backup-file))
	       (cond ((memq action '(copy private))
		      (dired-copy-file from to overwrite))
		     ((eq action 'move)
		      (dired-rename-file from to overwrite))
		     ((eq action 'link)
		      (make-symbolic-link from to overwrite)))
	       (dired-relist-entry to)
	       action))))))

(defun dired-dnd-handle-file (uri action)
  "Copy, move or link a file to the Dired directory if it is a local file.
URI is the file to handle.  If the hostname in the URI isn't local, do nothing.
ACTION is one of copy, move, link or ask.
Ask means pop up a menu for the user to select one of copy, move or link."
  (let ((local-file (dnd-get-local-file-uri uri)))
    (if local-file (dired-dnd-handle-local-file local-file action)
      nil)))


;;; Desktop support

(eval-when-compile (require 'desktop))
(declare-function desktop-file-name "desktop" (filename dirname))

(defun dired-desktop-buffer-misc-data (dirname)
  "Auxiliary information to be saved in desktop file."
  (cons
   ;; Value of `dired-directory'.
   (if (consp dired-directory)
       ;; Directory name followed by list of files.
       (cons (desktop-file-name (car dired-directory) dirname)
             (cdr dired-directory))
     ;; Directory name, optionally with shell wildcard.
     (desktop-file-name dired-directory dirname))
   ;; Subdirectories in `dired-subdir-alist'.
   (cdr
    (nreverse
     (mapcar
      (lambda (f) (desktop-file-name (car f) dirname))
      dired-subdir-alist)))))

(defun dired-restore-desktop-buffer (_file-name
                                     _buffer-name
                                     misc-data)
  "Restore a Dired buffer specified in a desktop file."
  ;; First element of `misc-data' is the value of `dired-directory'.
  ;; This value is a directory name, optionally with shell wildcard or
  ;; a directory name followed by list of files.
  (let* ((dired-dir (car misc-data))
         (dir (if (consp dired-dir) (car dired-dir) dired-dir)))
    (if (file-directory-p (file-name-directory dir))
        (with-demoted-errors "Desktop: Problem restoring directory: %S"
          (dired dired-dir)
          ;; The following elements of `misc-data' are the keys
          ;; from `dired-subdir-alist'.
          (mapc #'dired-maybe-insert-subdir (cdr misc-data))
          (current-buffer))
      (message "Desktop: Directory %s no longer exists." dir)
      (when desktop-missing-file-warning (sit-for 1))
      nil)))

(add-to-list 'desktop-buffer-mode-handlers
	     '(dired-mode . dired-restore-desktop-buffer))


;;; Jump to Dired

(defvar archive-superior-buffer)
(defvar tar-superior-buffer)
(declare-function dired-omit-mode "dired-x" (&optional arg))

;;;###autoload
(defun dired-jump (&optional other-window file-name)
  "Jump to Dired buffer corresponding to current buffer.
If in a buffer visiting a file, Dired that file's directory and
move to that file's line in the directory listing.

If the current buffer isn't visiting a file, Dired `default-directory'.

If in Dired already, pop up a level and goto old directory's line.
In case the proper Dired file line cannot be found, refresh the dired
buffer and try again.

When OTHER-WINDOW is non-nil, jump to Dired buffer in other window.

When FILE-NAME is non-nil, jump to its line in Dired.
Interactively with prefix argument, read FILE-NAME."
  (interactive
   (list nil (and current-prefix-arg
                  (read-file-name "Jump to Dired file: "))))
  (cond
   ((and (bound-and-true-p archive-subfile-mode)
         (buffer-live-p archive-superior-buffer))
    (switch-to-buffer archive-superior-buffer))
   ((and (bound-and-true-p tar-subfile-mode)
         (buffer-live-p tar-superior-buffer))
    (switch-to-buffer tar-superior-buffer))
   (t
    ;; Expand file-name before `dired-goto-file' call:
    ;; `dired-goto-file' requires its argument to be an absolute
    ;; file name; the result of `read-file-name' could be
    ;; an abbreviated file name (Bug#24409).
    (let* ((file (or (and file-name (expand-file-name file-name))
                     buffer-file-name))
           (dir (if file (file-name-directory file) default-directory)))
      (if (and (eq major-mode 'dired-mode) (null file-name))
          (progn
            (setq dir (dired-current-directory))
            (dired-up-directory other-window)
            (unless (dired-goto-file dir)
              ;; refresh and try again
              (dired-insert-subdir (file-name-directory dir))
              (dired-goto-file dir)))
        (if other-window
            (dired-other-window dir)
          (dired dir))
        (if file
            (or (dired-goto-file file)
                ;; refresh and try again
                (progn
                  (dired-insert-subdir (file-name-directory file))
                  (dired-goto-file file))
                ;; Toggle omitting, if it is on, and try again.
                (when (bound-and-true-p dired-omit-mode)
                  (dired-omit-mode)
                  (dired-goto-file file)))))))))

;;;###autoload
(defun dired-jump-other-window (&optional file-name)
  "Like \\[dired-jump] (`dired-jump') but in other window."
  (interactive
   (list (and current-prefix-arg
	      (read-file-name "Jump to Dired file: "))))
  (dired-jump t file-name))

(defvar-keymap dired-jump-map
  :doc "Keymap to repeat `dired-jump'.  Used in `repeat-mode'."
  :repeat t
  "j"   #'dired-jump
  "C-j" #'dired-jump)


;;; Miscellaneous commands

(declare-function Man-getpage-in-background "man" (topic))
(defvar manual-program) ; from man.el

(defun dired-do-man ()
  "In Dired, run `man' on this file."
  (interactive nil dired-mode)
  (require 'man)
  (let* ((file (dired-get-file-for-visit))
         (manual-program (string-replace "*" "%s"
                                         (dired-guess-shell-command
                                          "Man command: " (list file)))))
    (Man-getpage-in-background file)))

(defun dired-do-info ()
  "In Dired, run `info' on this file."
  (interactive nil dired-mode)
  (info (dired-get-file-for-visit)))

(defun dired-do-eww ()
  "In Dired, visit file in EWW."
  (interactive nil dired-mode)
  (eww-open-file (dired-get-file-for-visit)))


;;; Click-To-Select mode

(defvar dired-click-to-select-map (make-sparse-keymap)
  "Keymap placed on files under `dired-click-to-select' mode.")

(define-key dired-click-to-select-map [mouse-2]
            #'dired-mark-for-click)

(defun dired-mark-for-click (event)
  "Mark or unmark the file underneath the mouse click at EVENT.
See `dired-click-to-select-mode' for more details."
  (interactive "e")
  (let ((posn (event-start event))
        (inhibit-read-only t))
    (with-selected-window (posn-window posn)
      (goto-char (posn-point posn))
      (save-excursion
        (dired-repeat-over-lines
         1 (lambda ()
             (let ((char (char-after)))
               (when (or (not (looking-at-p dired-re-dot))
                         (not (equal dired-marker-char dired-del-marker)))
                 (delete-char 1)
                 (insert (if (eq char dired-marker-char)
                             ;; Insert a space to unmark the file if
                             ;; it's already marked.
                             ?\s
                           ;; Otherwise mark the file.
                           dired-marker-char))))))))))

(defun dired-enable-click-to-select-mode (event)
  "Enable `dired-click-to-select-mode' and mark the file under EVENT.
If there is no file under EVENT, call `touch-screen-hold' with
EVENT instead."
  (interactive "e")
  (let* ((posn (event-start event))
         (window (posn-window posn))
         (point (posn-point posn)))
    (if (and window point
             (get-text-property point 'dired-filename
                                (window-buffer window)))
        (progn (beep)
               (touch-screen-inhibit-drag)
               (with-selected-window window
                 (goto-char point)
                 (save-excursion (dired-mark 1))
                 (dired-click-to-select-mode 1)))
      (touch-screen-hold event))))

(define-minor-mode dired-click-to-select-mode
  "Toggle click-to-select inside this Dired buffer.
When this minor mode is enabled, using `mouse-2' on a file name
within a Dired buffer will toggle its mark instead of going to it
within another window.

Disabling this minor mode will unmark all files within the Dired
buffer.

`dired-click-to-select-mode' is automatically disabled after any
Dired operation (command whose name starts with `dired-do')
completes."
  :group 'dired
  :lighter " Click-To-Select"
  (unless (derived-mode-p 'dired-mode 'wdired-mode)
    (error "Not a Dired buffer"))
  (if dired-click-to-select-mode
      (setq-local tool-bar-map
                  `(keymap (exit-click-to-select menu-item
                            "Exit Click To Select Mode"
                            dired-click-to-select-mode
                            :help "Exit `dired-click-to-select-mode'."
                            :image ,(tool-bar--image-expression "close")
                            :enable t)))
    ;; Reset the default tool bar.
    (kill-local-variable 'tool-bar-map)
    (dired-unmark-all-marks))
  ;; Repropertize this Dired buffer.
  (let ((inhibit-read-only t))
    (remove-text-properties (point-min) (point-max)
                            '(invisible nil
                              keymap nil
                              dired-filename nil
                              help-echo nil
                              mouse-face nil))
    (when dired-make-directory-clickable
      (dired--make-directory-clickable))
    (dired-insert-set-properties (point-min) (point-max)))
  ;; Redisplay the tool bar.
  (force-mode-line-update))

(define-obsolete-variable-alias 'dired-move-to-filename-regexp
  'directory-listing-before-filename-regexp "30.1")

(provide 'dired)

(run-hooks 'dired-load-hook)		; for your customizations

;;; dired.el ends here<|MERGE_RESOLUTION|>--- conflicted
+++ resolved
@@ -1688,14 +1688,9 @@
       (cond (dir-wildcard
              (setq switches (concat "-d " switches))
              (let* ((default-directory (car dir-wildcard))
-<<<<<<< HEAD
-                    (script (format "ls %s %s" switches (cdr dir-wildcard)))
-=======
                     (script (format "%s %s %s"
                                     insert-directory-program
                                     switches (cdr dir-wildcard)))
-                    (remotep (file-remote-p dir))
->>>>>>> aa253c53
                     (sh (or (and remotep "/bin/sh")
                             (executable-find shell-file-name)
                             (executable-find "sh")))
