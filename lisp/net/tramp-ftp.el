--- conflicted
+++ resolved
@@ -147,16 +147,10 @@
        ;; completion.  We don't use `with-parsed-tramp-file-name',
        ;; because this returns another user but the one declared in
        ;; "~/.netrc".
-       ((memq operation '(file-directory-p file-exists-p))
-<<<<<<< HEAD
-	(if (apply 'ange-ftp-hook-function operation args)
-	    (tramp-set-connection-property v "started" t)
-=======
 	(if (apply #'ange-ftp-hook-function operation args)
 	    (let ((v (tramp-dissect-file-name (car args) t)))
 	      (setf (tramp-file-name-method v) tramp-ftp-method)
 	      (tramp-set-connection-property v "started" t))
->>>>>>> b519d515
 	  nil))
 
        ;; If the second argument of `copy-file' or `rename-file' is a
